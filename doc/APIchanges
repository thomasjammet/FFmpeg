Never assume the API of libav* to be stable unless at least 1 month has passed
since the last major version increase.

The last version increases were:
libavcodec:  2011-04-18
libavdevice: 2011-04-18
libavfilter: 2011-04-18
libavformat: 2011-04-18
libpostproc: 2011-04-18
libswscale:  2011-06-20
libavutil:   2011-04-18


API changes, most recent first:

<<<<<<< HEAD
2011-08-14 - xxxxxx - lavu 52.12.0
  Add av_fifo_peek2(), deprecate av_fifo_peek().
=======
2011-08-xx - xxxxxxx - lavf 53.4.0
  Add avformat_query_codec().

2011-08-xx - xxxxxxx - lavc 53.8.0
  Add avcodec_get_type().
>>>>>>> 6cd9d0f7

2011-08-06 - 2f63440 - lavf 53.4.0
  Add error_recognition to AVFormatContext.

2011-08-02 - 9d39cbf - lavc 53.7.1
  Add AV_PKT_FLAG_CORRUPT AVPacket flag.

2011-07-16 - xxxxxx - lavfi 2.27.0
  Add audio packing negotiation fields and helper functions.

  In particular, add AVFilterPacking enum, planar, in_packings and
  out_packings fields to AVFilterLink, and the functions:
  avfilter_set_common_packing_formats()
  avfilter_all_packing_formats()

2011-07-10 - a67c061 - lavf 53.3.0
  Add avformat_find_stream_info(), deprecate av_find_stream_info().

2011-07-10 - 0b950fe - lavc 53.6.0
  Add avcodec_open2(), deprecate avcodec_open().

2011-07-01 - b442ca6 - lavf 53.5.0 - avformat.h
  Add function av_get_output_timestamp().

2011-06-28 - 5129336 - lavu 51.11.0 - avutil.h
  Define the AV_PICTURE_TYPE_NONE value in AVPictureType enum.

2011-06-19 - xxxxxxx - lavfi 2.23.0 - avfilter.h
  Add layout negotiation fields and helper functions.

  In particular, add in_chlayouts and out_chlayouts to AVFilterLink,
  and the functions:
  avfilter_set_common_sample_formats()
  avfilter_set_common_channel_layouts()
  avfilter_all_channel_layouts()

2011-06-19 - xxxxxxx - lavfi 2.22.0 - AVFilterFormats
  Change type of AVFilterFormats.formats from int * to int64_t *,
  and update formats handling API accordingly.

  avfilter_make_format_list() still takes a int32_t array and converts
  it to int64_t. A new function, avfilter_make_format64_list(), that
  takes int64_t arrays has been added.

2011-06-19 - xxxxxxx - lavfi 2.21.0 - vsink_buffer.h
  Add video sink buffer and vsink_buffer.h public header.

2011-06-12 - xxxxxxx - lavfi 2.18.0 - avcodec.h
  Add avfilter_get_video_buffer_ref_from_frame() function in
  libavfilter/avcodec.h.

2011-06-12 - xxxxxxx - lavfi 2.17.0 - avfiltergraph.h
  Add avfilter_inout_alloc() and avfilter_inout_free() functions.

2011-06-12 - xxxxxxx - lavfi 2.16.0 - avfilter_graph_parse()
  Change avfilter_graph_parse() signature.

2011-06-23 - 67e9ae1 - lavu 51.8.0 - attributes.h
  Add av_printf_format().

2011-06-16 - 05e84c9, 25de595 - lavf 53.2.0 - avformat.h
  Add avformat_open_input and avformat_write_header().
  Deprecate av_open_input_stream, av_open_input_file,
  AVFormatParameters and av_write_header.

2011-06-16 - 7e83e1c, dc59ec5 - lavu 51.7.0 - opt.h
  Add av_opt_set_dict() and av_opt_find().
  Deprecate av_find_opt().
  Add AV_DICT_APPEND flag.

2011-06-10 - cb7c11c - lavu 51.6.0 - opt.h
  Add av_opt_flag_is_set().

2011-06-10 - c381960 - lavfi 2.15.0 - avfilter_get_audio_buffer_ref_from_arrays
  Add avfilter_get_audio_buffer_ref_from_arrays() to avfilter.h.

2011-06-09 - d9f80ea - lavu 51.8.0 - AVMetadata
  Move AVMetadata from lavf to lavu and rename it to
  AVDictionary -- new installed header dict.h.
  All av_metadata_* functions renamed to av_dict_*.

2011-06-07 - a6703fa - lavu 51.8.0 - av_get_bytes_per_sample()
  Add av_get_bytes_per_sample() in libavutil/samplefmt.h.
  Deprecate av_get_bits_per_sample_fmt().

2011-06-xx - b39b062 - lavu 51.8.0 - opt.h
  Add av_opt_free convenience function.

2011-06-06 - 95a0242 - lavfi 2.14.0 - AVFilterBufferRefAudioProps
  Remove AVFilterBufferRefAudioProps.size, and use nb_samples in
  avfilter_get_audio_buffer() and avfilter_default_get_audio_buffer() in
  place of size.

2011-06-06 - 0bc2cca - lavu 51.6.0 - av_samples_alloc()
  Switch nb_channels and nb_samples parameters order in
  av_samples_alloc().

2011-06-06 - e1c7414 - lavu 51.5.0 - av_samples_*
  Change the data layout created by av_samples_fill_arrays() and
  av_samples_alloc().

2011-06-06 - 27bcf55 - lavfi 2.13.0 - vsrc_buffer.h
  Make av_vsrc_buffer_add_video_buffer_ref() accepts an additional
  flags parameter in input.

2011-06-03 - e977ca2 - lavfi 2.12.0 - avfilter_link_free()
  Add avfilter_link_free() function.

2011-06-02 - 5ad38d9 - lavu 51.4.0 - av_force_cpu_flags()
  Add av_cpu_flags() in libavutil/cpu.h.

2011-05-28 - e71f260 - lavu 51.3.0 - pixdesc.h
  Add av_get_pix_fmt_name() in libavutil/pixdesc.h, and deprecate
  avcodec_get_pix_fmt_name() in libavcodec/avcodec.h in its favor.

2011-05-25 - 30315a8 - lavf 53.3.0 - avformat.h
  Add fps_probe_size to AVFormatContext.

2011-05-22 - 5ecdfd0 - lavf 53.2.0 - avformat.h
  Introduce avformat_alloc_output_context2() and deprecate
  avformat_alloc_output_context().

2011-05-22 - 83db719 - lavfi 2.10.0 - vsrc_buffer.h
  Make libavfilter/vsrc_buffer.h public.

2011-05-19 - c000a9f - lavfi 2.8.0 - avcodec.h
  Add av_vsrc_buffer_add_frame() to libavfilter/avcodec.h.

2011-05-14 - 9fdf772 - lavfi 2.6.0 - avcodec.h
  Add avfilter_get_video_buffer_ref_from_frame() to libavfilter/avcodec.h.

2011-05-18 - 64150ff - lavc 53.7.0 - AVCodecContext.request_sample_fmt
  Add request_sample_fmt field to AVCodecContext.

2011-05-10 - 188dea1 - lavc 53.6.0 - avcodec.h
  Deprecate AVLPCType and the following fields in
  AVCodecContext: lpc_coeff_precision, prediction_order_method,
  min_partition_order, max_partition_order, lpc_type, lpc_passes.
  Corresponding FLAC encoder options should be used instead.

2011-05-07 - 9fdf772 - lavfi 2.5.0 - avcodec.h
  Add libavfilter/avcodec.h header and avfilter_copy_frame_props()
  function.

2011-05-07 - 18ded93 - lavc 53.5.0 - AVFrame
  Add format field to AVFrame.

2011-05-07 - 22333a6 - lavc 53.4.0 - AVFrame
  Add width and height fields to AVFrame.

2011-05-01 - 35fe66a - lavfi 2.4.0 - avfilter.h
  Rename AVFilterBufferRefVideoProps.pixel_aspect to
  sample_aspect_ratio.

2011-05-01 - 77e9dee - lavc 53.3.0 - AVFrame
  Add a sample_aspect_ratio field to AVFrame.

2011-05-01 - 1ba5727 - lavc 53.2.0 - AVFrame
  Add a pkt_pos field to AVFrame.

2011-04-29 - 35ceaa7 - lavu 51.2.0 - mem.h
  Add av_dynarray_add function for adding
  an element to a dynamic array.

2011-04-26 - bebe72f - lavu 51.1.0 - avutil.h
  Add AVPictureType enum and av_get_picture_type_char(), deprecate
  FF_*_TYPE defines and av_get_pict_type_char() defined in
  libavcodec/avcodec.h.

2011-04-26 - 10d3940 - lavfi 2.3.0 - avfilter.h
  Add pict_type and key_frame fields to AVFilterBufferRefVideo.

2011-04-26 - 7a11c82 - lavfi 2.2.0 - vsrc_buffer
  Add sample_aspect_ratio fields to vsrc_buffer arguments

2011-04-21 - 94f7451 - lavc 53.1.0 - avcodec.h
  Add CODEC_CAP_SLICE_THREADS for codecs supporting sliced threading.

2011-04-15 - lavc 52.120.0 - avcodec.h
  AVPacket structure got additional members for passing side information:
    4de339e introduce side information for AVPacket
    2d8591c make containers pass palette change in AVPacket

2011-04-12 - lavf 52.107.0 - avio.h
  Avio cleanup, part II - deprecate the entire URLContext API:
    175389c add avio_check as a replacement for url_exist
    ff1ec0c add avio_pause and avio_seek_time as replacements
            for _av_url_read_fseek/fpause
    cdc6a87 deprecate av_protocol_next(), avio_enum_protocols
            should be used instead.
    80c6e23 rename url_set_interrupt_cb->avio_set_interrupt_cb.
    f87b1b3 rename open flags: URL_* -> AVIO_*
    f8270bb add avio_enum_protocols.
    5593f03 deprecate URLProtocol.
    c486dad deprecate URLContext.
    026e175 deprecate the typedef for URLInterruptCB
    8e76a19 deprecate av_register_protocol2.
    b840484 deprecate URL_PROTOCOL_FLAG_NESTED_SCHEME
    1305d93 deprecate av_url_read_seek
    fa104e1 deprecate av_url_read_pause
    727c7aa deprecate url_get_filename().
    5958df3 deprecate url_max_packet_size().
    1869ea0 deprecate url_get_file_handle().
    32a97d4 deprecate url_filesize().
    e52a914 deprecate url_close().
    58a48c6 deprecate url_seek().
    925e908 deprecate url_write().
    dce3756 deprecate url_read_complete().
    bc371ac deprecate url_read().
    0589da0 deprecate url_open().
    62eaaea deprecate url_connect.
    5652bb9 deprecate url_alloc.
    333e894 deprecate url_open_protocol
    e230705 deprecate url_poll and URLPollEntry

2011-04-08 - lavf 52.106.0 - avformat.h
  Minor avformat.h cleanup:
    a9bf9d8 deprecate av_guess_image2_codec
    c3675df rename avf_sdp_create->av_sdp_create

2011-04-03 - lavf 52.105.0 - avio.h
  Large-scale renaming/deprecating of AVIOContext-related functions:
    724f6a0 deprecate url_fdopen
    403ee83 deprecate url_open_dyn_packet_buf
    6dc7d80 rename url_close_dyn_buf       -> avio_close_dyn_buf
    b92c545 rename url_open_dyn_buf        -> avio_open_dyn_buf
    8978fed introduce an AVIOContext.seekable field as a replacement for
            AVIOContext.is_streamed and url_is_streamed()
    b64030f deprecate get_checksum()
    4c4427a deprecate init_checksum()
    4ec153b deprecate udp_set_remote_url/get_local_port
    933e90a deprecate av_url_read_fseek/fpause
    8d9769a deprecate url_fileno
    b7f2fdd rename put_flush_packet -> avio_flush
    35f1023 deprecate url_close_buf
    83fddae deprecate url_open_buf
    d9d86e0 rename url_fprintf -> avio_printf
    59f65d9 deprecate url_setbufsize
    3e68b3b deprecate url_ferror
    66e5b1d deprecate url_feof
    e8bb2e2 deprecate url_fget_max_packet_size
    76aa876 rename url_fsize -> avio_size
    e519753 deprecate url_fgetc
    655e45e deprecate url_fgets
    a2704c9 rename url_ftell -> avio_tell
    e16ead0 deprecate get_strz() in favor of avio_get_str
    0300db8,2af07d3 rename url_fskip -> avio_skip
    6b4aa5d rename url_fseek -> avio_seek
    61840b4 deprecate put_tag
    22a3212 rename url_fopen/fclose -> avio_open/close.
    0ac8e2b deprecate put_nbyte
    77eb550 rename put_byte          -> avio_w8
                   put_[b/l]e<type>  -> avio_w[b/l]<type>
                   put_buffer        -> avio_write
    b7effd4 rename get_byte          -> avio_r8,
                   get_[b/l]e<type>  -> avio_r[b/l]<type>
                   get_buffer        -> avio_read
    b3db9ce deprecate get_partial_buffer
    8d9ac96 rename av_alloc_put_byte -> avio_alloc_context

2011-03-25 - 34b47d7 - lavc 52.115.0 - AVCodecContext.audio_service_type
  Add audio_service_type field to AVCodecContext.

2011-03-17 - e309fdc - lavu 50.40.0 - pixfmt.h
  Add PIX_FMT_BGR48LE and PIX_FMT_BGR48BE pixel formats

2011-03-02 - 863c471 - lavf  52.103.0 - av_pkt_dump2, av_pkt_dump_log2
  Add new functions av_pkt_dump2, av_pkt_dump_log2 that uses the
  source stream timebase for outputting timestamps. Deprecate
  av_pkt_dump and av_pkt_dump_log.

2011-02-20 - e731b8d - lavf  52.102.0 - avio.h
  * e731b8d - rename init_put_byte() to ffio_init_context(), deprecating the
              original, and move it to a private header so it is no longer
              part of our public API. Instead, use av_alloc_put_byte().
  * ae628ec - rename ByteIOContext to AVIOContext.

2011-02-16 - 09d171b - lavf  52.101.0 - avformat.h
                       lavu  52.39.0  - parseutils.h
  * 610219a - Add av_ prefix to dump_format().
  * f6c7375 - Replace parse_date() in lavf with av_parse_time() in lavu.
  * ab0287f - Move find_info_tag from lavf to lavu and add av_prefix to it.

2011-02-15 - lavu 52.38.0 - merge libavcore
  libavcore is merged back completely into libavutil

2011-02-10 - 55bad0c - lavc 52.113.0 - vbv_delay
  Add vbv_delay field to AVCodecContext

2011-02-14 - 24a83bd - lavf 52.100.0 - AV_DISPOSITION_CLEAN_EFFECTS
  Add AV_DISPOSITION_CLEAN_EFFECTS disposition flag.

2011-02-14 - 910b5b8 - lavfi 1.76.0 - AVFilterLink sample_aspect_ratio
  Add sample_aspect_ratio field to AVFilterLink.

2011-02-10 - 12c14cd - lavf 52.99.0 - AVStream.disposition
  Add AV_DISPOSITION_HEARING_IMPAIRED and AV_DISPOSITION_VISUAL_IMPAIRED.

2011-02-09 - 5592734 - lavc 52.112.0 - avcodec_thread_init()
  Deprecate avcodec_thread_init()/avcodec_thread_free() use; instead
  set thread_count before calling avcodec_open.

2011-02-09 - 778b08a - lavc 52.111.0 - threading API
  Add CODEC_CAP_FRAME_THREADS with new restrictions on get_buffer()/
  release_buffer()/draw_horiz_band() callbacks for appropriate codecs.
  Add thread_type and active_thread_type fields to AVCodecContext.

2011-02-08 - 3940caa - lavf 52.98.0 - av_probe_input_buffer
  Add av_probe_input_buffer() to avformat.h for probing format from a
  ByteIOContext.

2011-02-06 - fe174fc - lavf 52.97.0 - avio.h
  Add flag for non-blocking protocols: URL_FLAG_NONBLOCK

2011-02-04 - f124b08 - lavf 52.96.0 - avformat_free_context()
  Add avformat_free_context() in avformat.h.

2011-02-03 - f5b82f4 - lavc 52.109.0 - add CODEC_ID_PRORES
  Add CODEC_ID_PRORES to avcodec.h.

2011-02-03 - fe9a3fb - lavc 52.109.0 - H.264 profile defines
  Add defines for H.264 * Constrained Baseline and Intra profiles

2011-02-02 - lavf 52.95.0
  * 50196a9 - add a new installed header version.h.
  * 4efd5cf, dccbd97, 93b78d1 - add several variants of public
    avio_{put,get}_str* functions.  Deprecate corresponding semi-public
    {put,get}_str*.

2011-02-02 - dfd2a00 - lavu 50.37.0 - log.h
  Make av_dlog public.

2011-01-31 - 7b3ea55 - lavfi 1.76.0 - vsrc_buffer
  Add sample_aspect_ratio fields to vsrc_buffer arguments

2011-01-31 - 910b5b8 - lavfi 1.75.0 - AVFilterLink sample_aspect_ratio
  Add sample_aspect_ratio field to AVFilterLink.

2011-01-15 - r26374 - lavfi 1.74.0 - AVFilterBufferRefAudioProps
  Rename AVFilterBufferRefAudioProps.samples_nb to nb_samples.

2011-01-14 - r26330 - lavf 52.93.0 - av_metadata_copy()
  Add av_metadata_copy() in avformat.h.

2011-01-07 - r26262 - lavc 52.107.0 - deprecate reordered_opaque
  Deprecate reordered_opaque in favor of pkt_pts/dts.

2011-01-07 - r26261 - lavc 52.106.0 - pkt_dts
  Add pkt_dts to AVFrame, this will in the future allow multithreading decoders
  to not mess up dts.

2011-01-07 - r26260 - lavc 52.105.0 - pkt_pts
  Add pkt_pts to AVFrame.

2011-01-07 - r26259 - lavc 52.104.0 - av_get_profile_name()
  Add av_get_profile_name to libavcodec/avcodec.h.

2010-12-27 - r26108 - lavfi 1.71.0 - AV_PERM_NEG_LINESIZES
  Add AV_PERM_NEG_LINESIZES in avfilter.h.

2010-12-27 - r26104 - lavf 52.91.0 - av_find_best_stream()
  Add av_find_best_stream to libavformat/avformat.h.

2010-12-27 - r26103 - lavf 52.90.0
  Add AVFMT_NOSTREAMS flag for formats with no streams,
  like e.g. text metadata.

2010-12-22 - r26073 - lavu 50.36.0 - file.h
  Add functions av_file_map() and av_file_unmap() in file.h.

2010-12-19 - r26056 - lavu 50.35.0 - error.h
  Add "not found" error codes:
  AVERROR_DEMUXER_NOT_FOUND
  AVERROR_MUXER_NOT_FOUND
  AVERROR_DECODER_NOT_FOUND
  AVERROR_ENCODER_NOT_FOUND
  AVERROR_PROTOCOL_NOT_FOUND
  AVERROR_FILTER_NOT_FOUND
  AVERROR_BSF_NOT_FOUND
  AVERROR_STREAM_NOT_FOUND

2010-12-09 - r25923 - lavcore 0.16.0 - avcore.h
  Move AV_NOPTS_VALUE, AV_TIME_BASE, AV_TIME_BASE_Q symbols from
  avcodec.h to avcore.h.

2010-12-04 - r25886 - lavc 52.98.0 - CODEC_CAP_NEG_LINESIZES
  Add CODEC_CAP_NEG_LINESIZES codec capability flag in avcodec.h.

2010-12-04 - r25879 - lavu 50.34.0 - av_get_pix_fmt_string()
  Deprecate avcodec_pix_fmt_string() in favor of
  pixdesc.h/av_get_pix_fmt_string().

2010-12-04 - r25878 - lavcore 0.15.0 - av_image_alloc()
  Add av_image_alloc() to libavcore/imgutils.h.

2010-12-02 - r25862 - lavfi 1.67.0 - avfilter_graph_create_filter()
  Add function avfilter_graph_create_filter() in avfiltergraph.h.

2010-11-25 - r25826 - lavfi 1.65.0 - avfilter_get_video_buffer_ref_from_arrays()
  Add function avfilter_get_video_buffer_ref_from_arrays() in
  avfilter.h.

2010-11-21 - r25787 - lavcore 0.14.0 - audioconvert.h
  Add a public audio channel API in audioconvert.h, and deprecate the
  corresponding functions in libavcodec:
  avcodec_get_channel_name()
  avcodec_get_channel_layout()
  avcodec_get_channel_layout_string()
  avcodec_channel_layout_num_channels()
  and the CH_* macros defined in libavcodec/avcodec.h.

2010-11-21 - r25777 - lavf 52.85.0 - avformat.h
  Add av_append_packet().

2010-11-21 - r25776 - lavc 52.97.0 - avcodec.h
  Add av_grow_packet().

2010-11-17 - r25761 - lavcore 0.13.0 - parseutils.h
  Add av_parse_color() declared in libavcore/parseutils.h.

2010-11-13 - r25745 - lavc 52.95.0 - AVCodecContext
  Add AVCodecContext.subtitle_header and AVCodecContext.subtitle_header_size
  fields.

2010-11-13 - r25740 - lavfi 1.62.0 - avfiltergraph.h
  Make avfiltergraph.h public.

2010-11-13 - r25737 - lavfi 1.61.0 - avfiltergraph.h
  Remove declarations from avfiltergraph.h for the functions:
  avfilter_graph_check_validity()
  avfilter_graph_config_links()
  avfilter_graph_config_formats()
  which are now internal.
  Use avfilter_graph_config() instead.

2010-11-08 - r25708 - lavu 50.33.0 - eval.h
  Deprecate functions:
  av_parse_and_eval_expr(),
  av_parse_expr(),
  av_eval_expr(),
  av_free_expr(),
  in favor of the functions:
  av_expr_parse_and_eval(),
  av_expr_parse(),
  av_expr_eval(),
  av_expr_free().

2010-11-08 - r25707 - lavfi 1.59.0 - avfilter_free()
  Rename avfilter_destroy() to avfilter_free().
  This change breaks libavfilter API/ABI.

2010-11-07 - r25705 - lavfi 1.58.0 - avfiltergraph.h
  Remove graphparser.h header, move AVFilterInOut and
  avfilter_graph_parse() declarations to libavfilter/avfiltergraph.h.

2010-11-07 - r25700 - lavfi 1.57.0 - AVFilterInOut
  Rename field AVFilterInOut.filter to AVFilterInOut.filter_ctx.
  This change breaks libavfilter API.

2010-11-04 - r25674 - lavfi 1.56.0 - avfilter_graph_free()
  Rename avfilter_graph_destroy() to avfilter_graph_free().
  This change breaks libavfilter API/ABI.

2010-11-04 - r25673 - lavfi 1.55.0 - avfilter_graph_alloc()
  Add avfilter_graph_alloc() to libavfilter/avfiltergraph.h.

2010-11-02 - r25654 - lavcore 0.12.0 - av_get_bits_per_sample_fmt()
  Add av_get_bits_per_sample_fmt() to libavcore/samplefmt.h and
  deprecate av_get_bits_per_sample_format().

2010-11-02 - r25653 - lavcore 0.11.0 - samplefmt.h
  Add sample format functions in libavcore/samplefmt.h:
  av_get_sample_fmt_name(),
  av_get_sample_fmt(),
  av_get_sample_fmt_string(),
  and deprecate the corresponding libavcodec/audioconvert.h functions:
  avcodec_get_sample_fmt_name(),
  avcodec_get_sample_fmt(),
  avcodec_sample_fmt_string().

2010-11-02 - r25652 - lavcore 0.10.0 - samplefmt.h
  Define enum AVSampleFormat in libavcore/samplefmt.h, deprecate enum
  SampleFormat.

2010-10-16 - r25502 - lavfi 1.52.0 - avfilter_graph_config()
  Add the function avfilter_graph_config() in avfiltergraph.h.

2010-10-15 - r25493 - lavf 52.83.0 - metadata API
  Change demuxers to export metadata in generic format and
  muxers to accept generic format. Deprecate the public
  conversion API.

2010-10-10 - r25441 - lavfi 1.49.0 - AVFilterLink.time_base
  Add time_base field to AVFilterLink.

2010-09-27 - r25236 - lavu 50.31.0 - av_set_options_string()
  Move av_set_options_string() from libavfilter/parseutils.h to
  libavutil/opt.h.

2010-09-27 - r25227 - lavfi 1.47.0 - AVFilterLink
  Make the AVFilterLink fields srcpad and dstpad store the pointers to
  the source and destination pads, rather than their indexes.

2010-09-27 - r25225 - lavu 50.30.0 - av_get_token()
  Move av_get_token() from libavfilter/parseutils.h to
  libavutil/avstring.h.

2010-09-26 - r32368 - lsws 0.12.0 - swscale.h
  Add the functions sws_alloc_context() and sws_init_context().

2010-09-26 - r25210 - lavu 50.29.0 - opt.h
  Move libavcodec/opt.h to libavutil/opt.h.

2010-09-24 - r25174 - lavu 50.28.0 - av_log_set_flags()
  Default of av_log() changed due to many problems to the old no repeat
  detection. Read the docs of AV_LOG_SKIP_REPEATED in log.h before
  enabling it for your app!.

2010-09-24 - r25167 - lavc 52.90.0 - av_opt_show2()
  Deprecate av_opt_show() in favor or av_opt_show2().

2010-09-14 - r25120 - lavu 50.27.0 - av_popcount()
  Add av_popcount() to libavutil/common.h.

2010-09-08 - r25076 - lavu 50.26.0 - av_get_cpu_flags()
  Add av_get_cpu_flags().

2010-09-07 - r25067 - lavcore 0.9.0 - av_image_copy()
  Add av_image_copy().

2010-09-07 - r25064 - lavcore 0.8.0 - av_image_copy_plane()
  Add av_image_copy_plane().

2010-09-07 - r25057 - lavcore 0.7.0 - imgutils.h
  Adopt hierarchical scheme for the imgutils.h function names,
  deprecate the old names.

2010-09-04 - r25040 - lavu 50.25.0 - AV_CPU_FLAG_*
  Deprecate the FF_MM_* flags defined in libavcodec/avcodec.h in favor
  of the AV_CPU_FLAG_* flags defined in libavutil/cpu.h.

2010-08-26 - r24936 - lavc 52.87.0 - avcodec_get_channel_layout()
  Add avcodec_get_channel_layout() in audioconvert.h.

2010-08-20 - r24851 - lavcore 0.6.0 - av_fill_image_max_pixsteps()
  Rename av_fill_image_max_pixstep() to av_fill_image_max_pixsteps().

2010-08-18 - r24827 - lavcore 0.5.0 - av_fill_image_max_pixstep()
  Add av_fill_image_max_pixstep() in imgutils.h.

2010-08-17 - r24814 - lavu 50.24.0 - AV_NE()
  Add the AV_NE macro.

2010-08-17 - r24811 - lavfi 1.36.0 - audio framework
  Implement AVFilterBufferRefAudioProps struct for audio properties,
  get_audio_buffer(), filter_samples() functions and related changes.

2010-08-12 - r24787 - lavcore 0.4.0 - av_get_image_linesize()
  Add av_get_image_linesize() in imgutils.h.

2010-08-11 - r24773 - lavfi 1.34.0 - AVFilterBufferRef
  Resize data and linesize arrays in AVFilterBufferRef to 8.

  This change breaks libavfilter API/ABI.

2010-08-11 - r24768 - lavc 52.85.0 - av_picture_data_copy()
  Add av_picture_data_copy in avcodec.h.

2010-08-11 - r24765 - lavfi 1.33.0 - avfilter_open()
  Change avfilter_open() signature:
  AVFilterContext *avfilter_open(AVFilter *filter, const char *inst_name) ->
  int avfilter_open(AVFilterContext **filter_ctx, AVFilter *filter, const char *inst_name);

  This change breaks libavfilter API/ABI.

2010-08-11 - r24763 - lavfi 1.32.0 - AVFilterBufferRef
  Add a type field to AVFilterBufferRef, and move video specific
  properties to AVFilterBufferRefVideoProps.

  This change breaks libavfilter API/ABI.

2010-08-07 - r24732 - lavfi 1.31.0 - AVFilterLink
  Rename AVFilterLink fields:
  AVFilterLink.srcpic    ->  AVFilterLink.src_buf
  AVFilterLink.cur_pic   ->  AVFilterLink.cur_buf
  AVFilterLink.outpic    ->  AVFilterLink.out_buf

2010-08-07 - r24731 - lavfi 1.30.0
  Rename functions and fields:
  avfilter_(un)ref_pic       -> avfilter_(un)ref_buffer
  avfilter_copy_picref_props -> avfilter_copy_buffer_ref_props
  AVFilterBufferRef.pic      -> AVFilterBufferRef.buffer

2010-08-07 - r24730 - lavfi 1.29.0 - AVFilterBufferRef
  Rename AVFilterPicRef to AVFilterBufferRef.

2010-08-07 - r24728 - lavfi 1.28.0 - AVFilterBuffer
  Move format field from AVFilterBuffer to AVFilterPicRef.

2010-08-06 - r24709 - lavcore 0.3.0 - av_check_image_size()
  Deprecate avcodec_check_dimensions() in favor of the function
  av_check_image_size() defined in libavcore/imgutils.h.

2010-07-30 - r24592 - lavfi 1.27.0 - AVFilterBuffer
  Increase size of the arrays AVFilterBuffer.data and
  AVFilterBuffer.linesize from 4 to 8.

  This change breaks libavfilter ABI.

2010-07-29 - r24583 - lavcore 0.2.0 - imgutils.h
  Add functions av_fill_image_linesizes() and
  av_fill_image_pointers(), declared in libavcore/imgutils.h.

2010-07-27 - r24518 - lavcore 0.1.0 - parseutils.h
  Deprecate av_parse_video_frame_size() and av_parse_video_frame_rate()
  defined in libavcodec in favor of the newly added functions
  av_parse_video_size() and av_parse_video_rate() declared in
  libavcore/parseutils.h.

2010-07-23 - r24439 - lavu 50.23.0 - mathematics.h
  Add the M_PHI constant definition.

2010-07-22 - r24424 - lavfi 1.26.0 - media format generalization
  Add a type field to AVFilterLink.

  Change the field types:
  enum PixelFormat format   -> int format   in AVFilterBuffer
  enum PixelFormat *formats -> int *formats in AVFilterFormats
  enum PixelFormat *format  -> int format   in AVFilterLink

  Change the function signatures:
  AVFilterFormats *avfilter_make_format_list(const enum PixelFormat *pix_fmts); ->
  AVFilterFormats *avfilter_make_format_list(const int *fmts);

  int avfilter_add_colorspace(AVFilterFormats **avff, enum PixelFormat pix_fmt); ->
  int avfilter_add_format    (AVFilterFormats **avff, int fmt);

  AVFilterFormats *avfilter_all_colorspaces(void); ->
  AVFilterFormats *avfilter_all_formats    (enum AVMediaType type);

  This change breaks libavfilter API/ABI.

2010-07-21 - r24393 - lavcore 0.0.0
  Add libavcore.

2010-07-17 - r24291 - lavfi 1.25.0 - AVFilterBuffer
  Remove w and h fields from AVFilterBuffer.

2010-07-17 - r24284 - lavfi 1.24.0 - AVFilterBuffer
  Rename AVFilterPic to AVFilterBuffer.

2010-07-17 - r24278 - lavf 52.74.0 - url_fskip()
  Make url_fskip() return an int error code instead of void.

2010-07-11 - r24199 - lavc 52.83.0
  Add AVCodecContext.lpc_type and AVCodecContext.lpc_passes fields.
  Add AVLPCType enum.
  Deprecate AVCodecContext.use_lpc.

2010-07-11 - r24185 - lavc 52.82.0 - avsubtitle_free()
  Add a function for free the contents of a AVSubtitle generated by
  avcodec_decode_subtitle.

2010-07-11 - r24174 - lavu 50.22.0 - bswap.h and intreadwrite.h
  Make the bswap.h and intreadwrite.h API public.

2010-07-08 - r24101 - lavu 50.21.0 - pixdesc.h
  Rename read/write_line() to av_read/write_image_line().

2010-07-07 - r24091 - lavfi 1.21.0 - avfilter_copy_picref_props()
  Add avfilter_copy_picref_props().

2010-07-03 - r24021 - lavc 52.79.0
  Add FF_COMPLIANCE_UNOFFICIAL and change all instances of
  FF_COMPLIANCE_INOFFICIAL to use FF_COMPLIANCE_UNOFFICIAL.

2010-07-02 - r23985 - lavu 50.20.0 - lfg.h
  Export av_lfg_init(), av_lfg_get(), av_mlfg_get(), and av_bmg_get() through
  lfg.h.

2010-06-28 - r23835 - lavfi 1.20.1 - av_parse_color()
  Extend av_parse_color() syntax, make it accept an alpha value specifier and
  set the alpha value to 255 by default.

2010-06-22 - r23706 - lavf 52.71.0 - URLProtocol.priv_data_size, priv_data_class
  Add priv_data_size and priv_data_class to URLProtocol.

2010-06-22 - r23704 - lavf 52.70.0 - url_alloc(), url_connect()
  Add url_alloc() and url_connect().

2010-06-22 - r23702 - lavf 52.69.0 - av_register_protocol2()
  Add av_register_protocol2(), deprecating av_register_protocol().

2010-06-09 - r23551 - lavu 50.19.0 - av_compare_mod()
  Add av_compare_mod() to libavutil/mathematics.h.

2010-06-05 - r23485 - lavu 50.18.0 - eval API
  Make the eval API public.

2010-06-04 - r23461 - lavu 50.17.0 - AV_BASE64_SIZE
  Add AV_BASE64_SIZE() macro.

2010-06-02 - r23421 - lavc 52.73.0 - av_get_codec_tag_string()
  Add av_get_codec_tag_string().

2010-06-01 - r31301 - lsws 0.11.0 - convertPalette API
  Add sws_convertPalette8ToPacked32() and sws_convertPalette8ToPacked24().

2010-05-26 - r23334 - lavc 52.72.0 - CODEC_CAP_EXPERIMENTAL
  Add CODEC_CAP_EXPERIMENTAL flag.
  NOTE: this was backported to 0.6

2010-05-23 - r23255 - lavu 50.16.0 - av_get_random_seed()
  Add av_get_random_seed().

2010-05-18 - r23161 - lavf 52.63.0 - AVFMT_FLAG_RTP_HINT
  Add AVFMT_FLAG_RTP_HINT as possible value for AVFormatContext.flags.
  NOTE: this was backported to 0.6

2010-05-09 - r23066 - lavfi 1.20.0 - AVFilterPicRef
  Add interlaced and top_field_first fields to AVFilterPicRef.

------------------------------8<-------------------------------------
                   0.6 branch was cut here
----------------------------->8--------------------------------------

2010-05-01 - r23002 - lavf 52.62.0 - probe function
  Add av_probe_input_format2 to API, it allows ignoring probe
  results below given score and returns the actual probe score.

2010-04-01 - r22806 - lavf 52.61.0 - metadata API
  Add a flag for av_metadata_set2() to disable overwriting of
  existing tags.

2010-04-01 - r22753 - lavc 52.66.0
  Add avcodec_get_edge_width().

2010-03-31 - r22750 - lavc 52.65.0
  Add avcodec_copy_context().

2010-03-31 - r22748 - lavf 52.60.0 - av_match_ext()
  Make av_match_ext() public.

2010-03-31 - r22736 - lavu 50.14.0 - AVMediaType
  Move AVMediaType enum from libavcodec to libavutil.

2010-03-31 - r22735 - lavc 52.64.0 - AVMediaType
  Define AVMediaType enum, and use it instead of enum CodecType, which
  is deprecated and will be dropped at the next major bump.

2010-03-25 - r22684 - lavu 50.13.0 - av_strerror()
  Implement av_strerror().

2010-03-23 - r22649 - lavc 52.60.0 - av_dct_init()
  Support DCT-I and DST-I.

2010-03-15 - r22540 - lavf 52.56.0 - AVFormatContext.start_time_realtime
  Add AVFormatContext.start_time_realtime field.

2010-03-13 - r22506 - lavfi 1.18.0 - AVFilterPicRef.pos
  Add AVFilterPicRef.pos field.

2010-03-13 - r22501 - lavu 50.12.0 - error.h
  Move error code definitions from libavcodec/avcodec.h to
  the new public header libavutil/error.h.

2010-03-07 - r22291 - lavc 52.56.0 - avfft.h
  Add public FFT interface.

2010-03-06 - r22251 - lavu 50.11.0 - av_stristr()
  Add av_stristr().

2010-03-03 - r22174 - lavu 50.10.0 - av_tree_enumerate()
  Add av_tree_enumerate().

2010-02-07 - r21673 - lavu 50.9.0 - av_compare_ts()
  Add av_compare_ts().

2010-02-05 - r30513 - lsws 0.10.0 - sws_getCoefficients()
  Add sws_getCoefficients().

2010-02-01 - r21587 - lavf 52.50.0 - metadata API
  Add a list of generic tag names, change 'author' -> 'artist',
  'year' -> 'date'.

2010-01-30 - r21545 - lavu 50.8.0 - av_get_pix_fmt()
  Add av_get_pix_fmt().

2010-01-21 - r30381 - lsws 0.9.0 - sws_scale()
  Change constness attributes of sws_scale() parameters.

2010-01-10 - r21121 - lavfi 1.15.0 - avfilter_graph_config_links()
  Add a log_ctx parameter to avfilter_graph_config_links().

2010-01-07 - r30236 - lsws 0.8.0 - sws_isSupported{In,Out}put()
  Add sws_isSupportedInput() and sws_isSupportedOutput() functions.

2010-01-06 - r21035 - lavfi 1.14.0 - avfilter_add_colorspace()
  Change the avfilter_add_colorspace() signature, make it accept an
  (AVFilterFormats **) rather than an (AVFilterFormats *) as before.

2010-01-03 - r21007 - lavfi 1.13.0 - avfilter_add_colorspace()
  Add avfilter_add_colorspace().

2010-01-02 - r20998 - lavf 52.46.0 - av_match_ext()
  Add av_match_ext(), it should be used in place of match_ext().

2010-01-01 - r20991 - lavf 52.45.0 - av_guess_format()
  Add av_guess_format(), it should be used in place of guess_format().

2009-12-13 - r20834 - lavf 52.43.0 - metadata API
  Add av_metadata_set2(), AV_METADATA_DONT_STRDUP_KEY and
  AV_METADATA_DONT_STRDUP_VAL.

2009-12-13 - r20829 - lavu 50.7.0 - avstring.h API
  Add av_d2str().

2009-12-13 - r20826 - lavc 52.42.0 - AVStream
  Add avg_frame_rate.

2009-12-12 - r20808 - lavu 50.6.0 - av_bmg_next()
  Introduce the av_bmg_next() function.

2009-12-05 - r20734 - lavfi 1.12.0 - avfilter_draw_slice()
  Add a slice_dir parameter to avfilter_draw_slice().

2009-11-26 - r20611 - lavfi 1.11.0 - AVFilter
  Remove the next field from AVFilter, this is not anymore required.

2009-11-25 - r20607 - lavfi 1.10.0 - avfilter_next()
  Introduce the avfilter_next() function.

2009-11-25 - r20605 - lavfi 1.9.0 - avfilter_register()
  Change the signature of avfilter_register() to make it return an
  int. This is required since now the registration operation may fail.

2009-11-25 - r20603 - lavu 50.5.0 - pixdesc.h API
  Make the pixdesc.h API public.

2009-10-27 - r20385 - lavfi 1.5.0 - AVFilter.next
  Add a next field to AVFilter, this is used for simplifying the
  registration and management of the registered filters.

2009-10-23 - r20356 - lavfi 1.4.1 - AVFilter.description
  Add a description field to AVFilter.

2009-10-19 - r20302 - lavfi 1.3.0 - avfilter_make_format_list()
  Change the interface of avfilter_make_format_list() from
  avfilter_make_format_list(int n, ...) to
  avfilter_make_format_list(enum PixelFormat *pix_fmts).

2009-10-18 - r20272 - lavfi 1.0.0 - avfilter_get_video_buffer()
  Make avfilter_get_video_buffer() recursive and add the w and h
  parameters to it.

2009-10-07 - r20189 - lavfi 0.5.1 - AVFilterPic
  Add w and h fields to AVFilterPic.

2009-06-22 - r19250 - lavf 52.34.1 - AVFormatContext.packet_size
  This is now an unsigned int instead of a signed int.

2009-06-19 - r19222 - lavc 52.32.0 - AVSubtitle.pts
  Add a pts field to AVSubtitle which gives the subtitle packet pts
  in AV_TIME_BASE. Some subtitle de-/encoders (e.g. XSUB) will
  not work right without this.

2009-06-03 - r19078 - lavc 52.30.2 - AV_PKT_FLAG_KEY
  PKT_FLAG_KEY has been deprecated and will be dropped at the next
  major version. Use AV_PKT_FLAG_KEY instead.

2009-06-01 - r19025 - lavc 52.30.0 - av_lockmgr_register()
  av_lockmgr_register() can be used to register a callback function
  that lavc (and in the future, libraries that depend on lavc) can use
  to implement mutexes. The application should provide a callback function
  that implements the AV_LOCK_* operations described in avcodec.h.
  When the lock manager is registered, FFmpeg is guaranteed to behave
  correctly in a multi-threaded application.

2009-04-30 - r18719 - lavc 52.28.0 - av_free_packet()
  av_free_packet() is no longer an inline function. It is now exported.

2009-04-11 - r18431 - lavc 52.25.0 - deprecate av_destruct_packet_nofree()
  Please use NULL instead. This has been supported since r16506
  (lavf > 52.23.1, lavc > 52.10.0).

2009-04-07 - r18351 - lavc 52.23.0 - avcodec_decode_video/audio/subtitle
  The old decoding functions are deprecated, all new code should use the
  new functions avcodec_decode_video2(), avcodec_decode_audio3() and
  avcodec_decode_subtitle2(). These new functions take an AVPacket *pkt
  argument instead of a const uint8_t *buf / int buf_size pair.

2009-04-03 - r18321 - lavu 50.3.0 - av_fifo_space()
  Introduce the av_fifo_space() function.

2009-04-02 - r18317 - lavc 52.23.0 - AVPacket
  Move AVPacket declaration from libavformat/avformat.h to
  libavcodec/avcodec.h.

2009-03-22 - r18163 - lavu 50.2.0 - RGB32 pixel formats
  Convert the pixel formats PIX_FMT_ARGB, PIX_FMT_RGBA, PIX_FMT_ABGR,
  PIX_FMT_BGRA, which were defined as macros, into enum PixelFormat values.
  Conversely PIX_FMT_RGB32, PIX_FMT_RGB32_1, PIX_FMT_BGR32 and
  PIX_FMT_BGR32_1 are now macros.
  avcodec_get_pix_fmt() now recognizes the "rgb32" and "bgr32" aliases.
  Re-sort the enum PixelFormat list accordingly.
  This change breaks API/ABI backward compatibility.

2009-03-22 - r18133 - lavu 50.1.0 - PIX_FMT_RGB5X5 endian variants
  Add the enum PixelFormat values:
  PIX_FMT_RGB565BE, PIX_FMT_RGB565LE, PIX_FMT_RGB555BE, PIX_FMT_RGB555LE,
  PIX_FMT_BGR565BE, PIX_FMT_BGR565LE, PIX_FMT_BGR555BE, PIX_FMT_BGR555LE.

2009-03-21 - r18116 - lavu 50.0.0  - av_random*
  The Mersenne Twister PRNG implemented through the av_random* functions
  was removed. Use the lagged Fibonacci PRNG through the av_lfg* functions
  instead.

2009-03-08 - r17869 - lavu 50.0.0  - AVFifoBuffer
  av_fifo_init, av_fifo_read, av_fifo_write and av_fifo_realloc were dropped
  and replaced by av_fifo_alloc, av_fifo_generic_read, av_fifo_generic_write
  and av_fifo_realloc2.
  In addition, the order of the function arguments of av_fifo_generic_read
  was changed to match av_fifo_generic_write.
  The AVFifoBuffer/struct AVFifoBuffer may only be used in an opaque way by
  applications, they may not use sizeof() or directly access members.

2009-03-01 - r17682 - lavf 52.31.0 - Generic metadata API
  Introduce a new metadata API (see av_metadata_get() and friends).
  The old API is now deprecated and should not be used anymore. This especially
  includes the following structure fields:
    - AVFormatContext.title
    - AVFormatContext.author
    - AVFormatContext.copyright
    - AVFormatContext.comment
    - AVFormatContext.album
    - AVFormatContext.year
    - AVFormatContext.track
    - AVFormatContext.genre
    - AVStream.language
    - AVStream.filename
    - AVProgram.provider_name
    - AVProgram.name
    - AVChapter.title<|MERGE_RESOLUTION|>--- conflicted
+++ resolved
@@ -13,16 +13,14 @@
 
 API changes, most recent first:
 
-<<<<<<< HEAD
 2011-08-14 - xxxxxx - lavu 52.12.0
   Add av_fifo_peek2(), deprecate av_fifo_peek().
-=======
+
 2011-08-xx - xxxxxxx - lavf 53.4.0
   Add avformat_query_codec().
 
 2011-08-xx - xxxxxxx - lavc 53.8.0
   Add avcodec_get_type().
->>>>>>> 6cd9d0f7
 
 2011-08-06 - 2f63440 - lavf 53.4.0
   Add error_recognition to AVFormatContext.
