--- conflicted
+++ resolved
@@ -24,7 +24,6 @@
 
 @end itemize
 
-<<<<<<< HEAD
 @section Integrating libavcodec or libavformat in your program
 
 You can integrate all the source code of the libraries to link them
@@ -51,26 +50,6 @@
 before they are committed. And they should follow the @ref{Coding Rules}.
 The developer making the commit and the author are responsible for their changes
 and should try to fix issues their commit causes.
-=======
-@section Integrating libav in your program
-
-Shared libraries should be used whenever is possible in order to reduce
-the effort distributors have to pour to support programs and to ensure
-only the public API is used.
-
-You can use Libav in your commercial program, but you must abide to the
-license, LGPL or GPL depending on the specific features used, please refer
-to @uref{http://libav.org/legal.html, our legal page} for a quick checklist and to
-the following links for the exact text of each license:
-@uref{http://git.libav.org/?p=libav.git;a=blob;f=COPYING.GPLv2, GPL version 2},
-@uref{http://git.libav.org/?p=libav.git;a=blob;f=COPYING.GPLv3, GPL version 3},
-@uref{http://git.libav.org/?p=libav.git;a=blob;f=COPYING.LGPLv2.1, LGPL version 2.1},
-@uref{http://git.libav.org/?p=libav.git;a=blob;f=COPYING.LGPLv3, LGPL version 3}.
-Any modification to the source code can be suggested for inclusion.
-The best way to proceed is to send your patches to the
-@uref{https://lists.libav.org/mailman/listinfo/libav-devel, libav-devel}
-mailing list.
->>>>>>> 9a00374c
 
 @anchor{Coding Rules}
 @section Coding Rules
@@ -205,11 +184,7 @@
 In order to configure Vim to follow FFmpeg formatting conventions, paste
 the following snippet into your @file{.vimrc}:
 @example
-<<<<<<< HEAD
 " indentation rules for FFmpeg: 4 spaces, no tabs
-=======
-" Indentation rules for Libav: 4 spaces, no tabs.
->>>>>>> 9a00374c
 set expandtab
 set shiftwidth=4
 set softtabstop=4
@@ -254,29 +229,10 @@
    (#ifdef etc) by default so it does not interfere with other developers'
    work.
 @item
-<<<<<<< HEAD
    You do not have to over-test things. If it works for you, and you think it
    should work for others, then commit. If your code has problems
    (portability, triggers compiler bugs, unusual environment etc) they will be
    reported and eventually fixed.
-=======
-   The commit message should have a short first line in the form of
-   a @samp{topic: short description} as a header, separated by a newline
-   from the body consisting of an explanation of why the change is necessary.
-   Referring to the issue on the bug tracker does not exempt to report an
-   excerpt of the bug.
-@item
-   Work in progress patches should be sent to the mailing list with the [WIP]
-   or the [RFC] tag.
-@item
-   Branches in public personal repos are advised as way to
-   work on issues collaboratively.
-@item
-   You do not have to over-test things. If it works for you and you think it
-   should work for others, send it to the mailing list for review.
-   If you have doubt about portability please state it in the submission so
-   people with specific hardware could test it.
->>>>>>> 9a00374c
 @item
    Do not commit unrelated changes together, split them into self-contained
    pieces. Also do not forget that if part B depends on part A, but A does not
@@ -350,11 +306,7 @@
 @item
     Never write to unallocated memory, never write over the end of arrays,
     always check values read from some untrusted source before using them
-<<<<<<< HEAD
     as array index or other risky things.
-=======
-    as array index or other risky things. Always use valgrind to double-check.
->>>>>>> 9a00374c
 @item
     Remember to check if you need to bump versions for the specific libav*
     parts (libavutil, libavcodec, libavformat) you are changing. You need
@@ -446,11 +398,7 @@
     When adding new codec IDs, also add an entry to the codec descriptor
     list in @file{libavcodec/codec_desc.c}.
 @item
-<<<<<<< HEAD
-    If it has a fourCC, did you add it to @file{libavformat/riff.c},
-=======
     If it has a FourCC, did you add it to @file{libavformat/riff.c},
->>>>>>> 9a00374c
     even if it is only a decoder?
 @item
     Did you add a rule to compile the appropriate files in the Makefile?
