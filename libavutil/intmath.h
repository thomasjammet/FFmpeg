--- conflicted
+++ resolved
@@ -29,17 +29,10 @@
  * @{
  */
 
-<<<<<<< HEAD
-extern const uint32_t ff_inverse[257];
-
 #if   ARCH_ARM
 #   include "arm/intmath.h"
-#elif ARCH_X86
-#   include "x86/intmath.h"
 #endif
 
-=======
->>>>>>> 9734b8ba
 #if HAVE_FAST_CLZ && AV_GCC_VERSION_AT_LEAST(3,4)
 
 #ifndef av_log2
