/*
 * Filter graphs
 * copyright (c) 2007 Bobby Bingham
 *
 * This file is part of FFmpeg.
 *
 * FFmpeg is free software; you can redistribute it and/or
 * modify it under the terms of the GNU Lesser General Public
 * License as published by the Free Software Foundation; either
 * version 2.1 of the License, or (at your option) any later version.
 *
 * FFmpeg is distributed in the hope that it will be useful,
 * but WITHOUT ANY WARRANTY; without even the implied warranty of
 * MERCHANTABILITY or FITNESS FOR A PARTICULAR PURPOSE.  See the GNU
 * Lesser General Public License for more details.
 *
 * You should have received a copy of the GNU Lesser General Public
 * License along with FFmpeg; if not, write to the Free Software
 * Foundation, Inc., 51 Franklin Street, Fifth Floor, Boston, MA 02110-1301 USA
 */

#ifndef AVFILTER_AVFILTERGRAPH_H
#define AVFILTER_AVFILTERGRAPH_H

#include "avfilter.h"
#include "libavutil/log.h"

typedef struct AVFilterGraph {
    const AVClass *av_class;
    unsigned filter_count;
    AVFilterContext **filters;

    char *scale_sws_opts; ///< sws options to use for the auto-inserted scale filters
<<<<<<< HEAD

    char *aresample_swr_opts; ///< swr options to use for the auto-inserted aresample filters, Access ONLY through AVOptions

    /**
     * Private fields
     *
     * The following fields are for internal use only.
     * Their type, offset, number and semantic can change without notice.
     */

    AVFilterLink **sink_links;
    int sink_links_count;

    unsigned disable_auto_convert;
=======
    char *resample_lavr_opts;   ///< libavresample options to use for the auto-inserted resample filters
>>>>>>> 9f122356
} AVFilterGraph;

/**
 * Allocate a filter graph.
 */
AVFilterGraph *avfilter_graph_alloc(void);

/**
 * Get a filter instance with name name from graph.
 *
 * @return the pointer to the found filter instance or NULL if it
 * cannot be found.
 */
AVFilterContext *avfilter_graph_get_filter(AVFilterGraph *graph, char *name);

/**
 * Add an existing filter instance to a filter graph.
 *
 * @param graphctx  the filter graph
 * @param filter the filter to be added
 */
int avfilter_graph_add_filter(AVFilterGraph *graphctx, AVFilterContext *filter);

/**
 * Create and add a filter instance into an existing graph.
 * The filter instance is created from the filter filt and inited
 * with the parameters args and opaque.
 *
 * In case of success put in *filt_ctx the pointer to the created
 * filter instance, otherwise set *filt_ctx to NULL.
 *
 * @param name the instance name to give to the created filter instance
 * @param graph_ctx the filter graph
 * @return a negative AVERROR error code in case of failure, a non
 * negative value otherwise
 */
int avfilter_graph_create_filter(AVFilterContext **filt_ctx, AVFilter *filt,
                                 const char *name, const char *args, void *opaque,
                                 AVFilterGraph *graph_ctx);

/**
 * Enable or disable automatic format conversion inside the graph.
 *
 * Note that format conversion can still happen inside explicitly inserted
 * scale and aconvert filters.
 *
 * @param flags  any of the AVFILTER_AUTO_CONVERT_* constants
 */
void avfilter_graph_set_auto_convert(AVFilterGraph *graph, unsigned flags);

enum {
    AVFILTER_AUTO_CONVERT_ALL  =  0, /**< all automatic conversions enabled */
    AVFILTER_AUTO_CONVERT_NONE = -1, /**< all automatic conversions disabled */
};

/**
 * Check validity and configure all the links and formats in the graph.
 *
 * @param graphctx the filter graph
 * @param log_ctx context used for logging
 * @return 0 in case of success, a negative AVERROR code otherwise
 */
int avfilter_graph_config(AVFilterGraph *graphctx, void *log_ctx);

/**
 * Free a graph, destroy its links, and set *graph to NULL.
 * If *graph is NULL, do nothing.
 */
void avfilter_graph_free(AVFilterGraph **graph);

/**
 * A linked-list of the inputs/outputs of the filter chain.
 *
 * This is mainly useful for avfilter_graph_parse() / avfilter_graph_parse2(),
 * where it is used to communicate open (unlinked) inputs and outputs from and
 * to the caller.
 * This struct specifies, per each not connected pad contained in the graph, the
 * filter context and the pad index required for establishing a link.
 */
typedef struct AVFilterInOut {
    /** unique name for this input/output in the list */
    char *name;

    /** filter context associated to this input/output */
    AVFilterContext *filter_ctx;

    /** index of the filt_ctx pad to use for linking */
    int pad_idx;

    /** next input/input in the list, NULL if this is the last */
    struct AVFilterInOut *next;
} AVFilterInOut;

/**
 * Allocate a single AVFilterInOut entry.
 * Must be freed with avfilter_inout_free().
 * @return allocated AVFilterInOut on success, NULL on failure.
 */
AVFilterInOut *avfilter_inout_alloc(void);

/**
 * Free the supplied list of AVFilterInOut and set *inout to NULL.
 * If *inout is NULL, do nothing.
 */
void avfilter_inout_free(AVFilterInOut **inout);

/**
 * Add a graph described by a string to a graph.
 *
 * @param graph   the filter graph where to link the parsed graph context
 * @param filters string to be parsed
 * @param inputs  pointer to a linked list to the inputs of the graph, may be NULL.
 *                If non-NULL, *inputs is updated to contain the list of open inputs
 *                after the parsing, should be freed with avfilter_inout_free().
 * @param outputs pointer to a linked list to the outputs of the graph, may be NULL.
 *                If non-NULL, *outputs is updated to contain the list of open outputs
 *                after the parsing, should be freed with avfilter_inout_free().
 * @return non negative on success, a negative AVERROR code on error
 */
int avfilter_graph_parse(AVFilterGraph *graph, const char *filters,
                         AVFilterInOut **inputs, AVFilterInOut **outputs,
                         void *log_ctx);

/**
 * Add a graph described by a string to a graph.
 *
 * @param[in]  graph   the filter graph where to link the parsed graph context
 * @param[in]  filters string to be parsed
 * @param[out] inputs  a linked list of all free (unlinked) inputs of the
 *                     parsed graph will be returned here. It is to be freed
 *                     by the caller using avfilter_inout_free().
 * @param[out] outputs a linked list of all free (unlinked) outputs of the
 *                     parsed graph will be returned here. It is to be freed by the
 *                     caller using avfilter_inout_free().
 * @return zero on success, a negative AVERROR code on error
 *
 * @note the difference between avfilter_graph_parse2() and
 * avfilter_graph_parse() is that in avfilter_graph_parse(), the caller provides
 * the lists of inputs and outputs, which therefore must be known before calling
 * the function. On the other hand, avfilter_graph_parse2() \em returns the
 * inputs and outputs that are left unlinked after parsing the graph and the
 * caller then deals with them. Another difference is that in
 * avfilter_graph_parse(), the inputs parameter describes inputs of the
 * <em>already existing</em> part of the graph; i.e. from the point of view of
 * the newly created part, they are outputs. Similarly the outputs parameter
 * describes outputs of the already existing filters, which are provided as
 * inputs to the parsed filters.
 * avfilter_graph_parse2() takes the opposite approach -- it makes no reference
 * whatsoever to already existing parts of the graph and the inputs parameter
 * will on return contain inputs of the newly parsed part of the graph.
 * Analogously the outputs parameter will contain outputs of the newly created
 * filters.
 */
int avfilter_graph_parse2(AVFilterGraph *graph, const char *filters,
                          AVFilterInOut **inputs,
                          AVFilterInOut **outputs);


/**
 * Send a command to one or more filter instances.
 *
 * @param graph  the filter graph
 * @param target the filter(s) to which the command should be sent
 *               "all" sends to all filters
 *               otherwise it can be a filter or filter instance name
 *               which will send the command to all matching filters.
 * @param cmd    the command to sent, for handling simplicity all commands must be alphanumeric only
 * @param arg    the argument for the command
 * @param res    a buffer with size res_size where the filter(s) can return a response.
 *
 * @returns >=0 on success otherwise an error code.
 *              AVERROR(ENOSYS) on unsupported commands
 */
int avfilter_graph_send_command(AVFilterGraph *graph, const char *target, const char *cmd, const char *arg, char *res, int res_len, int flags);

/**
 * Queue a command for one or more filter instances.
 *
 * @param graph  the filter graph
 * @param target the filter(s) to which the command should be sent
 *               "all" sends to all filters
 *               otherwise it can be a filter or filter instance name
 *               which will send the command to all matching filters.
 * @param cmd    the command to sent, for handling simplicity all commands must be alphanummeric only
 * @param arg    the argument for the command
 * @param ts     time at which the command should be sent to the filter
 *
 * @note As this executes commands after this function returns, no return code
 *       from the filter is provided, also AVFILTER_CMD_FLAG_ONE is not supported.
 */
int avfilter_graph_queue_command(AVFilterGraph *graph, const char *target, const char *cmd, const char *arg, int flags, double ts);


/**
 * Dump a graph into a human-readable string representation.
 *
 * @param graph    the graph to dump
 * @param options  formatting options; currently ignored
 * @return  a string, or NULL in case of memory allocation failure;
 *          the string must be freed using av_free
 */
char *avfilter_graph_dump(AVFilterGraph *graph, const char *options);

/**
 * Request a frame on the oldest sink link.
 *
 * If the request returns AVERROR_EOF, try the next.
 *
 * Note that this function is not meant to be the sole scheduling mechanism
 * of a filtergraph, only a convenience function to help drain a filtergraph
 * in a balanced way under normal circumstances.
 *
 * Also note that AVERROR_EOF does not mean that frames did not arrive on
 * some of the sinks during the process.
 * When there are multiple sink links, in case the requested link
 * returns an EOF, this may cause a filter to flush pending frames
 * which are sent to another sink link, although unrequested.
 *
 * @return  the return value of ff_request_frame(),
 *          or AVERROR_EOF if all links returned AVERROR_EOF
 */
int avfilter_graph_request_oldest(AVFilterGraph *graph);

#endif /* AVFILTER_AVFILTERGRAPH_H */<|MERGE_RESOLUTION|>--- conflicted
+++ resolved
@@ -31,7 +31,6 @@
     AVFilterContext **filters;
 
     char *scale_sws_opts; ///< sws options to use for the auto-inserted scale filters
-<<<<<<< HEAD
 
     char *aresample_swr_opts; ///< swr options to use for the auto-inserted aresample filters, Access ONLY through AVOptions
 
@@ -46,9 +45,7 @@
     int sink_links_count;
 
     unsigned disable_auto_convert;
-=======
     char *resample_lavr_opts;   ///< libavresample options to use for the auto-inserted resample filters
->>>>>>> 9f122356
 } AVFilterGraph;
 
 /**
