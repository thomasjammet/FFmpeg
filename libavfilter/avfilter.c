/*
 * filter layer
 * Copyright (c) 2007 Bobby Bingham
 *
 * This file is part of FFmpeg.
 *
 * FFmpeg is free software; you can redistribute it and/or
 * modify it under the terms of the GNU Lesser General Public
 * License as published by the Free Software Foundation; either
 * version 2.1 of the License, or (at your option) any later version.
 *
 * FFmpeg is distributed in the hope that it will be useful,
 * but WITHOUT ANY WARRANTY; without even the implied warranty of
 * MERCHANTABILITY or FITNESS FOR A PARTICULAR PURPOSE.  See the GNU
 * Lesser General Public License for more details.
 *
 * You should have received a copy of the GNU Lesser General Public
 * License along with FFmpeg; if not, write to the Free Software
 * Foundation, Inc., 51 Franklin Street, Fifth Floor, Boston, MA 02110-1301 USA
 */

/* #define DEBUG */

#include "libavutil/pixdesc.h"
#include "libavutil/rational.h"
#include "libavutil/audioconvert.h"
<<<<<<< HEAD
#include "libavutil/imgutils.h"
#include "libavutil/avassert.h"
#include "libavutil/avstring.h"
=======
>>>>>>> 0ff0af73

#include "avfilter.h"
#include "formats.h"
#include "internal.h"

unsigned avfilter_version(void) {
    av_assert0(LIBAVFILTER_VERSION_MICRO >= 100);
    return LIBAVFILTER_VERSION_INT;
}

const char *avfilter_configuration(void)
{
    return FFMPEG_CONFIGURATION;
}

const char *avfilter_license(void)
{
#define LICENSE_PREFIX "libavfilter license: "
    return LICENSE_PREFIX FFMPEG_LICENSE + sizeof(LICENSE_PREFIX) - 1;
}

static void command_queue_pop(AVFilterContext *filter)
{
    AVFilterCommand *c= filter->command_queue;
    av_freep(&c->arg);
    av_freep(&c->command);
    filter->command_queue= c->next;
    av_free(c);
}

<<<<<<< HEAD
AVFilterBufferRef *avfilter_ref_buffer(AVFilterBufferRef *ref, int pmask)
{
    AVFilterBufferRef *ret = av_malloc(sizeof(AVFilterBufferRef));
    if (!ret)
        return NULL;
    *ret = *ref;
    if (ref->type == AVMEDIA_TYPE_VIDEO) {
        ret->video = av_malloc(sizeof(AVFilterBufferRefVideoProps));
        if (!ret->video) {
            av_free(ret);
            return NULL;
        }
        *ret->video = *ref->video;
        ret->extended_data = ret->data;
    } else if (ref->type == AVMEDIA_TYPE_AUDIO) {
        ret->audio = av_malloc(sizeof(AVFilterBufferRefAudioProps));
        if (!ret->audio) {
            av_free(ret);
            return NULL;
        }
        *ret->audio = *ref->audio;

        if (ref->extended_data && ref->extended_data != ref->data) {
            int nb_channels = av_get_channel_layout_nb_channels(ref->audio->channel_layout);
            if (!(ret->extended_data = av_malloc(sizeof(*ret->extended_data) *
                                                 nb_channels))) {
                av_freep(&ret->audio);
                av_freep(&ret);
                return NULL;
            }
            memcpy(ret->extended_data, ref->extended_data,
                   sizeof(*ret->extended_data) * nb_channels);
        } else
            ret->extended_data = ret->data;
    }
    ret->perms &= pmask;
    ret->buf->refcount ++;
    return ret;
}

static void free_pool(AVFilterPool *pool)
{
    int i;

    av_assert0(pool->refcount > 0);

    for (i = 0; i < POOL_SIZE; i++) {
        if (pool->pic[i]) {
            AVFilterBufferRef *picref = pool->pic[i];
            /* free buffer: picrefs stored in the pool are not
             * supposed to contain a free callback */
            av_assert0(!picref->buf->refcount);
            av_freep(&picref->buf->data[0]);
            av_freep(&picref->buf);

            av_freep(&picref->audio);
            av_freep(&picref->video);
            av_freep(&pool->pic[i]);
            pool->count--;
        }
    }
    pool->draining = 1;

    if (!--pool->refcount) {
        av_assert0(!pool->count);
        av_free(pool);
    }
}

static void store_in_pool(AVFilterBufferRef *ref)
{
    int i;
    AVFilterPool *pool= ref->buf->priv;

    av_assert0(ref->buf->data[0]);
    av_assert0(pool->refcount>0);

    if (pool->count == POOL_SIZE) {
        AVFilterBufferRef *ref1 = pool->pic[0];
        av_freep(&ref1->video);
        av_freep(&ref1->audio);
        av_freep(&ref1->buf->data[0]);
        av_freep(&ref1->buf);
        av_free(ref1);
        memmove(&pool->pic[0], &pool->pic[1], sizeof(void*)*(POOL_SIZE-1));
        pool->count--;
        pool->pic[POOL_SIZE-1] = NULL;
    }

    for (i = 0; i < POOL_SIZE; i++) {
        if (!pool->pic[i]) {
            pool->pic[i] = ref;
            pool->count++;
            break;
        }
    }
    if (pool->draining) {
        free_pool(pool);
    } else
        --pool->refcount;
}

void avfilter_unref_buffer(AVFilterBufferRef *ref)
{
    if (!ref)
        return;
    av_assert0(ref->buf->refcount > 0);
    if (!(--ref->buf->refcount)) {
        if (!ref->buf->free) {
            store_in_pool(ref);
            return;
        }
        ref->buf->free(ref->buf);
    }
    if (ref->extended_data != ref->data)
        av_freep(&ref->extended_data);
    av_freep(&ref->video);
    av_freep(&ref->audio);
    av_free(ref);
}

void avfilter_unref_bufferp(AVFilterBufferRef **ref)
{
    avfilter_unref_buffer(*ref);
    *ref = NULL;
}

=======
>>>>>>> 0ff0af73
void avfilter_insert_pad(unsigned idx, unsigned *count, size_t padidx_off,
                         AVFilterPad **pads, AVFilterLink ***links,
                         AVFilterPad *newpad)
{
    unsigned i;

    idx = FFMIN(idx, *count);

    *pads  = av_realloc(*pads,  sizeof(AVFilterPad)   * (*count + 1));
    *links = av_realloc(*links, sizeof(AVFilterLink*) * (*count + 1));
    memmove(*pads +idx+1, *pads +idx, sizeof(AVFilterPad)   * (*count-idx));
    memmove(*links+idx+1, *links+idx, sizeof(AVFilterLink*) * (*count-idx));
    memcpy(*pads+idx, newpad, sizeof(AVFilterPad));
    (*links)[idx] = NULL;

    (*count)++;
    for (i = idx+1; i < *count; i++)
        if (*links[i])
            (*(unsigned *)((uint8_t *) *links[i] + padidx_off))++;
}

int avfilter_link(AVFilterContext *src, unsigned srcpad,
                  AVFilterContext *dst, unsigned dstpad)
{
    AVFilterLink *link;

    if (src->output_count <= srcpad || dst->input_count <= dstpad ||
        src->outputs[srcpad]        || dst->inputs[dstpad])
        return -1;

    if (src->output_pads[srcpad].type != dst->input_pads[dstpad].type) {
        av_log(src, AV_LOG_ERROR,
               "Media type mismatch between the '%s' filter output pad %d and the '%s' filter input pad %d\n",
               src->name, srcpad, dst->name, dstpad);
        return AVERROR(EINVAL);
    }

    src->outputs[srcpad] =
    dst-> inputs[dstpad] = link = av_mallocz(sizeof(AVFilterLink));

    link->src     = src;
    link->dst     = dst;
    link->srcpad  = &src->output_pads[srcpad];
    link->dstpad  = &dst->input_pads[dstpad];
    link->type    = src->output_pads[srcpad].type;
    assert(PIX_FMT_NONE == -1 && AV_SAMPLE_FMT_NONE == -1);
    link->format  = -1;

    return 0;
}

void avfilter_link_free(AVFilterLink **link)
{
    if (!*link)
        return;

    if ((*link)->pool)
        free_pool((*link)->pool);

    av_freep(link);
}

int avfilter_insert_filter(AVFilterLink *link, AVFilterContext *filt,
                           unsigned filt_srcpad_idx, unsigned filt_dstpad_idx)
{
    int ret;
    unsigned dstpad_idx = link->dstpad - link->dst->input_pads;

    av_log(link->dst, AV_LOG_INFO, "auto-inserting filter '%s' "
           "between the filter '%s' and the filter '%s'\n",
           filt->name, link->src->name, link->dst->name);

    link->dst->inputs[dstpad_idx] = NULL;
    if ((ret = avfilter_link(filt, filt_dstpad_idx, link->dst, dstpad_idx)) < 0) {
        /* failed to link output filter to new filter */
        link->dst->inputs[dstpad_idx] = link;
        return ret;
    }

    /* re-hookup the link to the new destination filter we inserted */
    link->dst = filt;
    link->dstpad = &filt->input_pads[filt_srcpad_idx];
    filt->inputs[filt_srcpad_idx] = link;

    /* if any information on supported media formats already exists on the
     * link, we need to preserve that */
    if (link->out_formats)
        avfilter_formats_changeref(&link->out_formats,
                                   &filt->outputs[filt_dstpad_idx]->out_formats);
<<<<<<< HEAD
    if (link->out_chlayouts)
        avfilter_formats_changeref(&link->out_chlayouts,
                                   &filt->outputs[filt_dstpad_idx]->out_chlayouts);
    if (link->out_packing)
        avfilter_formats_changeref(&link->out_packing,
                                   &filt->outputs[filt_dstpad_idx]->out_packing);
=======
    if (link->out_samplerates)
        avfilter_formats_changeref(&link->out_samplerates,
                                   &filt->outputs[filt_dstpad_idx]->out_samplerates);
    if (link->out_channel_layouts)
        ff_channel_layouts_changeref(&link->out_channel_layouts,
                                     &filt->outputs[filt_dstpad_idx]->out_channel_layouts);
>>>>>>> 0ff0af73

    return 0;
}

int avfilter_config_links(AVFilterContext *filter)
{
    int (*config_link)(AVFilterLink *);
    unsigned i;
    int ret;

    for (i = 0; i < filter->input_count; i ++) {
        AVFilterLink *link = filter->inputs[i];
        AVFilterLink *inlink = link->src->input_count ?
            link->src->inputs[0] : NULL;

        if (!link) continue;

        link->current_pts = AV_NOPTS_VALUE;

        switch (link->init_state) {
        case AVLINK_INIT:
            continue;
        case AVLINK_STARTINIT:
            av_log(filter, AV_LOG_INFO, "circular filter chain detected\n");
            return 0;
        case AVLINK_UNINIT:
            link->init_state = AVLINK_STARTINIT;

            if ((ret = avfilter_config_links(link->src)) < 0)
                return ret;

            if (!(config_link = link->srcpad->config_props)) {
                if (link->src->input_count != 1) {
                    av_log(link->src, AV_LOG_ERROR, "Source filters and filters "
                                                    "with more than one input "
                                                    "must set config_props() "
                                                    "callbacks on all outputs\n");
                    return AVERROR(EINVAL);
                }
            } else if ((ret = config_link(link)) < 0)
                return ret;

<<<<<<< HEAD
            switch (link->type) {
            case AVMEDIA_TYPE_VIDEO:
                if (!link->time_base.num && !link->time_base.den)
                    link->time_base = inlink ? inlink->time_base : AV_TIME_BASE_Q;

                if (!link->sample_aspect_ratio.num && !link->sample_aspect_ratio.den)
                    link->sample_aspect_ratio = inlink ?
                        inlink->sample_aspect_ratio : (AVRational){1,1};

                if (inlink) {
                    if (!link->w)
                        link->w = inlink->w;
                    if (!link->h)
                        link->h = inlink->h;
                } else if (!link->w || !link->h) {
                    av_log(link->src, AV_LOG_ERROR,
                           "Video source filters must set their output link's "
                           "width and height\n");
                    return AVERROR(EINVAL);
                }
                break;

            case AVMEDIA_TYPE_AUDIO:
                if (inlink) {
                    if (!link->sample_rate)
                        link->sample_rate = inlink->sample_rate;
                    if (!link->time_base.num && !link->time_base.den)
                        link->time_base = inlink->time_base;
                } else if (!link->sample_rate) {
                    av_log(link->src, AV_LOG_ERROR,
                           "Audio source filters must set their output link's "
                           "sample_rate\n");
                    return AVERROR(EINVAL);
                }

                if (!link->time_base.num && !link->time_base.den)
                    link->time_base = (AVRational) {1, link->sample_rate};
            }
=======
            if (link->time_base.num == 0 && link->time_base.den == 0)
                link->time_base = link->src && link->src->input_count ?
                    link->src->inputs[0]->time_base : AV_TIME_BASE_Q;

            if (link->sample_aspect_ratio.num == 0 && link->sample_aspect_ratio.den == 0)
                link->sample_aspect_ratio = link->src->input_count ?
                    link->src->inputs[0]->sample_aspect_ratio : (AVRational){1,1};
>>>>>>> 0ff0af73

            if ((config_link = link->dstpad->config_props))
                if ((ret = config_link(link)) < 0)
                    return ret;

            link->init_state = AVLINK_INIT;
        }
    }

    return 0;
}

static char *ff_get_ref_perms_string(char *buf, size_t buf_size, int perms)
{
    snprintf(buf, buf_size, "%s%s%s%s%s%s",
             perms & AV_PERM_READ      ? "r" : "",
             perms & AV_PERM_WRITE     ? "w" : "",
             perms & AV_PERM_PRESERVE  ? "p" : "",
             perms & AV_PERM_REUSE     ? "u" : "",
             perms & AV_PERM_REUSE2    ? "U" : "",
             perms & AV_PERM_NEG_LINESIZES ? "n" : "");
    return buf;
}

<<<<<<< HEAD
static void ff_dlog_ref(void *ctx, AVFilterBufferRef *ref, int end)
{
    av_unused char buf[16];
    av_dlog(ctx,
            "ref[%p buf:%p refcount:%d perms:%s data:%p linesize[%d, %d, %d, %d] pts:%"PRId64" pos:%"PRId64,
            ref, ref->buf, ref->buf->refcount, ff_get_ref_perms_string(buf, sizeof(buf), ref->perms), ref->data[0],
            ref->linesize[0], ref->linesize[1], ref->linesize[2], ref->linesize[3],
            ref->pts, ref->pos);

    if (ref->video) {
        av_dlog(ctx, " a:%d/%d s:%dx%d i:%c iskey:%d type:%c",
                ref->video->sample_aspect_ratio.num, ref->video->sample_aspect_ratio.den,
                ref->video->w, ref->video->h,
                !ref->video->interlaced     ? 'P' :         /* Progressive  */
                ref->video->top_field_first ? 'T' : 'B',    /* Top / Bottom */
                ref->video->key_frame,
                av_get_picture_type_char(ref->video->pict_type));
    }
    if (ref->audio) {
        av_dlog(ctx, " cl:%"PRId64"d n:%d r:%d p:%d",
                ref->audio->channel_layout,
                ref->audio->nb_samples,
                ref->audio->sample_rate,
                ref->audio->planar);
    }

    av_dlog(ctx, "]%s", end ? "\n" : "");
}

=======
>>>>>>> 0ff0af73
void ff_dlog_link(void *ctx, AVFilterLink *link, int end)
{
    if (link->type == AVMEDIA_TYPE_VIDEO) {
        av_dlog(ctx,
                "link[%p s:%dx%d fmt:%s %s->%s]%s",
                link, link->w, link->h,
                av_pix_fmt_descriptors[link->format].name,
                link->src ? link->src->filter->name : "",
                link->dst ? link->dst->filter->name : "",
                end ? "\n" : "");
    } else {
        char buf[128];
        av_get_channel_layout_string(buf, sizeof(buf), -1, link->channel_layout);

        av_dlog(ctx,
                "link[%p r:%d cl:%s fmt:%s %s->%s]%s",
                link, (int)link->sample_rate, buf,
                av_get_sample_fmt_name(link->format),
                link->src ? link->src->filter->name : "",
                link->dst ? link->dst->filter->name : "",
                end ? "\n" : "");
    }
}

<<<<<<< HEAD
AVFilterBufferRef *avfilter_get_video_buffer(AVFilterLink *link, int perms, int w, int h)
{
    AVFilterBufferRef *ret = NULL;

    av_unused char buf[16];
    FF_DPRINTF_START(NULL, get_video_buffer); ff_dlog_link(NULL, link, 0);
    av_dlog(NULL, " perms:%s w:%d h:%d\n", ff_get_ref_perms_string(buf, sizeof(buf), perms), w, h);

    if (link->dstpad->get_video_buffer)
        ret = link->dstpad->get_video_buffer(link, perms, w, h);

    if (!ret)
        ret = avfilter_default_get_video_buffer(link, perms, w, h);

    if (ret)
        ret->type = AVMEDIA_TYPE_VIDEO;

    FF_DPRINTF_START(NULL, get_video_buffer); ff_dlog_link(NULL, link, 0); av_dlog(NULL, " returning "); ff_dlog_ref(NULL, ret, 1);

    return ret;
}

AVFilterBufferRef *
avfilter_get_video_buffer_ref_from_arrays(uint8_t * const data[4], const int linesize[4], int perms,
                                          int w, int h, enum PixelFormat format)
{
    AVFilterBuffer *pic = av_mallocz(sizeof(AVFilterBuffer));
    AVFilterBufferRef *picref = av_mallocz(sizeof(AVFilterBufferRef));

    if (!pic || !picref)
        goto fail;

    picref->buf = pic;
    picref->buf->free = ff_avfilter_default_free_buffer;
    if (!(picref->video = av_mallocz(sizeof(AVFilterBufferRefVideoProps))))
        goto fail;

    pic->w = picref->video->w = w;
    pic->h = picref->video->h = h;

    /* make sure the buffer gets read permission or it's useless for output */
    picref->perms = perms | AV_PERM_READ;

    pic->refcount = 1;
    picref->type = AVMEDIA_TYPE_VIDEO;
    pic->format = picref->format = format;

    memcpy(pic->data,        data,          4*sizeof(data[0]));
    memcpy(pic->linesize,    linesize,      4*sizeof(linesize[0]));
    memcpy(picref->data,     pic->data,     sizeof(picref->data));
    memcpy(picref->linesize, pic->linesize, sizeof(picref->linesize));

    pic->   extended_data = pic->data;
    picref->extended_data = picref->data;

    return picref;

fail:
    if (picref && picref->video)
        av_free(picref->video);
    av_free(picref);
    av_free(pic);
    return NULL;
}

=======
>>>>>>> 0ff0af73
int avfilter_request_frame(AVFilterLink *link)
{
    FF_DPRINTF_START(NULL, request_frame); ff_dlog_link(NULL, link, 1);

    if (link->srcpad->request_frame)
        return link->srcpad->request_frame(link);
    else if (link->src->inputs[0])
        return avfilter_request_frame(link->src->inputs[0]);
    else return -1;
}

int avfilter_poll_frame(AVFilterLink *link)
{
    int i, min = INT_MAX;

    if (link->srcpad->poll_frame)
        return link->srcpad->poll_frame(link);

    for (i = 0; i < link->src->input_count; i++) {
        int val;
        if (!link->src->inputs[i])
            return -1;
        val = avfilter_poll_frame(link->src->inputs[i]);
        min = FFMIN(min, val);
    }

    return min;
}

<<<<<<< HEAD
void ff_update_link_current_pts(AVFilterLink *link, int64_t pts)
{
    if (pts == AV_NOPTS_VALUE)
        return;
    link->current_pts =  pts; /* TODO use duration */
    if (link->graph && link->age_index >= 0)
        ff_avfilter_graph_update_heap(link->graph, link);
}

/* XXX: should we do the duplicating of the picture ref here, instead of
 * forcing the source filter to do it? */
void avfilter_start_frame(AVFilterLink *link, AVFilterBufferRef *picref)
{
    void (*start_frame)(AVFilterLink *, AVFilterBufferRef *);
    AVFilterPad *dst = link->dstpad;
    int perms = picref->perms;
    AVFilterCommand *cmd= link->dst->command_queue;

    FF_DPRINTF_START(NULL, start_frame); ff_dlog_link(NULL, link, 0); av_dlog(NULL, " "); ff_dlog_ref(NULL, picref, 1);

    if (!(start_frame = dst->start_frame))
        start_frame = avfilter_default_start_frame;

    if (picref->linesize[0] < 0)
        perms |= AV_PERM_NEG_LINESIZES;
    /* prepare to copy the picture if it has insufficient permissions */
    if ((dst->min_perms & perms) != dst->min_perms || dst->rej_perms & perms) {
        av_log(link->dst, AV_LOG_DEBUG,
                "frame copy needed (have perms %x, need %x, reject %x)\n",
                picref->perms,
                link->dstpad->min_perms, link->dstpad->rej_perms);

        link->cur_buf = avfilter_get_video_buffer(link, dst->min_perms, link->w, link->h);
        link->src_buf = picref;
        avfilter_copy_buffer_ref_props(link->cur_buf, link->src_buf);
    }
    else
        link->cur_buf = picref;

    while(cmd && cmd->time <= picref->pts * av_q2d(link->time_base)){
        av_log(link->dst, AV_LOG_DEBUG,
               "Processing command time:%f command:%s arg:%s\n",
               cmd->time, cmd->command, cmd->arg);
        avfilter_process_command(link->dst, cmd->command, cmd->arg, 0, 0, cmd->flags);
        command_queue_pop(link->dst);
        cmd= link->dst->command_queue;
    }

    start_frame(link, link->cur_buf);
    ff_update_link_current_pts(link, link->cur_buf->pts);
}

void avfilter_end_frame(AVFilterLink *link)
{
    void (*end_frame)(AVFilterLink *);

    if (!(end_frame = link->dstpad->end_frame))
        end_frame = avfilter_default_end_frame;

    end_frame(link);

    /* unreference the source picture if we're feeding the destination filter
     * a copied version dues to permission issues */
    if (link->src_buf) {
        avfilter_unref_buffer(link->src_buf);
        link->src_buf = NULL;
    }
}

void avfilter_draw_slice(AVFilterLink *link, int y, int h, int slice_dir)
{
    uint8_t *src[4], *dst[4];
    int i, j, vsub;
    void (*draw_slice)(AVFilterLink *, int, int, int);

    FF_DPRINTF_START(NULL, draw_slice); ff_dlog_link(NULL, link, 0); av_dlog(NULL, " y:%d h:%d dir:%d\n", y, h, slice_dir);

    /* copy the slice if needed for permission reasons */
    if (link->src_buf) {
        vsub = av_pix_fmt_descriptors[link->format].log2_chroma_h;

        for (i = 0; i < 4; i++) {
            if (link->src_buf->data[i]) {
                src[i] = link->src_buf-> data[i] +
                    (y >> (i==1 || i==2 ? vsub : 0)) * link->src_buf-> linesize[i];
                dst[i] = link->cur_buf->data[i] +
                    (y >> (i==1 || i==2 ? vsub : 0)) * link->cur_buf->linesize[i];
            } else
                src[i] = dst[i] = NULL;
        }

        for (i = 0; i < 4; i++) {
            int planew =
                av_image_get_linesize(link->format, link->cur_buf->video->w, i);

            if (!src[i]) continue;

            for (j = 0; j < h >> (i==1 || i==2 ? vsub : 0); j++) {
                memcpy(dst[i], src[i], planew);
                src[i] += link->src_buf->linesize[i];
                dst[i] += link->cur_buf->linesize[i];
            }
        }
    }

    if (!(draw_slice = link->dstpad->draw_slice))
        draw_slice = avfilter_default_draw_slice;
    draw_slice(link, y, h, slice_dir);
}

int avfilter_process_command(AVFilterContext *filter, const char *cmd, const char *arg, char *res, int res_len, int flags)
{
    if(!strcmp(cmd, "ping")){
        av_strlcatf(res, res_len, "pong from:%s %s\n", filter->filter->name, filter->name);
        return 0;
    }else if(filter->filter->process_command) {
        return filter->filter->process_command(filter, cmd, arg, res, res_len, flags);
    }
    return AVERROR(ENOSYS);
}

#define MAX_REGISTERED_AVFILTERS_NB 128
=======
#define MAX_REGISTERED_AVFILTERS_NB 64
>>>>>>> 0ff0af73

static AVFilter *registered_avfilters[MAX_REGISTERED_AVFILTERS_NB + 1];

static int next_registered_avfilter_idx = 0;

AVFilter *avfilter_get_by_name(const char *name)
{
    int i;

    for (i = 0; registered_avfilters[i]; i++)
        if (!strcmp(registered_avfilters[i]->name, name))
            return registered_avfilters[i];

    return NULL;
}

int avfilter_register(AVFilter *filter)
{
    if (next_registered_avfilter_idx == MAX_REGISTERED_AVFILTERS_NB) {
        av_log(NULL, AV_LOG_ERROR,
               "Maximum number of registered filters %d reached, "
               "impossible to register filter with name '%s'\n",
               MAX_REGISTERED_AVFILTERS_NB, filter->name);
        return AVERROR(ENOMEM);
    }

    registered_avfilters[next_registered_avfilter_idx++] = filter;
    return 0;
}

AVFilter **av_filter_next(AVFilter **filter)
{
    return filter ? ++filter : &registered_avfilters[0];
}

void avfilter_uninit(void)
{
    memset(registered_avfilters, 0, sizeof(registered_avfilters));
    next_registered_avfilter_idx = 0;
}

static int pad_count(const AVFilterPad *pads)
{
    int count;

    for(count = 0; pads->name; count ++) pads ++;
    return count;
}

static const char *filter_name(void *p)
{
    AVFilterContext *filter = p;
    return filter->filter->name;
}

static const AVClass avfilter_class = {
    "AVFilter",
    filter_name,
    NULL,
    LIBAVUTIL_VERSION_INT,
};

int avfilter_open(AVFilterContext **filter_ctx, AVFilter *filter, const char *inst_name)
{
    AVFilterContext *ret;
    *filter_ctx = NULL;

    if (!filter)
        return AVERROR(EINVAL);

    ret = av_mallocz(sizeof(AVFilterContext));
    if (!ret)
        return AVERROR(ENOMEM);

    ret->av_class = &avfilter_class;
    ret->filter   = filter;
    ret->name     = inst_name ? av_strdup(inst_name) : NULL;
    if (filter->priv_size) {
        ret->priv     = av_mallocz(filter->priv_size);
        if (!ret->priv)
            goto err;
    }

    ret->input_count  = pad_count(filter->inputs);
    if (ret->input_count) {
        ret->input_pads   = av_malloc(sizeof(AVFilterPad) * ret->input_count);
        if (!ret->input_pads)
            goto err;
        memcpy(ret->input_pads, filter->inputs, sizeof(AVFilterPad) * ret->input_count);
        ret->inputs       = av_mallocz(sizeof(AVFilterLink*) * ret->input_count);
        if (!ret->inputs)
            goto err;
    }

    ret->output_count = pad_count(filter->outputs);
    if (ret->output_count) {
        ret->output_pads  = av_malloc(sizeof(AVFilterPad) * ret->output_count);
        if (!ret->output_pads)
            goto err;
        memcpy(ret->output_pads, filter->outputs, sizeof(AVFilterPad) * ret->output_count);
        ret->outputs      = av_mallocz(sizeof(AVFilterLink*) * ret->output_count);
        if (!ret->outputs)
            goto err;
    }

    *filter_ctx = ret;
    return 0;

err:
    av_freep(&ret->inputs);
    av_freep(&ret->input_pads);
    ret->input_count = 0;
    av_freep(&ret->outputs);
    av_freep(&ret->output_pads);
    ret->output_count = 0;
    av_freep(&ret->priv);
    av_free(ret);
    return AVERROR(ENOMEM);
}

void avfilter_free(AVFilterContext *filter)
{
    int i;
    AVFilterLink *link;

    if (!filter)
        return;

    if (filter->filter->uninit)
        filter->filter->uninit(filter);

    for (i = 0; i < filter->input_count; i++) {
        if ((link = filter->inputs[i])) {
            if (link->src)
                link->src->outputs[link->srcpad - link->src->output_pads] = NULL;
            avfilter_formats_unref(&link->in_formats);
            avfilter_formats_unref(&link->out_formats);
            avfilter_formats_unref(&link->in_samplerates);
            avfilter_formats_unref(&link->out_samplerates);
            ff_channel_layouts_unref(&link->in_channel_layouts);
            ff_channel_layouts_unref(&link->out_channel_layouts);
        }
        avfilter_link_free(&link);
    }
    for (i = 0; i < filter->output_count; i++) {
        if ((link = filter->outputs[i])) {
            if (link->dst)
                link->dst->inputs[link->dstpad - link->dst->input_pads] = NULL;
            avfilter_formats_unref(&link->in_formats);
            avfilter_formats_unref(&link->out_formats);
            avfilter_formats_unref(&link->in_samplerates);
            avfilter_formats_unref(&link->out_samplerates);
            ff_channel_layouts_unref(&link->in_channel_layouts);
            ff_channel_layouts_unref(&link->out_channel_layouts);
        }
        avfilter_link_free(&link);
    }

    av_freep(&filter->name);
    av_freep(&filter->input_pads);
    av_freep(&filter->output_pads);
    av_freep(&filter->inputs);
    av_freep(&filter->outputs);
    av_freep(&filter->priv);
    while(filter->command_queue){
        command_queue_pop(filter);
    }
    av_free(filter);
}

int avfilter_init_filter(AVFilterContext *filter, const char *args, void *opaque)
{
    int ret=0;

    if (filter->filter->init)
        ret = filter->filter->init(filter, args, opaque);
    return ret;
<<<<<<< HEAD
}

void avfilter_copy_buffer_ref_props(AVFilterBufferRef *dst, AVFilterBufferRef *src)
{
    // copy common properties
    dst->pts             = src->pts;
    dst->pos             = src->pos;

    switch (src->type) {
    case AVMEDIA_TYPE_VIDEO: *dst->video = *src->video; break;
    case AVMEDIA_TYPE_AUDIO: *dst->audio = *src->audio; break;
    default: break;
    }
=======
>>>>>>> 0ff0af73
}<|MERGE_RESOLUTION|>--- conflicted
+++ resolved
@@ -24,12 +24,8 @@
 #include "libavutil/pixdesc.h"
 #include "libavutil/rational.h"
 #include "libavutil/audioconvert.h"
-<<<<<<< HEAD
-#include "libavutil/imgutils.h"
 #include "libavutil/avassert.h"
 #include "libavutil/avstring.h"
-=======
->>>>>>> 0ff0af73
 
 #include "avfilter.h"
 #include "formats.h"
@@ -51,7 +47,7 @@
     return LICENSE_PREFIX FFMPEG_LICENSE + sizeof(LICENSE_PREFIX) - 1;
 }
 
-static void command_queue_pop(AVFilterContext *filter)
+void ff_command_queue_pop(AVFilterContext *filter)
 {
     AVFilterCommand *c= filter->command_queue;
     av_freep(&c->arg);
@@ -60,136 +56,6 @@
     av_free(c);
 }
 
-<<<<<<< HEAD
-AVFilterBufferRef *avfilter_ref_buffer(AVFilterBufferRef *ref, int pmask)
-{
-    AVFilterBufferRef *ret = av_malloc(sizeof(AVFilterBufferRef));
-    if (!ret)
-        return NULL;
-    *ret = *ref;
-    if (ref->type == AVMEDIA_TYPE_VIDEO) {
-        ret->video = av_malloc(sizeof(AVFilterBufferRefVideoProps));
-        if (!ret->video) {
-            av_free(ret);
-            return NULL;
-        }
-        *ret->video = *ref->video;
-        ret->extended_data = ret->data;
-    } else if (ref->type == AVMEDIA_TYPE_AUDIO) {
-        ret->audio = av_malloc(sizeof(AVFilterBufferRefAudioProps));
-        if (!ret->audio) {
-            av_free(ret);
-            return NULL;
-        }
-        *ret->audio = *ref->audio;
-
-        if (ref->extended_data && ref->extended_data != ref->data) {
-            int nb_channels = av_get_channel_layout_nb_channels(ref->audio->channel_layout);
-            if (!(ret->extended_data = av_malloc(sizeof(*ret->extended_data) *
-                                                 nb_channels))) {
-                av_freep(&ret->audio);
-                av_freep(&ret);
-                return NULL;
-            }
-            memcpy(ret->extended_data, ref->extended_data,
-                   sizeof(*ret->extended_data) * nb_channels);
-        } else
-            ret->extended_data = ret->data;
-    }
-    ret->perms &= pmask;
-    ret->buf->refcount ++;
-    return ret;
-}
-
-static void free_pool(AVFilterPool *pool)
-{
-    int i;
-
-    av_assert0(pool->refcount > 0);
-
-    for (i = 0; i < POOL_SIZE; i++) {
-        if (pool->pic[i]) {
-            AVFilterBufferRef *picref = pool->pic[i];
-            /* free buffer: picrefs stored in the pool are not
-             * supposed to contain a free callback */
-            av_assert0(!picref->buf->refcount);
-            av_freep(&picref->buf->data[0]);
-            av_freep(&picref->buf);
-
-            av_freep(&picref->audio);
-            av_freep(&picref->video);
-            av_freep(&pool->pic[i]);
-            pool->count--;
-        }
-    }
-    pool->draining = 1;
-
-    if (!--pool->refcount) {
-        av_assert0(!pool->count);
-        av_free(pool);
-    }
-}
-
-static void store_in_pool(AVFilterBufferRef *ref)
-{
-    int i;
-    AVFilterPool *pool= ref->buf->priv;
-
-    av_assert0(ref->buf->data[0]);
-    av_assert0(pool->refcount>0);
-
-    if (pool->count == POOL_SIZE) {
-        AVFilterBufferRef *ref1 = pool->pic[0];
-        av_freep(&ref1->video);
-        av_freep(&ref1->audio);
-        av_freep(&ref1->buf->data[0]);
-        av_freep(&ref1->buf);
-        av_free(ref1);
-        memmove(&pool->pic[0], &pool->pic[1], sizeof(void*)*(POOL_SIZE-1));
-        pool->count--;
-        pool->pic[POOL_SIZE-1] = NULL;
-    }
-
-    for (i = 0; i < POOL_SIZE; i++) {
-        if (!pool->pic[i]) {
-            pool->pic[i] = ref;
-            pool->count++;
-            break;
-        }
-    }
-    if (pool->draining) {
-        free_pool(pool);
-    } else
-        --pool->refcount;
-}
-
-void avfilter_unref_buffer(AVFilterBufferRef *ref)
-{
-    if (!ref)
-        return;
-    av_assert0(ref->buf->refcount > 0);
-    if (!(--ref->buf->refcount)) {
-        if (!ref->buf->free) {
-            store_in_pool(ref);
-            return;
-        }
-        ref->buf->free(ref->buf);
-    }
-    if (ref->extended_data != ref->data)
-        av_freep(&ref->extended_data);
-    av_freep(&ref->video);
-    av_freep(&ref->audio);
-    av_free(ref);
-}
-
-void avfilter_unref_bufferp(AVFilterBufferRef **ref)
-{
-    avfilter_unref_buffer(*ref);
-    *ref = NULL;
-}
-
-=======
->>>>>>> 0ff0af73
 void avfilter_insert_pad(unsigned idx, unsigned *count, size_t padidx_off,
                          AVFilterPad **pads, AVFilterLink ***links,
                          AVFilterPad *newpad)
@@ -247,7 +113,7 @@
         return;
 
     if ((*link)->pool)
-        free_pool((*link)->pool);
+        ff_free_pool((*link)->pool);
 
     av_freep(link);
 }
@@ -279,21 +145,15 @@
     if (link->out_formats)
         avfilter_formats_changeref(&link->out_formats,
                                    &filt->outputs[filt_dstpad_idx]->out_formats);
-<<<<<<< HEAD
-    if (link->out_chlayouts)
-        avfilter_formats_changeref(&link->out_chlayouts,
-                                   &filt->outputs[filt_dstpad_idx]->out_chlayouts);
+    if (link->out_channel_layouts)
+        ff_channel_layouts_changeref(&link->out_channel_layouts,
+                                     &filt->outputs[filt_dstpad_idx]->out_channel_layouts);
     if (link->out_packing)
         avfilter_formats_changeref(&link->out_packing,
                                    &filt->outputs[filt_dstpad_idx]->out_packing);
-=======
     if (link->out_samplerates)
         avfilter_formats_changeref(&link->out_samplerates,
                                    &filt->outputs[filt_dstpad_idx]->out_samplerates);
-    if (link->out_channel_layouts)
-        ff_channel_layouts_changeref(&link->out_channel_layouts,
-                                     &filt->outputs[filt_dstpad_idx]->out_channel_layouts);
->>>>>>> 0ff0af73
 
     return 0;
 }
@@ -336,7 +196,6 @@
             } else if ((ret = config_link(link)) < 0)
                 return ret;
 
-<<<<<<< HEAD
             switch (link->type) {
             case AVMEDIA_TYPE_VIDEO:
                 if (!link->time_base.num && !link->time_base.den)
@@ -346,6 +205,7 @@
                     link->sample_aspect_ratio = inlink ?
                         inlink->sample_aspect_ratio : (AVRational){1,1};
 
+#if 1
                 if (inlink) {
                     if (!link->w)
                         link->w = inlink->w;
@@ -375,16 +235,8 @@
                 if (!link->time_base.num && !link->time_base.den)
                     link->time_base = (AVRational) {1, link->sample_rate};
             }
-=======
-            if (link->time_base.num == 0 && link->time_base.den == 0)
-                link->time_base = link->src && link->src->input_count ?
-                    link->src->inputs[0]->time_base : AV_TIME_BASE_Q;
-
-            if (link->sample_aspect_ratio.num == 0 && link->sample_aspect_ratio.den == 0)
-                link->sample_aspect_ratio = link->src->input_count ?
-                    link->src->inputs[0]->sample_aspect_ratio : (AVRational){1,1};
->>>>>>> 0ff0af73
-
+
+#endif
             if ((config_link = link->dstpad->config_props))
                 if ((ret = config_link(link)) < 0)
                     return ret;
@@ -396,50 +248,6 @@
     return 0;
 }
 
-static char *ff_get_ref_perms_string(char *buf, size_t buf_size, int perms)
-{
-    snprintf(buf, buf_size, "%s%s%s%s%s%s",
-             perms & AV_PERM_READ      ? "r" : "",
-             perms & AV_PERM_WRITE     ? "w" : "",
-             perms & AV_PERM_PRESERVE  ? "p" : "",
-             perms & AV_PERM_REUSE     ? "u" : "",
-             perms & AV_PERM_REUSE2    ? "U" : "",
-             perms & AV_PERM_NEG_LINESIZES ? "n" : "");
-    return buf;
-}
-
-<<<<<<< HEAD
-static void ff_dlog_ref(void *ctx, AVFilterBufferRef *ref, int end)
-{
-    av_unused char buf[16];
-    av_dlog(ctx,
-            "ref[%p buf:%p refcount:%d perms:%s data:%p linesize[%d, %d, %d, %d] pts:%"PRId64" pos:%"PRId64,
-            ref, ref->buf, ref->buf->refcount, ff_get_ref_perms_string(buf, sizeof(buf), ref->perms), ref->data[0],
-            ref->linesize[0], ref->linesize[1], ref->linesize[2], ref->linesize[3],
-            ref->pts, ref->pos);
-
-    if (ref->video) {
-        av_dlog(ctx, " a:%d/%d s:%dx%d i:%c iskey:%d type:%c",
-                ref->video->sample_aspect_ratio.num, ref->video->sample_aspect_ratio.den,
-                ref->video->w, ref->video->h,
-                !ref->video->interlaced     ? 'P' :         /* Progressive  */
-                ref->video->top_field_first ? 'T' : 'B',    /* Top / Bottom */
-                ref->video->key_frame,
-                av_get_picture_type_char(ref->video->pict_type));
-    }
-    if (ref->audio) {
-        av_dlog(ctx, " cl:%"PRId64"d n:%d r:%d p:%d",
-                ref->audio->channel_layout,
-                ref->audio->nb_samples,
-                ref->audio->sample_rate,
-                ref->audio->planar);
-    }
-
-    av_dlog(ctx, "]%s", end ? "\n" : "");
-}
-
-=======
->>>>>>> 0ff0af73
 void ff_dlog_link(void *ctx, AVFilterLink *link, int end)
 {
     if (link->type == AVMEDIA_TYPE_VIDEO) {
@@ -464,74 +272,6 @@
     }
 }
 
-<<<<<<< HEAD
-AVFilterBufferRef *avfilter_get_video_buffer(AVFilterLink *link, int perms, int w, int h)
-{
-    AVFilterBufferRef *ret = NULL;
-
-    av_unused char buf[16];
-    FF_DPRINTF_START(NULL, get_video_buffer); ff_dlog_link(NULL, link, 0);
-    av_dlog(NULL, " perms:%s w:%d h:%d\n", ff_get_ref_perms_string(buf, sizeof(buf), perms), w, h);
-
-    if (link->dstpad->get_video_buffer)
-        ret = link->dstpad->get_video_buffer(link, perms, w, h);
-
-    if (!ret)
-        ret = avfilter_default_get_video_buffer(link, perms, w, h);
-
-    if (ret)
-        ret->type = AVMEDIA_TYPE_VIDEO;
-
-    FF_DPRINTF_START(NULL, get_video_buffer); ff_dlog_link(NULL, link, 0); av_dlog(NULL, " returning "); ff_dlog_ref(NULL, ret, 1);
-
-    return ret;
-}
-
-AVFilterBufferRef *
-avfilter_get_video_buffer_ref_from_arrays(uint8_t * const data[4], const int linesize[4], int perms,
-                                          int w, int h, enum PixelFormat format)
-{
-    AVFilterBuffer *pic = av_mallocz(sizeof(AVFilterBuffer));
-    AVFilterBufferRef *picref = av_mallocz(sizeof(AVFilterBufferRef));
-
-    if (!pic || !picref)
-        goto fail;
-
-    picref->buf = pic;
-    picref->buf->free = ff_avfilter_default_free_buffer;
-    if (!(picref->video = av_mallocz(sizeof(AVFilterBufferRefVideoProps))))
-        goto fail;
-
-    pic->w = picref->video->w = w;
-    pic->h = picref->video->h = h;
-
-    /* make sure the buffer gets read permission or it's useless for output */
-    picref->perms = perms | AV_PERM_READ;
-
-    pic->refcount = 1;
-    picref->type = AVMEDIA_TYPE_VIDEO;
-    pic->format = picref->format = format;
-
-    memcpy(pic->data,        data,          4*sizeof(data[0]));
-    memcpy(pic->linesize,    linesize,      4*sizeof(linesize[0]));
-    memcpy(picref->data,     pic->data,     sizeof(picref->data));
-    memcpy(picref->linesize, pic->linesize, sizeof(picref->linesize));
-
-    pic->   extended_data = pic->data;
-    picref->extended_data = picref->data;
-
-    return picref;
-
-fail:
-    if (picref && picref->video)
-        av_free(picref->video);
-    av_free(picref);
-    av_free(pic);
-    return NULL;
-}
-
-=======
->>>>>>> 0ff0af73
 int avfilter_request_frame(AVFilterLink *link)
 {
     FF_DPRINTF_START(NULL, request_frame); ff_dlog_link(NULL, link, 1);
@@ -561,7 +301,6 @@
     return min;
 }
 
-<<<<<<< HEAD
 void ff_update_link_current_pts(AVFilterLink *link, int64_t pts)
 {
     if (pts == AV_NOPTS_VALUE)
@@ -571,107 +310,6 @@
         ff_avfilter_graph_update_heap(link->graph, link);
 }
 
-/* XXX: should we do the duplicating of the picture ref here, instead of
- * forcing the source filter to do it? */
-void avfilter_start_frame(AVFilterLink *link, AVFilterBufferRef *picref)
-{
-    void (*start_frame)(AVFilterLink *, AVFilterBufferRef *);
-    AVFilterPad *dst = link->dstpad;
-    int perms = picref->perms;
-    AVFilterCommand *cmd= link->dst->command_queue;
-
-    FF_DPRINTF_START(NULL, start_frame); ff_dlog_link(NULL, link, 0); av_dlog(NULL, " "); ff_dlog_ref(NULL, picref, 1);
-
-    if (!(start_frame = dst->start_frame))
-        start_frame = avfilter_default_start_frame;
-
-    if (picref->linesize[0] < 0)
-        perms |= AV_PERM_NEG_LINESIZES;
-    /* prepare to copy the picture if it has insufficient permissions */
-    if ((dst->min_perms & perms) != dst->min_perms || dst->rej_perms & perms) {
-        av_log(link->dst, AV_LOG_DEBUG,
-                "frame copy needed (have perms %x, need %x, reject %x)\n",
-                picref->perms,
-                link->dstpad->min_perms, link->dstpad->rej_perms);
-
-        link->cur_buf = avfilter_get_video_buffer(link, dst->min_perms, link->w, link->h);
-        link->src_buf = picref;
-        avfilter_copy_buffer_ref_props(link->cur_buf, link->src_buf);
-    }
-    else
-        link->cur_buf = picref;
-
-    while(cmd && cmd->time <= picref->pts * av_q2d(link->time_base)){
-        av_log(link->dst, AV_LOG_DEBUG,
-               "Processing command time:%f command:%s arg:%s\n",
-               cmd->time, cmd->command, cmd->arg);
-        avfilter_process_command(link->dst, cmd->command, cmd->arg, 0, 0, cmd->flags);
-        command_queue_pop(link->dst);
-        cmd= link->dst->command_queue;
-    }
-
-    start_frame(link, link->cur_buf);
-    ff_update_link_current_pts(link, link->cur_buf->pts);
-}
-
-void avfilter_end_frame(AVFilterLink *link)
-{
-    void (*end_frame)(AVFilterLink *);
-
-    if (!(end_frame = link->dstpad->end_frame))
-        end_frame = avfilter_default_end_frame;
-
-    end_frame(link);
-
-    /* unreference the source picture if we're feeding the destination filter
-     * a copied version dues to permission issues */
-    if (link->src_buf) {
-        avfilter_unref_buffer(link->src_buf);
-        link->src_buf = NULL;
-    }
-}
-
-void avfilter_draw_slice(AVFilterLink *link, int y, int h, int slice_dir)
-{
-    uint8_t *src[4], *dst[4];
-    int i, j, vsub;
-    void (*draw_slice)(AVFilterLink *, int, int, int);
-
-    FF_DPRINTF_START(NULL, draw_slice); ff_dlog_link(NULL, link, 0); av_dlog(NULL, " y:%d h:%d dir:%d\n", y, h, slice_dir);
-
-    /* copy the slice if needed for permission reasons */
-    if (link->src_buf) {
-        vsub = av_pix_fmt_descriptors[link->format].log2_chroma_h;
-
-        for (i = 0; i < 4; i++) {
-            if (link->src_buf->data[i]) {
-                src[i] = link->src_buf-> data[i] +
-                    (y >> (i==1 || i==2 ? vsub : 0)) * link->src_buf-> linesize[i];
-                dst[i] = link->cur_buf->data[i] +
-                    (y >> (i==1 || i==2 ? vsub : 0)) * link->cur_buf->linesize[i];
-            } else
-                src[i] = dst[i] = NULL;
-        }
-
-        for (i = 0; i < 4; i++) {
-            int planew =
-                av_image_get_linesize(link->format, link->cur_buf->video->w, i);
-
-            if (!src[i]) continue;
-
-            for (j = 0; j < h >> (i==1 || i==2 ? vsub : 0); j++) {
-                memcpy(dst[i], src[i], planew);
-                src[i] += link->src_buf->linesize[i];
-                dst[i] += link->cur_buf->linesize[i];
-            }
-        }
-    }
-
-    if (!(draw_slice = link->dstpad->draw_slice))
-        draw_slice = avfilter_default_draw_slice;
-    draw_slice(link, y, h, slice_dir);
-}
-
 int avfilter_process_command(AVFilterContext *filter, const char *cmd, const char *arg, char *res, int res_len, int flags)
 {
     if(!strcmp(cmd, "ping")){
@@ -684,9 +322,6 @@
 }
 
 #define MAX_REGISTERED_AVFILTERS_NB 128
-=======
-#define MAX_REGISTERED_AVFILTERS_NB 64
->>>>>>> 0ff0af73
 
 static AVFilter *registered_avfilters[MAX_REGISTERED_AVFILTERS_NB + 1];
 
@@ -852,7 +487,7 @@
     av_freep(&filter->outputs);
     av_freep(&filter->priv);
     while(filter->command_queue){
-        command_queue_pop(filter);
+        ff_command_queue_pop(filter);
     }
     av_free(filter);
 }
@@ -864,20 +499,4 @@
     if (filter->filter->init)
         ret = filter->filter->init(filter, args, opaque);
     return ret;
-<<<<<<< HEAD
-}
-
-void avfilter_copy_buffer_ref_props(AVFilterBufferRef *dst, AVFilterBufferRef *src)
-{
-    // copy common properties
-    dst->pts             = src->pts;
-    dst->pos             = src->pos;
-
-    switch (src->type) {
-    case AVMEDIA_TYPE_VIDEO: *dst->video = *src->video; break;
-    case AVMEDIA_TYPE_AUDIO: *dst->audio = *src->audio; break;
-    default: break;
-    }
-=======
->>>>>>> 0ff0af73
 }