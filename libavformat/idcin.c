/*
 * id Quake II CIN File Demuxer
 * Copyright (c) 2003 The FFmpeg Project
 *
 * This file is part of FFmpeg.
 *
 * FFmpeg is free software; you can redistribute it and/or
 * modify it under the terms of the GNU Lesser General Public
 * License as published by the Free Software Foundation; either
 * version 2.1 of the License, or (at your option) any later version.
 *
 * FFmpeg is distributed in the hope that it will be useful,
 * but WITHOUT ANY WARRANTY; without even the implied warranty of
 * MERCHANTABILITY or FITNESS FOR A PARTICULAR PURPOSE.  See the GNU
 * Lesser General Public License for more details.
 *
 * You should have received a copy of the GNU Lesser General Public
 * License along with FFmpeg; if not, write to the Free Software
 * Foundation, Inc., 51 Franklin Street, Fifth Floor, Boston, MA 02110-1301 USA
 */

/**
 * @file
 * id Quake II CIN file demuxer by Mike Melanson (melanson@pcisys.net)
 * For more information about the id CIN format, visit:
 *   http://www.csse.monash.edu.au/~timf/
 *
 * CIN is a somewhat quirky and ill-defined format. Here are some notes
 * for anyone trying to understand the technical details of this format:
 *
 * The format has no definite file signature. This is problematic for a
 * general-purpose media player that wants to automatically detect file
 * types. However, a CIN file does start with 5 32-bit numbers that
 * specify audio and video parameters. This demuxer gets around the lack
 * of file signature by performing sanity checks on those parameters.
 * Probabalistically, this is a reasonable solution since the number of
 * valid combinations of the 5 parameters is a very small subset of the
 * total 160-bit number space.
 *
 * Refer to the function idcin_probe() for the precise A/V parameters
 * that this demuxer allows.
 *
 * Next, each audio and video frame has a duration of 1/14 sec. If the
 * audio sample rate is a multiple of the common frequency 22050 Hz it will
 * divide evenly by 14. However, if the sample rate is 11025 Hz:
 *   11025 (samples/sec) / 14 (frames/sec) = 787.5 (samples/frame)
 * The way the CIN stores audio in this case is by storing 787 sample
 * frames in the first audio frame and 788 sample frames in the second
 * audio frame. Therefore, the total number of bytes in an audio frame
 * is given as:
 *   audio frame #0: 787 * (bytes/sample) * (# channels) bytes in frame
 *   audio frame #1: 788 * (bytes/sample) * (# channels) bytes in frame
 *   audio frame #2: 787 * (bytes/sample) * (# channels) bytes in frame
 *   audio frame #3: 788 * (bytes/sample) * (# channels) bytes in frame
 *
 * Finally, not all id CIN creation tools agree on the resolution of the
 * color palette, apparently. Some creation tools specify red, green, and
 * blue palette components in terms of 6-bit VGA color DAC values which
 * range from 0..63. Other tools specify the RGB components as full 8-bit
 * values that range from 0..255. Since there are no markers in the file to
 * differentiate between the two variants, this demuxer uses the following
 * heuristic:
 *   - load the 768 palette bytes from disk
 *   - assume that they will need to be shifted left by 2 bits to
 *     transform them from 6-bit values to 8-bit values
 *   - scan through all 768 palette bytes
 *     - if any bytes exceed 63, do not shift the bytes at all before
 *       transmitting them to the video decoder
 */

#include "libavutil/channel_layout.h"
#include "libavutil/imgutils.h"
#include "libavutil/intreadwrite.h"
#include "avformat.h"
#include "internal.h"

#define HUFFMAN_TABLE_SIZE (64 * 1024)
#define IDCIN_FPS 14

typedef struct IdcinDemuxContext {
    int video_stream_index;
    int audio_stream_index;
    int audio_chunk_size1;
    int audio_chunk_size2;
    int block_align;

    /* demux state variables */
    int current_audio_chunk;
    int next_chunk_is_video;
    int audio_present;
    int64_t first_pkt_pos;
} IdcinDemuxContext;

static int idcin_probe(AVProbeData *p)
{
    unsigned int number, sample_rate;
    unsigned int w, h;
    int i;

    /*
     * This is what you could call a "probabilistic" file check: id CIN
     * files don't have a definite file signature. In lieu of such a marker,
     * perform sanity checks on the 5 32-bit header fields:
     *  width, height: greater than 0, less than or equal to 1024
     * audio sample rate: greater than or equal to 8000, less than or
     *  equal to 48000, or 0 for no audio
     * audio sample width (bytes/sample): 0 for no audio, or 1 or 2
     * audio channels: 0 for no audio, or 1 or 2
     */

    /* check we have enough data to do all checks, otherwise the
       0-padding may cause a wrong recognition */
    if (p->buf_size < 20 + HUFFMAN_TABLE_SIZE + 12)
        return 0;

    /* check the video width */
    w = AV_RL32(&p->buf[0]);
    if ((w == 0) || (w > 1024))
       return 0;

    /* check the video height */
    h = AV_RL32(&p->buf[4]);
    if ((h == 0) || (h > 1024))
       return 0;

    /* check the audio sample rate */
    sample_rate = AV_RL32(&p->buf[8]);
    if (sample_rate && (sample_rate < 8000 || sample_rate > 48000))
        return 0;

    /* check the audio bytes/sample */
    number = AV_RL32(&p->buf[12]);
    if (number > 2 || sample_rate && !number)
        return 0;

    /* check the audio channels */
    number = AV_RL32(&p->buf[16]);
    if (number > 2 || sample_rate && !number)
        return 0;

    i = 20 + HUFFMAN_TABLE_SIZE;
    if (AV_RL32(&p->buf[i]) == 1)
        i += 768;

    if (i+12 > p->buf_size || AV_RL32(&p->buf[i+8]) != w*h)
        return 1;

    /* return half certainty since this check is a bit sketchy */
    return AVPROBE_SCORE_EXTENSION;
}

static int idcin_read_header(AVFormatContext *s)
{
    AVIOContext *pb = s->pb;
    IdcinDemuxContext *idcin = s->priv_data;
    AVStream *st;
    unsigned int width, height;
    unsigned int sample_rate, bytes_per_sample, channels;
    int ret;

    /* get the 5 header parameters */
    width = avio_rl32(pb);
    height = avio_rl32(pb);
    sample_rate = avio_rl32(pb);
    bytes_per_sample = avio_rl32(pb);
    channels = avio_rl32(pb);

    if (s->pb->eof_reached) {
        av_log(s, AV_LOG_ERROR, "incomplete header\n");
        return s->pb->error ? s->pb->error : AVERROR_EOF;
    }

    if (av_image_check_size(width, height, 0, s) < 0)
        return AVERROR_INVALIDDATA;
    if (sample_rate > 0) {
        if (sample_rate < 14 || sample_rate > INT_MAX) {
            av_log(s, AV_LOG_ERROR, "invalid sample rate: %u\n", sample_rate);
            return AVERROR_INVALIDDATA;
        }
        if (bytes_per_sample < 1 || bytes_per_sample > 2) {
            av_log(s, AV_LOG_ERROR, "invalid bytes per sample: %u\n",
                   bytes_per_sample);
            return AVERROR_INVALIDDATA;
        }
        if (channels < 1 || channels > 2) {
            av_log(s, AV_LOG_ERROR, "invalid channels: %u\n", channels);
            return AVERROR_INVALIDDATA;
        }
        idcin->audio_present = 1;
    } else {
        /* if sample rate is 0, assume no audio */
        idcin->audio_present = 0;
    }

    st = avformat_new_stream(s, NULL);
    if (!st)
        return AVERROR(ENOMEM);
    avpriv_set_pts_info(st, 33, 1, IDCIN_FPS);
    st->start_time = 0;
    idcin->video_stream_index = st->index;
    st->codecpar->codec_type = AVMEDIA_TYPE_VIDEO;
    st->codecpar->codec_id = AV_CODEC_ID_IDCIN;
    st->codecpar->codec_tag = 0;  /* no fourcc */
    st->codecpar->width = width;
    st->codecpar->height = height;

    /* load up the Huffman tables into extradata */
<<<<<<< HEAD
    if ((ret = ff_get_extradata(st->codec, pb, HUFFMAN_TABLE_SIZE)) < 0)
=======
    st->codecpar->extradata_size = HUFFMAN_TABLE_SIZE;
    st->codecpar->extradata = av_malloc(HUFFMAN_TABLE_SIZE);
    ret = avio_read(pb, st->codecpar->extradata, HUFFMAN_TABLE_SIZE);
    if (ret < 0) {
>>>>>>> 9200514a
        return ret;

    if (idcin->audio_present) {
        idcin->audio_present = 1;
        st = avformat_new_stream(s, NULL);
        if (!st)
            return AVERROR(ENOMEM);
        avpriv_set_pts_info(st, 63, 1, sample_rate);
        st->start_time = 0;
        idcin->audio_stream_index = st->index;
        st->codecpar->codec_type = AVMEDIA_TYPE_AUDIO;
        st->codecpar->codec_tag = 1;
        st->codecpar->channels = channels;
        st->codecpar->channel_layout = channels > 1 ? AV_CH_LAYOUT_STEREO :
                                                      AV_CH_LAYOUT_MONO;
        st->codecpar->sample_rate = sample_rate;
        st->codecpar->bits_per_coded_sample = bytes_per_sample * 8;
        st->codecpar->bit_rate = sample_rate * bytes_per_sample * 8 * channels;
        st->codecpar->block_align = idcin->block_align = bytes_per_sample * channels;
        if (bytes_per_sample == 1)
            st->codecpar->codec_id = AV_CODEC_ID_PCM_U8;
        else
            st->codecpar->codec_id = AV_CODEC_ID_PCM_S16LE;

        if (sample_rate % 14 != 0) {
            idcin->audio_chunk_size1 = (sample_rate / 14) *
            bytes_per_sample * channels;
            idcin->audio_chunk_size2 = (sample_rate / 14 + 1) *
                bytes_per_sample * channels;
        } else {
            idcin->audio_chunk_size1 = idcin->audio_chunk_size2 =
                (sample_rate / 14) * bytes_per_sample * channels;
        }
        idcin->current_audio_chunk = 0;
    }

    idcin->next_chunk_is_video = 1;
    idcin->first_pkt_pos = avio_tell(s->pb);

    return 0;
}

static int idcin_read_packet(AVFormatContext *s,
                             AVPacket *pkt)
{
    int ret;
    unsigned int command;
    unsigned int chunk_size;
    IdcinDemuxContext *idcin = s->priv_data;
    AVIOContext *pb = s->pb;
    int i;
    int palette_scale;
    unsigned char r, g, b;
    unsigned char palette_buffer[768];
    uint32_t palette[256];

    if (avio_feof(s->pb))
        return s->pb->error ? s->pb->error : AVERROR_EOF;

    if (idcin->next_chunk_is_video) {
        command = avio_rl32(pb);
        if (command == 2) {
            return AVERROR(EIO);
        } else if (command == 1) {
            /* trigger a palette change */
            ret = avio_read(pb, palette_buffer, 768);
            if (ret < 0) {
                return ret;
            } else if (ret != 768) {
                av_log(s, AV_LOG_ERROR, "incomplete packet\n");
                return AVERROR(EIO);
            }
            /* scale the palette as necessary */
            palette_scale = 2;
            for (i = 0; i < 768; i++)
                if (palette_buffer[i] > 63) {
                    palette_scale = 0;
                    break;
                }

            for (i = 0; i < 256; i++) {
                r = palette_buffer[i * 3    ] << palette_scale;
                g = palette_buffer[i * 3 + 1] << palette_scale;
                b = palette_buffer[i * 3 + 2] << palette_scale;
                palette[i] = (0xFFU << 24) | (r << 16) | (g << 8) | (b);
                if (palette_scale == 2)
                    palette[i] |= palette[i] >> 6 & 0x30303;
            }
        }

        if (s->pb->eof_reached) {
            av_log(s, AV_LOG_ERROR, "incomplete packet\n");
            return s->pb->error ? s->pb->error : AVERROR_EOF;
        }
        chunk_size = avio_rl32(pb);
        if (chunk_size < 4 || chunk_size > INT_MAX - 4) {
            av_log(s, AV_LOG_ERROR, "invalid chunk size: %u\n", chunk_size);
            return AVERROR_INVALIDDATA;
        }
        /* skip the number of decoded bytes (always equal to width * height) */
        avio_skip(pb, 4);
        chunk_size -= 4;
        ret= av_get_packet(pb, pkt, chunk_size);
        if (ret < 0)
            return ret;
        else if (ret != chunk_size) {
            av_log(s, AV_LOG_ERROR, "incomplete packet\n");
            av_packet_unref(pkt);
            return AVERROR(EIO);
        }
        if (command == 1) {
            uint8_t *pal;

            pal = av_packet_new_side_data(pkt, AV_PKT_DATA_PALETTE,
                                          AVPALETTE_SIZE);
            if (!pal) {
                av_packet_unref(pkt);
                return AVERROR(ENOMEM);
            }
            memcpy(pal, palette, AVPALETTE_SIZE);
            pkt->flags |= AV_PKT_FLAG_KEY;
        }
        pkt->stream_index = idcin->video_stream_index;
        pkt->duration     = 1;
    } else {
        /* send out the audio chunk */
        if (idcin->current_audio_chunk)
            chunk_size = idcin->audio_chunk_size2;
        else
            chunk_size = idcin->audio_chunk_size1;
        ret= av_get_packet(pb, pkt, chunk_size);
        if (ret < 0)
            return ret;
        pkt->stream_index = idcin->audio_stream_index;
        pkt->duration     = chunk_size / idcin->block_align;

        idcin->current_audio_chunk ^= 1;
    }

    if (idcin->audio_present)
        idcin->next_chunk_is_video ^= 1;

    return 0;
}

static int idcin_read_seek(AVFormatContext *s, int stream_index,
                           int64_t timestamp, int flags)
{
    IdcinDemuxContext *idcin = s->priv_data;

    if (idcin->first_pkt_pos > 0) {
        int64_t ret = avio_seek(s->pb, idcin->first_pkt_pos, SEEK_SET);
        if (ret < 0)
            return ret;
        ff_update_cur_dts(s, s->streams[idcin->video_stream_index], 0);
        idcin->next_chunk_is_video = 1;
        idcin->current_audio_chunk = 0;
        return 0;
    }
    return -1;
}

AVInputFormat ff_idcin_demuxer = {
    .name           = "idcin",
    .long_name      = NULL_IF_CONFIG_SMALL("id Cinematic"),
    .priv_data_size = sizeof(IdcinDemuxContext),
    .read_probe     = idcin_probe,
    .read_header    = idcin_read_header,
    .read_packet    = idcin_read_packet,
    .read_seek      = idcin_read_seek,
    .flags          = AVFMT_NO_BYTE_SEEK,
};<|MERGE_RESOLUTION|>--- conflicted
+++ resolved
@@ -205,14 +205,7 @@
     st->codecpar->height = height;
 
     /* load up the Huffman tables into extradata */
-<<<<<<< HEAD
-    if ((ret = ff_get_extradata(st->codec, pb, HUFFMAN_TABLE_SIZE)) < 0)
-=======
-    st->codecpar->extradata_size = HUFFMAN_TABLE_SIZE;
-    st->codecpar->extradata = av_malloc(HUFFMAN_TABLE_SIZE);
-    ret = avio_read(pb, st->codecpar->extradata, HUFFMAN_TABLE_SIZE);
-    if (ret < 0) {
->>>>>>> 9200514a
+    if ((ret = ff_get_extradata(st->codecpar, pb, HUFFMAN_TABLE_SIZE)) < 0)
         return ret;
 
     if (idcin->audio_present) {
