--- conflicted
+++ resolved
@@ -365,17 +365,10 @@
     APEContext *ape = s->priv_data;
     uint32_t extra_size = 8;
 
-<<<<<<< HEAD
     if (url_feof(s->pb))
-        return AVERROR(EIO);
-    if (ape->currentframe > ape->totalframes)
-        return AVERROR(EIO);
-=======
-    if (s->pb->eof_reached)
         return AVERROR_EOF;
     if (ape->currentframe >= ape->totalframes)
         return AVERROR_EOF;
->>>>>>> d016d307
 
     if (avio_seek(s->pb, ape->frames[ape->currentframe].pos, SEEK_SET) < 0)
         return AVERROR(EIO);
