--- conflicted
+++ resolved
@@ -72,7 +72,6 @@
     { "min_frag_duration", "Minimum fragment duration", offsetof(MOVMuxContext, min_fragment_duration), AV_OPT_TYPE_INT, {.i64 = 0}, 0, INT_MAX, AV_OPT_FLAG_ENCODING_PARAM},
     { "frag_size", "Maximum fragment size", offsetof(MOVMuxContext, max_fragment_size), AV_OPT_TYPE_INT, {.i64 = 0}, 0, INT_MAX, AV_OPT_FLAG_ENCODING_PARAM},
     { "ism_lookahead", "Number of lookahead entries for ISM files", offsetof(MOVMuxContext, ism_lookahead), AV_OPT_TYPE_INT, {.i64 = 0}, 0, INT_MAX, AV_OPT_FLAG_ENCODING_PARAM},
-    { "use_editlist", "use edit list", offsetof(MOVMuxContext, use_editlist), AV_OPT_TYPE_INT, {.i64 = -1}, -1, 1, AV_OPT_FLAG_ENCODING_PARAM},
     { "video_track_timescale", "set timescale of all video tracks", offsetof(MOVMuxContext, video_track_timescale), AV_OPT_TYPE_INT, {.i64 = 0}, 0, INT_MAX, AV_OPT_FLAG_ENCODING_PARAM},
     { "brand",    "Override major brand", offsetof(MOVMuxContext, major_brand),   AV_OPT_TYPE_STRING, {.str = NULL}, .flags = AV_OPT_FLAG_ENCODING_PARAM },
     { "use_editlist", "use edit list", offsetof(MOVMuxContext, use_editlist), AV_OPT_TYPE_INT, {.i64 = -1}, -1, 1, AV_OPT_FLAG_ENCODING_PARAM},
@@ -109,13 +108,6 @@
     avio_seek(pb, curpos, SEEK_SET);
 
     return curpos - pos;
-}
-
-static int supports_edts(MOVMuxContext *mov)
-{
-    // EDTS with fragments is tricky as we don't know the duration when its written
-    // also we might end up having to write the EDTS before the first packet, which would fail
-    return (mov->use_editlist<0 && !(mov->flags & FF_MOV_FLAG_FRAGMENT)) || mov->use_editlist>0;
 }
 
 static int co64_required(const MOVTrack *track)
@@ -2394,20 +2386,15 @@
     avio_wb32(pb, 0); /* size */
     ffio_wfourcc(pb, "trak");
     mov_write_tkhd_tag(pb, mov, track, st);
-<<<<<<< HEAD
-    if (supports_edts(mov))
+
+    av_assert2(mov->use_editlist >= 0);
+
+    if (mov->use_editlist)
         mov_write_edts_tag(pb, mov, track);  // PSP Movies and several other cases require edts box
-=======
-    if (track->mode == MODE_PSP || track->flags & MOV_TRACK_CTTS ||
-        (track->entry && track->cluster[0].dts) ||
-        is_clcp_track(track)) {
-        if (mov->use_editlist)
-            mov_write_edts_tag(pb, mov, track);  // PSP Movies require edts box
-        else if ((track->entry && track->cluster[0].dts) || track->mode == MODE_PSP || is_clcp_track(track))
-            av_log(mov->fc, AV_LOG_WARNING,
-                   "Not writing any edit list even though one would have been required\n");
-    }
->>>>>>> 1d8a0c1b
+    else if ((track->entry && track->cluster[0].dts) || track->mode == MODE_PSP || is_clcp_track(track))
+        av_log(mov->fc, AV_LOG_WARNING,
+               "Not writing any edit list even though one would have been required\n");
+
     if (track->tref_tag)
         mov_write_tref_tag(pb, track);
     mov_write_mdia_tag(pb, mov, track);
@@ -3924,9 +3911,7 @@
          * of this packet to be what the previous packets duration implies. */
         trk->cluster[trk->entry].dts = trk->start_dts + trk->track_duration;
     }
-<<<<<<< HEAD
-    if (!trk->entry && trk->start_dts == AV_NOPTS_VALUE && !supports_edts(mov)) {
-=======
+
     if (!trk->entry && trk->start_dts == AV_NOPTS_VALUE && !mov->use_editlist &&
         s->avoid_negative_ts == AVFMT_AVOID_NEG_TS_MAKE_ZERO) {
         /* Not using edit lists and shifting the first track to start from zero.
@@ -3934,7 +3919,6 @@
          * to signal the difference in starting time without an edit list.
          * Thus move the timestamp for this first sample to 0, increasing
          * its duration instead. */
->>>>>>> 1d8a0c1b
         trk->cluster[trk->entry].dts = trk->start_dts = 0;
     }
     if (trk->start_dts == AV_NOPTS_VALUE) {
@@ -4406,10 +4390,6 @@
             mov->flags &= ~FF_MOV_FLAG_FASTSTART;
         } else
             mov->reserved_moov_size = -1;
-    }
-
-    if (!supports_edts(mov) && s->avoid_negative_ts < 0) {
-        s->avoid_negative_ts = 2;
     }
 
     if (mov->use_editlist < 0) {
