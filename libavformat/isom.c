--- conflicted
+++ resolved
@@ -300,11 +300,7 @@
     { AV_CODEC_ID_QDM2,            MKTAG('Q', 'D', 'M', '2') },
     { AV_CODEC_ID_QDMC,            MKTAG('Q', 'D', 'M', 'C') },
     { AV_CODEC_ID_SPEEX,           MKTAG('s', 'p', 'e', 'x') }, /* Flash Media Server */
-<<<<<<< HEAD
-    { AV_CODEC_ID_SPEEX,           MKTAG('S', 'P', 'X', 'N') },
-=======
     { AV_CODEC_ID_SPEEX,           MKTAG('S', 'P', 'X', 'N') }, /* ZygoAudio (quality 10 mode) */
->>>>>>> 8a0bc405
     { AV_CODEC_ID_WMAV2,           MKTAG('W', 'M', 'A', '2') },
     { AV_CODEC_ID_EVRC,            MKTAG('s', 'e', 'v', 'c') }, /* 3GPP2 */
     { AV_CODEC_ID_SMV,             MKTAG('s', 's', 'm', 'v') }, /* 3GPP2 */
