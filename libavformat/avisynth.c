--- conflicted
+++ resolved
@@ -119,12 +119,7 @@
         return AVERROR_UNKNOWN;
 
 #define LOAD_AVS_FUNC(name, continue_on_fail)                          \
-<<<<<<< HEAD
-        avs_library.name =                                             \
-            (void *)dlsym(avs_library.library, #name);                 \
-=======
-        avs_library.name = GetProcAddress(avs_library.library, #name); \
->>>>>>> 800d91d3
+        avs_library.name = dlsym(avs_library.library, #name);          \
         if (!continue_on_fail && !avs_library.name)                    \
             goto fail;
 
