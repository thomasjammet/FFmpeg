/*
 * software YUV to RGB converter
 *
 * Copyright (C) 2009 Konstantin Shishkov
 *
 * 1,4,8bpp support and context / deglobalize stuff
 * by Michael Niedermayer (michaelni@gmx.at)
 *
 * This file is part of FFmpeg.
 *
 * FFmpeg is free software; you can redistribute it and/or
 * modify it under the terms of the GNU Lesser General Public
 * License as published by the Free Software Foundation; either
 * version 2.1 of the License, or (at your option) any later version.
 *
 * FFmpeg is distributed in the hope that it will be useful,
 * but WITHOUT ANY WARRANTY; without even the implied warranty of
 * MERCHANTABILITY or FITNESS FOR A PARTICULAR PURPOSE.  See the GNU
 * Lesser General Public License for more details.
 *
 * You should have received a copy of the GNU Lesser General Public
 * License along with FFmpeg; if not, write to the Free Software
 * Foundation, Inc., 51 Franklin Street, Fifth Floor, Boston, MA 02110-1301 USA
 */

#include <stdio.h>
#include <stdlib.h>
#include <inttypes.h>

#include "libavutil/cpu.h"
#include "libavutil/bswap.h"
#include "config.h"
#include "rgb2rgb.h"
#include "swscale.h"
#include "swscale_internal.h"
#include "libavutil/pixdesc.h"

extern const uint8_t dither_2x2_4[2][8];
extern const uint8_t dither_2x2_8[2][8];
extern const uint8_t dither_4x4_16[4][8];
extern const uint8_t dither_8x8_32[8][8];
extern const uint8_t dither_8x8_73[8][8];
extern const uint8_t dither_8x8_220[8][8];

const int32_t ff_yuv2rgb_coeffs[8][4] = {
    { 117504, 138453, 13954, 34903 }, /* no sequence_display_extension */
    { 117504, 138453, 13954, 34903 }, /* ITU-R Rec. 709 (1990) */
    { 104597, 132201, 25675, 53279 }, /* unspecified */
    { 104597, 132201, 25675, 53279 }, /* reserved */
    { 104448, 132798, 24759, 53109 }, /* FCC */
    { 104597, 132201, 25675, 53279 }, /* ITU-R Rec. 624-4 System B, G */
    { 104597, 132201, 25675, 53279 }, /* SMPTE 170M */
    { 117579, 136230, 16907, 35559 }  /* SMPTE 240M (1987) */
};

const int *sws_getCoefficients(int colorspace)
{
    if (colorspace > 7 || colorspace < 0)
        colorspace = SWS_CS_DEFAULT;
    return ff_yuv2rgb_coeffs[colorspace];
}

#define LOADCHROMA(i)                               \
    U = pu[i];                                      \
    V = pv[i];                                      \
    r = (void *)c->table_rV[V+YUVRGB_TABLE_HEADROOM];                     \
    g = (void *)(c->table_gU[U+YUVRGB_TABLE_HEADROOM] + c->table_gV[V+YUVRGB_TABLE_HEADROOM]);  \
    b = (void *)c->table_bU[U+YUVRGB_TABLE_HEADROOM];

#define PUTRGB(dst, src, i)                         \
    Y              = src[2 * i];                    \
    dst[2 * i]     = r[Y] + g[Y] + b[Y];            \
    Y              = src[2 * i + 1];                \
    dst[2 * i + 1] = r[Y] + g[Y] + b[Y];

#define PUTRGB24(dst, src, i)                       \
    Y              = src[2 * i];                    \
    dst[6 * i + 0] = r[Y];                          \
    dst[6 * i + 1] = g[Y];                          \
    dst[6 * i + 2] = b[Y];                          \
    Y              = src[2 * i + 1];                \
    dst[6 * i + 3] = r[Y];                          \
    dst[6 * i + 4] = g[Y];                          \
    dst[6 * i + 5] = b[Y];

#define PUTBGR24(dst, src, i)                       \
    Y              = src[2 * i];                    \
    dst[6 * i + 0] = b[Y];                          \
    dst[6 * i + 1] = g[Y];                          \
    dst[6 * i + 2] = r[Y];                          \
    Y              = src[2 * i + 1];                \
    dst[6 * i + 3] = b[Y];                          \
    dst[6 * i + 4] = g[Y];                          \
    dst[6 * i + 5] = r[Y];

#define PUTRGBA(dst, ysrc, asrc, i, s)                                  \
    Y              = ysrc[2 * i];                                       \
    dst[2 * i]     = r[Y] + g[Y] + b[Y] + (asrc[2 * i]     << s);       \
    Y              = ysrc[2 * i + 1];                                   \
    dst[2 * i + 1] = r[Y] + g[Y] + b[Y] + (asrc[2 * i + 1] << s);

#define PUTRGB48(dst, src, i)                       \
    Y                = src[ 2 * i];                 \
    dst[12 * i +  0] = dst[12 * i +  1] = r[Y];     \
    dst[12 * i +  2] = dst[12 * i +  3] = g[Y];     \
    dst[12 * i +  4] = dst[12 * i +  5] = b[Y];     \
    Y                = src[ 2 * i + 1];             \
    dst[12 * i +  6] = dst[12 * i +  7] = r[Y];     \
    dst[12 * i +  8] = dst[12 * i +  9] = g[Y];     \
    dst[12 * i + 10] = dst[12 * i + 11] = b[Y];

#define PUTBGR48(dst, src, i)                       \
    Y                = src[2 * i];                  \
    dst[12 * i +  0] = dst[12 * i +  1] = b[Y];     \
    dst[12 * i +  2] = dst[12 * i +  3] = g[Y];     \
    dst[12 * i +  4] = dst[12 * i +  5] = r[Y];     \
    Y                = src[2  * i +  1];            \
    dst[12 * i +  6] = dst[12 * i +  7] = b[Y];     \
    dst[12 * i +  8] = dst[12 * i +  9] = g[Y];     \
    dst[12 * i + 10] = dst[12 * i + 11] = r[Y];

#define YUV2RGBFUNC(func_name, dst_type, alpha)                             \
    static int func_name(SwsContext *c, const uint8_t *src[],               \
                         int srcStride[], int srcSliceY, int srcSliceH,     \
                         uint8_t *dst[], int dstStride[])                   \
    {                                                                       \
        int y;                                                              \
                                                                            \
        if (!alpha && c->srcFormat == AV_PIX_FMT_YUV422P) {                    \
            srcStride[1] *= 2;                                              \
            srcStride[2] *= 2;                                              \
        }                                                                   \
        for (y = 0; y < srcSliceH; y += 2) {                                \
            dst_type *dst_1 =                                               \
                (dst_type *)(dst[0] + (y + srcSliceY)     * dstStride[0]);  \
            dst_type *dst_2 =                                               \
                (dst_type *)(dst[0] + (y + srcSliceY + 1) * dstStride[0]);  \
            dst_type av_unused *r, *g, *b;                                  \
            const uint8_t *py_1 = src[0] +  y       * srcStride[0];         \
            const uint8_t *py_2 = py_1   +            srcStride[0];         \
            const uint8_t *pu   = src[1] + (y >> 1) * srcStride[1];         \
            const uint8_t *pv   = src[2] + (y >> 1) * srcStride[2];         \
            const uint8_t av_unused *pa_1, *pa_2;                           \
            unsigned int h_size = c->dstW >> 3;                             \
            if (alpha) {                                                    \
                pa_1 = src[3] + y * srcStride[3];                           \
                pa_2 = pa_1   +     srcStride[3];                           \
            }                                                               \
            while (h_size--) {                                              \
                int av_unused U, V, Y;                                      \

#define ENDYUV2RGBLINE(dst_delta, ss)               \
    pu    += 4 >> ss;                               \
    pv    += 4 >> ss;                               \
    py_1  += 8 >> ss;                               \
    py_2  += 8 >> ss;                               \
    dst_1 += dst_delta >> ss;                       \
    dst_2 += dst_delta >> ss;                       \
    }                                               \
    if (c->dstW & (4 >> ss)) {                      \
        int av_unused Y, U, V;                      \

#define ENDYUV2RGBFUNC()                            \
            }                                       \
        }                                           \
        return srcSliceH;                           \
    }

#define CLOSEYUV2RGBFUNC(dst_delta)                 \
    ENDYUV2RGBLINE(dst_delta, 0)                    \
    ENDYUV2RGBFUNC()

YUV2RGBFUNC(yuv2rgb_c_48, uint8_t, 0)
    LOADCHROMA(0);
    PUTRGB48(dst_1, py_1, 0);
    PUTRGB48(dst_2, py_2, 0);

    LOADCHROMA(1);
    PUTRGB48(dst_2, py_2, 1);
    PUTRGB48(dst_1, py_1, 1);

    LOADCHROMA(2);
    PUTRGB48(dst_1, py_1, 2);
    PUTRGB48(dst_2, py_2, 2);

    LOADCHROMA(3);
    PUTRGB48(dst_2, py_2, 3);
    PUTRGB48(dst_1, py_1, 3);
ENDYUV2RGBLINE(48, 0)
    LOADCHROMA(0);
    PUTRGB48(dst_1, py_1, 0);
    PUTRGB48(dst_2, py_2, 0);

    LOADCHROMA(1);
    PUTRGB48(dst_2, py_2, 1);
    PUTRGB48(dst_1, py_1, 1);
ENDYUV2RGBLINE(48, 1)
    LOADCHROMA(0);
    PUTRGB48(dst_1, py_1, 0);
    PUTRGB48(dst_2, py_2, 0);
ENDYUV2RGBFUNC()

YUV2RGBFUNC(yuv2rgb_c_bgr48, uint8_t, 0)
    LOADCHROMA(0);
    PUTBGR48(dst_1, py_1, 0);
    PUTBGR48(dst_2, py_2, 0);

    LOADCHROMA(1);
    PUTBGR48(dst_2, py_2, 1);
    PUTBGR48(dst_1, py_1, 1);

    LOADCHROMA(2);
    PUTBGR48(dst_1, py_1, 2);
    PUTBGR48(dst_2, py_2, 2);

    LOADCHROMA(3);
    PUTBGR48(dst_2, py_2, 3);
    PUTBGR48(dst_1, py_1, 3);
ENDYUV2RGBLINE(48, 0)
    LOADCHROMA(0);
    PUTBGR48(dst_1, py_1, 0);
    PUTBGR48(dst_2, py_2, 0);

    LOADCHROMA(1);
    PUTBGR48(dst_2, py_2, 1);
    PUTBGR48(dst_1, py_1, 1);
ENDYUV2RGBLINE(48, 1)
    LOADCHROMA(0);
    PUTBGR48(dst_1, py_1, 0);
    PUTBGR48(dst_2, py_2, 0);
ENDYUV2RGBFUNC()

YUV2RGBFUNC(yuv2rgb_c_32, uint32_t, 0)
    LOADCHROMA(0);
    PUTRGB(dst_1, py_1, 0);
    PUTRGB(dst_2, py_2, 0);

    LOADCHROMA(1);
    PUTRGB(dst_2, py_2, 1);
    PUTRGB(dst_1, py_1, 1);

    LOADCHROMA(2);
    PUTRGB(dst_1, py_1, 2);
    PUTRGB(dst_2, py_2, 2);

    LOADCHROMA(3);
    PUTRGB(dst_2, py_2, 3);
    PUTRGB(dst_1, py_1, 3);
ENDYUV2RGBLINE(8, 0)
    LOADCHROMA(0);
    PUTRGB(dst_1, py_1, 0);
    PUTRGB(dst_2, py_2, 0);

    LOADCHROMA(1);
    PUTRGB(dst_2, py_2, 1);
    PUTRGB(dst_1, py_1, 1);
ENDYUV2RGBLINE(8, 1)
    LOADCHROMA(0);
    PUTRGB(dst_1, py_1, 0);
    PUTRGB(dst_2, py_2, 0);
ENDYUV2RGBFUNC()

YUV2RGBFUNC(yuva2rgba_c, uint32_t, 1)
    LOADCHROMA(0);
    PUTRGBA(dst_1, py_1, pa_1, 0, 24);
    PUTRGBA(dst_2, py_2, pa_2, 0, 24);

    LOADCHROMA(1);
    PUTRGBA(dst_2, py_2, pa_1, 1, 24);
    PUTRGBA(dst_1, py_1, pa_2, 1, 24);

    LOADCHROMA(2);
    PUTRGBA(dst_1, py_1, pa_1, 2, 24);
    PUTRGBA(dst_2, py_2, pa_2, 2, 24);

    LOADCHROMA(3);
    PUTRGBA(dst_2, py_2, pa_1, 3, 24);
    PUTRGBA(dst_1, py_1, pa_2, 3, 24);
    pa_1 += 8; \
    pa_2 += 8; \
ENDYUV2RGBLINE(8, 0)
    LOADCHROMA(0);
    PUTRGBA(dst_1, py_1, pa_1, 0, 24);
    PUTRGBA(dst_2, py_2, pa_2, 0, 24);

    LOADCHROMA(1);
    PUTRGBA(dst_2, py_2, pa_1, 1, 24);
    PUTRGBA(dst_1, py_1, pa_2, 1, 24);
    pa_1 += 4; \
    pa_2 += 4; \
ENDYUV2RGBLINE(8, 1)
    LOADCHROMA(0);
    PUTRGBA(dst_1, py_1, pa_1, 0, 24);
    PUTRGBA(dst_2, py_2, pa_2, 0, 24);
ENDYUV2RGBFUNC()

YUV2RGBFUNC(yuva2argb_c, uint32_t, 1)
    LOADCHROMA(0);
    PUTRGBA(dst_1, py_1, pa_1, 0, 0);
    PUTRGBA(dst_2, py_2, pa_2, 0, 0);

    LOADCHROMA(1);
    PUTRGBA(dst_2, py_2, pa_2, 1, 0);
    PUTRGBA(dst_1, py_1, pa_1, 1, 0);

    LOADCHROMA(2);
    PUTRGBA(dst_1, py_1, pa_1, 2, 0);
    PUTRGBA(dst_2, py_2, pa_2, 2, 0);

    LOADCHROMA(3);
    PUTRGBA(dst_2, py_2, pa_2, 3, 0);
    PUTRGBA(dst_1, py_1, pa_1, 3, 0);
    pa_1 += 8; \
    pa_2 += 8; \
ENDYUV2RGBLINE(8, 0)
    LOADCHROMA(0);
    PUTRGBA(dst_1, py_1, pa_1, 0, 0);
    PUTRGBA(dst_2, py_2, pa_2, 0, 0);

    LOADCHROMA(1);
    PUTRGBA(dst_2, py_2, pa_2, 1, 0);
    PUTRGBA(dst_1, py_1, pa_1, 1, 0);
    pa_1 += 4; \
    pa_2 += 4; \
ENDYUV2RGBLINE(8, 1)
    LOADCHROMA(0);
    PUTRGBA(dst_1, py_1, pa_1, 0, 0);
    PUTRGBA(dst_2, py_2, pa_2, 0, 0);
ENDYUV2RGBFUNC()

YUV2RGBFUNC(yuv2rgb_c_24_rgb, uint8_t, 0)
    LOADCHROMA(0);
    PUTRGB24(dst_1, py_1, 0);
    PUTRGB24(dst_2, py_2, 0);

    LOADCHROMA(1);
    PUTRGB24(dst_2, py_2, 1);
    PUTRGB24(dst_1, py_1, 1);

    LOADCHROMA(2);
    PUTRGB24(dst_1, py_1, 2);
    PUTRGB24(dst_2, py_2, 2);

    LOADCHROMA(3);
    PUTRGB24(dst_2, py_2, 3);
    PUTRGB24(dst_1, py_1, 3);
ENDYUV2RGBLINE(24, 0)
    LOADCHROMA(0);
    PUTRGB24(dst_1, py_1, 0);
    PUTRGB24(dst_2, py_2, 0);

    LOADCHROMA(1);
    PUTRGB24(dst_2, py_2, 1);
    PUTRGB24(dst_1, py_1, 1);
ENDYUV2RGBLINE(24, 1)
    LOADCHROMA(0);
    PUTRGB24(dst_1, py_1, 0);
    PUTRGB24(dst_2, py_2, 0);
ENDYUV2RGBFUNC()

// only trivial mods from yuv2rgb_c_24_rgb
YUV2RGBFUNC(yuv2rgb_c_24_bgr, uint8_t, 0)
    LOADCHROMA(0);
    PUTBGR24(dst_1, py_1, 0);
    PUTBGR24(dst_2, py_2, 0);

    LOADCHROMA(1);
    PUTBGR24(dst_2, py_2, 1);
    PUTBGR24(dst_1, py_1, 1);

    LOADCHROMA(2);
    PUTBGR24(dst_1, py_1, 2);
    PUTBGR24(dst_2, py_2, 2);

    LOADCHROMA(3);
    PUTBGR24(dst_2, py_2, 3);
    PUTBGR24(dst_1, py_1, 3);
ENDYUV2RGBLINE(24, 0)
    LOADCHROMA(0);
    PUTBGR24(dst_1, py_1, 0);
    PUTBGR24(dst_2, py_2, 0);

    LOADCHROMA(1);
    PUTBGR24(dst_2, py_2, 1);
    PUTBGR24(dst_1, py_1, 1);
ENDYUV2RGBLINE(24, 1)
    LOADCHROMA(0);
    PUTBGR24(dst_1, py_1, 0);
    PUTBGR24(dst_2, py_2, 0);
ENDYUV2RGBFUNC()

YUV2RGBFUNC(yuv2rgb_c_16_ordered_dither, uint16_t, 0)
    const uint8_t *d16 = dither_2x2_8[y & 1];
    const uint8_t *e16 = dither_2x2_4[y & 1];
    const uint8_t *f16 = dither_2x2_8[(y & 1)^1];

#define PUTRGB16(dst, src, i, o)                    \
    Y              = src[2 * i];                    \
    dst[2 * i]     = r[Y + d16[0 + o]] +            \
                     g[Y + e16[0 + o]] +            \
                     b[Y + f16[0 + o]];             \
    Y              = src[2 * i + 1];                \
    dst[2 * i + 1] = r[Y + d16[1 + o]] +            \
                     g[Y + e16[1 + o]] +            \
                     b[Y + f16[1 + o]];
    LOADCHROMA(0);
    PUTRGB16(dst_1, py_1, 0, 0);
    PUTRGB16(dst_2, py_2, 0, 0 + 8);

    LOADCHROMA(1);
    PUTRGB16(dst_2, py_2, 1, 2 + 8);
    PUTRGB16(dst_1, py_1, 1, 2);

    LOADCHROMA(2);
    PUTRGB16(dst_1, py_1, 2, 4);
    PUTRGB16(dst_2, py_2, 2, 4 + 8);

    LOADCHROMA(3);
    PUTRGB16(dst_2, py_2, 3, 6 + 8);
    PUTRGB16(dst_1, py_1, 3, 6);
CLOSEYUV2RGBFUNC(8)

YUV2RGBFUNC(yuv2rgb_c_15_ordered_dither, uint16_t, 0)
    const uint8_t *d16 = dither_2x2_8[y & 1];
    const uint8_t *e16 = dither_2x2_8[(y & 1)^1];

#define PUTRGB15(dst, src, i, o)                    \
    Y              = src[2 * i];                    \
    dst[2 * i]     = r[Y + d16[0 + o]] +            \
                     g[Y + d16[1 + o]] +            \
                     b[Y + e16[0 + o]];             \
    Y              = src[2 * i + 1];                \
    dst[2 * i + 1] = r[Y + d16[1 + o]] +            \
                     g[Y + d16[0 + o]] +            \
                     b[Y + e16[1 + o]];
    LOADCHROMA(0);
    PUTRGB15(dst_1, py_1, 0, 0);
    PUTRGB15(dst_2, py_2, 0, 0 + 8);

    LOADCHROMA(1);
    PUTRGB15(dst_2, py_2, 1, 2 + 8);
    PUTRGB15(dst_1, py_1, 1, 2);

    LOADCHROMA(2);
    PUTRGB15(dst_1, py_1, 2, 4);
    PUTRGB15(dst_2, py_2, 2, 4 + 8);

    LOADCHROMA(3);
    PUTRGB15(dst_2, py_2, 3, 6 + 8);
    PUTRGB15(dst_1, py_1, 3, 6);
CLOSEYUV2RGBFUNC(8)

// r, g, b, dst_1, dst_2
YUV2RGBFUNC(yuv2rgb_c_12_ordered_dither, uint16_t, 0)
    const uint8_t *d16 = dither_4x4_16[y & 3];

#define PUTRGB12(dst, src, i, o)                    \
    Y              = src[2 * i];                    \
    dst[2 * i]     = r[Y + d16[0 + o]] +            \
                     g[Y + d16[0 + o]] +            \
                     b[Y + d16[0 + o]];             \
    Y              = src[2 * i + 1];                \
    dst[2 * i + 1] = r[Y + d16[1 + o]] +            \
                     g[Y + d16[1 + o]] +            \
                     b[Y + d16[1 + o]];

    LOADCHROMA(0);
    PUTRGB12(dst_1, py_1, 0, 0);
    PUTRGB12(dst_2, py_2, 0, 0 + 8);

    LOADCHROMA(1);
    PUTRGB12(dst_2, py_2, 1, 2 + 8);
    PUTRGB12(dst_1, py_1, 1, 2);

    LOADCHROMA(2);
    PUTRGB12(dst_1, py_1, 2, 4);
    PUTRGB12(dst_2, py_2, 2, 4 + 8);

    LOADCHROMA(3);
    PUTRGB12(dst_2, py_2, 3, 6 + 8);
    PUTRGB12(dst_1, py_1, 3, 6);
CLOSEYUV2RGBFUNC(8)

// r, g, b, dst_1, dst_2
YUV2RGBFUNC(yuv2rgb_c_8_ordered_dither, uint8_t, 0)
    const uint8_t *d32 = dither_8x8_32[y & 7];
    const uint8_t *d64 = dither_8x8_73[y & 7];

#define PUTRGB8(dst, src, i, o)                     \
    Y              = src[2 * i];                    \
    dst[2 * i]     = r[Y + d32[0 + o]] +            \
                     g[Y + d32[0 + o]] +            \
                     b[Y + d64[0 + o]];             \
    Y              = src[2 * i + 1];                \
    dst[2 * i + 1] = r[Y + d32[1 + o]] +            \
                     g[Y + d32[1 + o]] +            \
                     b[Y + d64[1 + o]];

    LOADCHROMA(0);
    PUTRGB8(dst_1, py_1, 0, 0);
    PUTRGB8(dst_2, py_2, 0, 0 + 8);

    LOADCHROMA(1);
    PUTRGB8(dst_2, py_2, 1, 2 + 8);
    PUTRGB8(dst_1, py_1, 1, 2);

    LOADCHROMA(2);
    PUTRGB8(dst_1, py_1, 2, 4);
    PUTRGB8(dst_2, py_2, 2, 4 + 8);

    LOADCHROMA(3);
    PUTRGB8(dst_2, py_2, 3, 6 + 8);
    PUTRGB8(dst_1, py_1, 3, 6);
CLOSEYUV2RGBFUNC(8)

YUV2RGBFUNC(yuv2rgb_c_4_ordered_dither, uint8_t, 0)
    const uint8_t * d64 = dither_8x8_73[y & 7];
    const uint8_t *d128 = dither_8x8_220[y & 7];
    int acc;

#define PUTRGB4D(dst, src, i, o)                    \
    Y      = src[2 * i];                            \
    acc    = r[Y + d128[0 + o]] +                   \
             g[Y +  d64[0 + o]] +                   \
             b[Y + d128[0 + o]];                    \
    Y      = src[2 * i + 1];                        \
    acc   |= (r[Y + d128[1 + o]] +                  \
              g[Y +  d64[1 + o]] +                  \
              b[Y + d128[1 + o]]) << 4;             \
    dst[i] = acc;

    LOADCHROMA(0);
    PUTRGB4D(dst_1, py_1, 0, 0);
    PUTRGB4D(dst_2, py_2, 0, 0 + 8);

    LOADCHROMA(1);
    PUTRGB4D(dst_2, py_2, 1, 2 + 8);
    PUTRGB4D(dst_1, py_1, 1, 2);

    LOADCHROMA(2);
    PUTRGB4D(dst_1, py_1, 2, 4);
    PUTRGB4D(dst_2, py_2, 2, 4 + 8);

    LOADCHROMA(3);
    PUTRGB4D(dst_2, py_2, 3, 6 + 8);
    PUTRGB4D(dst_1, py_1, 3, 6);
CLOSEYUV2RGBFUNC(4)

YUV2RGBFUNC(yuv2rgb_c_4b_ordered_dither, uint8_t, 0)
    const uint8_t *d64  = dither_8x8_73[y & 7];
    const uint8_t *d128 = dither_8x8_220[y & 7];

#define PUTRGB4DB(dst, src, i, o)                   \
    Y              = src[2 * i];                    \
    dst[2 * i]     = r[Y + d128[0 + o]] +           \
                     g[Y +  d64[0 + o]] +           \
                     b[Y + d128[0 + o]];            \
    Y              = src[2 * i + 1];                \
    dst[2 * i + 1] = r[Y + d128[1 + o]] +           \
                     g[Y +  d64[1 + o]] +           \
                     b[Y + d128[1 + o]];

    LOADCHROMA(0);
    PUTRGB4DB(dst_1, py_1, 0, 0);
    PUTRGB4DB(dst_2, py_2, 0, 0 + 8);

    LOADCHROMA(1);
    PUTRGB4DB(dst_2, py_2, 1, 2 + 8);
    PUTRGB4DB(dst_1, py_1, 1, 2);

    LOADCHROMA(2);
    PUTRGB4DB(dst_1, py_1, 2, 4);
    PUTRGB4DB(dst_2, py_2, 2, 4 + 8);

    LOADCHROMA(3);
    PUTRGB4DB(dst_2, py_2, 3, 6 + 8);
    PUTRGB4DB(dst_1, py_1, 3, 6);
CLOSEYUV2RGBFUNC(8)

YUV2RGBFUNC(yuv2rgb_c_1_ordered_dither, uint8_t, 0)
    const uint8_t *d128 = dither_8x8_220[y & 7];
    char out_1 = 0, out_2 = 0;
    g = c->table_gU[128 + YUVRGB_TABLE_HEADROOM] + c->table_gV[128 + YUVRGB_TABLE_HEADROOM];

#define PUTRGB1(out, src, i, o)                     \
    Y    = src[2 * i];                              \
    out += out + g[Y + d128[0 + o]];                \
    Y    = src[2 * i + 1];                          \
    out += out + g[Y + d128[1 + o]];

    PUTRGB1(out_1, py_1, 0, 0);
    PUTRGB1(out_2, py_2, 0, 0 + 8);

    PUTRGB1(out_2, py_2, 1, 2 + 8);
    PUTRGB1(out_1, py_1, 1, 2);

    PUTRGB1(out_1, py_1, 2, 4);
    PUTRGB1(out_2, py_2, 2, 4 + 8);

    PUTRGB1(out_2, py_2, 3, 6 + 8);
    PUTRGB1(out_1, py_1, 3, 6);

    dst_1[0] = out_1;
    dst_2[0] = out_2;
CLOSEYUV2RGBFUNC(1)

SwsFunc ff_yuv2rgb_get_func_ptr(SwsContext *c)
{
    SwsFunc t = NULL;

    if (HAVE_MMX)
        t = ff_yuv2rgb_init_mmx(c);
    else if (HAVE_VIS)
        t = ff_yuv2rgb_init_vis(c);
    else if (HAVE_ALTIVEC)
        t = ff_yuv2rgb_init_altivec(c);
    else if (ARCH_BFIN)
        t = ff_yuv2rgb_get_func_ptr_bfin(c);

    if (t)
        return t;

    av_log(c, AV_LOG_WARNING,
           "No accelerated colorspace conversion found from %s to %s.\n",
           av_get_pix_fmt_name(c->srcFormat), av_get_pix_fmt_name(c->dstFormat));

    switch (c->dstFormat) {
    case AV_PIX_FMT_BGR48BE:
    case AV_PIX_FMT_BGR48LE:
        return yuv2rgb_c_bgr48;
    case AV_PIX_FMT_RGB48BE:
    case AV_PIX_FMT_RGB48LE:
        return yuv2rgb_c_48;
<<<<<<< HEAD
    case PIX_FMT_ARGB:
    case PIX_FMT_ABGR:
        if (CONFIG_SWSCALE_ALPHA && isALPHA(c->srcFormat))
            return yuva2argb_c;
    case PIX_FMT_RGBA:
    case PIX_FMT_BGRA:
        return (CONFIG_SWSCALE_ALPHA && isALPHA(c->srcFormat)) ? yuva2rgba_c : yuv2rgb_c_32;
    case PIX_FMT_RGB24:
=======
    case AV_PIX_FMT_ARGB:
    case AV_PIX_FMT_ABGR:
        if (CONFIG_SWSCALE_ALPHA && c->srcFormat == AV_PIX_FMT_YUVA420P)
            return yuva2argb_c;
    case AV_PIX_FMT_RGBA:
    case AV_PIX_FMT_BGRA:
        if (CONFIG_SWSCALE_ALPHA && c->srcFormat == AV_PIX_FMT_YUVA420P)
            return yuva2rgba_c;
        else
            return yuv2rgb_c_32;
    case AV_PIX_FMT_RGB24:
>>>>>>> 716d413c
        return yuv2rgb_c_24_rgb;
    case AV_PIX_FMT_BGR24:
        return yuv2rgb_c_24_bgr;
<<<<<<< HEAD
    case PIX_FMT_RGB565:
    case PIX_FMT_BGR565:
        return yuv2rgb_c_16_ordered_dither;
    case PIX_FMT_RGB555:
    case PIX_FMT_BGR555:
        return yuv2rgb_c_15_ordered_dither;
    case PIX_FMT_RGB444:
    case PIX_FMT_BGR444:
=======
    case AV_PIX_FMT_RGB565:
    case AV_PIX_FMT_BGR565:
    case AV_PIX_FMT_RGB555:
    case AV_PIX_FMT_BGR555:
        return yuv2rgb_c_16;
    case AV_PIX_FMT_RGB444:
    case AV_PIX_FMT_BGR444:
>>>>>>> 716d413c
        return yuv2rgb_c_12_ordered_dither;
    case AV_PIX_FMT_RGB8:
    case AV_PIX_FMT_BGR8:
        return yuv2rgb_c_8_ordered_dither;
    case AV_PIX_FMT_RGB4:
    case AV_PIX_FMT_BGR4:
        return yuv2rgb_c_4_ordered_dither;
    case AV_PIX_FMT_RGB4_BYTE:
    case AV_PIX_FMT_BGR4_BYTE:
        return yuv2rgb_c_4b_ordered_dither;
    case AV_PIX_FMT_MONOBLACK:
        return yuv2rgb_c_1_ordered_dither;
    }
    return NULL;
}

static void fill_table(uint8_t* table[256 + 2*YUVRGB_TABLE_HEADROOM], const int elemsize,
                       const int inc, void *y_tab)
{
    int i;
    uint8_t *y_table = y_tab;

    y_table -= elemsize * (inc >> 9);

    for (i = 0; i < 256 + 2*YUVRGB_TABLE_HEADROOM; i++) {
        int64_t cb = av_clip(i-YUVRGB_TABLE_HEADROOM, 0, 255)*inc;
        table[i] = y_table + elemsize * (cb >> 16);
    }
}

static void fill_gv_table(int table[256 + 2*YUVRGB_TABLE_HEADROOM], const int elemsize, const int inc)
{
    int i;
    int off    = -(inc >> 9);

    for (i = 0; i < 256 + 2*YUVRGB_TABLE_HEADROOM; i++) {
        int64_t cb = av_clip(i-YUVRGB_TABLE_HEADROOM, 0, 255)*inc;
        table[i] = elemsize * (off + (cb >> 16));
    }
}

static uint16_t roundToInt16(int64_t f)
{
    int r = (f + (1 << 15)) >> 16;

    if (r < -0x7FFF)
        return 0x8000;
    else if (r > 0x7FFF)
        return 0x7FFF;
    else
        return r;
}

av_cold int ff_yuv2rgb_c_init_tables(SwsContext *c, const int inv_table[4],
                                     int fullRange, int brightness,
                                     int contrast, int saturation)
{
    const int isRgb = c->dstFormat == AV_PIX_FMT_RGB32     ||
                      c->dstFormat == AV_PIX_FMT_RGB32_1   ||
                      c->dstFormat == AV_PIX_FMT_BGR24     ||
                      c->dstFormat == AV_PIX_FMT_RGB565BE  ||
                      c->dstFormat == AV_PIX_FMT_RGB565LE  ||
                      c->dstFormat == AV_PIX_FMT_RGB555BE  ||
                      c->dstFormat == AV_PIX_FMT_RGB555LE  ||
                      c->dstFormat == AV_PIX_FMT_RGB444BE  ||
                      c->dstFormat == AV_PIX_FMT_RGB444LE  ||
                      c->dstFormat == AV_PIX_FMT_RGB8      ||
                      c->dstFormat == AV_PIX_FMT_RGB4      ||
                      c->dstFormat == AV_PIX_FMT_RGB4_BYTE ||
                      c->dstFormat == AV_PIX_FMT_MONOBLACK;
    const int isNotNe = c->dstFormat == AV_PIX_FMT_NE(RGB565LE, RGB565BE) ||
                        c->dstFormat == AV_PIX_FMT_NE(RGB555LE, RGB555BE) ||
                        c->dstFormat == AV_PIX_FMT_NE(RGB444LE, RGB444BE) ||
                        c->dstFormat == AV_PIX_FMT_NE(BGR565LE, BGR565BE) ||
                        c->dstFormat == AV_PIX_FMT_NE(BGR555LE, BGR555BE) ||
                        c->dstFormat == AV_PIX_FMT_NE(BGR444LE, BGR444BE);
    const int bpp = c->dstFormatBpp;
    uint8_t *y_table;
    uint16_t *y_table16;
    uint32_t *y_table32;
    int i, base, rbase, gbase, bbase, av_uninit(abase), needAlpha;
    const int yoffs = fullRange ? 384 : 326;

    int64_t crv =  inv_table[0];
    int64_t cbu =  inv_table[1];
    int64_t cgu = -inv_table[2];
    int64_t cgv = -inv_table[3];
    int64_t cy  = 1 << 16;
    int64_t oy  = 0;
    int64_t yb  = 0;

    if (!fullRange) {
        cy = (cy * 255) / 219;
        oy = 16 << 16;
    } else {
        crv = (crv * 224) / 255;
        cbu = (cbu * 224) / 255;
        cgu = (cgu * 224) / 255;
        cgv = (cgv * 224) / 255;
    }

    cy   = (cy  * contrast)              >> 16;
    crv  = (crv * contrast * saturation) >> 32;
    cbu  = (cbu * contrast * saturation) >> 32;
    cgu  = (cgu * contrast * saturation) >> 32;
    cgv  = (cgv * contrast * saturation) >> 32;
    oy  -= 256 * brightness;

    c->uOffset = 0x0400040004000400LL;
    c->vOffset = 0x0400040004000400LL;
    c->yCoeff  = roundToInt16(cy  * 8192) * 0x0001000100010001ULL;
    c->vrCoeff = roundToInt16(crv * 8192) * 0x0001000100010001ULL;
    c->ubCoeff = roundToInt16(cbu * 8192) * 0x0001000100010001ULL;
    c->vgCoeff = roundToInt16(cgv * 8192) * 0x0001000100010001ULL;
    c->ugCoeff = roundToInt16(cgu * 8192) * 0x0001000100010001ULL;
    c->yOffset = roundToInt16(oy  *    8) * 0x0001000100010001ULL;

    c->yuv2rgb_y_coeff   = (int16_t)roundToInt16(cy  << 13);
    c->yuv2rgb_y_offset  = (int16_t)roundToInt16(oy  <<  9);
    c->yuv2rgb_v2r_coeff = (int16_t)roundToInt16(crv << 13);
    c->yuv2rgb_v2g_coeff = (int16_t)roundToInt16(cgv << 13);
    c->yuv2rgb_u2g_coeff = (int16_t)roundToInt16(cgu << 13);
    c->yuv2rgb_u2b_coeff = (int16_t)roundToInt16(cbu << 13);

    //scale coefficients by cy
    crv = ((crv << 16) + 0x8000) / cy;
    cbu = ((cbu << 16) + 0x8000) / cy;
    cgu = ((cgu << 16) + 0x8000) / cy;
    cgv = ((cgv << 16) + 0x8000) / cy;

    av_free(c->yuvTable);

    switch (bpp) {
    case 1:
        c->yuvTable = av_malloc(1024);
        y_table     = c->yuvTable;
        yb = -(384 << 16) - oy;
        for (i = 0; i < 1024 - 110; i++) {
            y_table[i + 110]  = av_clip_uint8((yb + 0x8000) >> 16) >> 7;
            yb               += cy;
        }
        fill_table(c->table_gU, 1, cgu, y_table + yoffs);
        fill_gv_table(c->table_gV, 1, cgv);
        break;
    case 4:
    case 4 | 128:
        rbase       = isRgb ? 3 : 0;
        gbase       = 1;
        bbase       = isRgb ? 0 : 3;
        c->yuvTable = av_malloc(1024 * 3);
        y_table     = c->yuvTable;
        yb = -(384 << 16) - oy;
        for (i = 0; i < 1024 - 110; i++) {
            int yval                = av_clip_uint8((yb + 0x8000) >> 16);
            y_table[i + 110]        = (yval >> 7)        << rbase;
            y_table[i +  37 + 1024] = ((yval + 43) / 85) << gbase;
            y_table[i + 110 + 2048] = (yval >> 7)        << bbase;
            yb += cy;
        }
        fill_table(c->table_rV, 1, crv, y_table + yoffs);
        fill_table(c->table_gU, 1, cgu, y_table + yoffs + 1024);
        fill_table(c->table_bU, 1, cbu, y_table + yoffs + 2048);
        fill_gv_table(c->table_gV, 1, cgv);
        break;
    case 8:
        rbase       = isRgb ? 5 : 0;
        gbase       = isRgb ? 2 : 3;
        bbase       = isRgb ? 0 : 6;
        c->yuvTable = av_malloc(1024 * 3);
        y_table     = c->yuvTable;
        yb = -(384 << 16) - oy;
        for (i = 0; i < 1024 - 38; i++) {
            int yval               = av_clip_uint8((yb + 0x8000) >> 16);
            y_table[i + 16]        = ((yval + 18) / 36) << rbase;
            y_table[i + 16 + 1024] = ((yval + 18) / 36) << gbase;
            y_table[i + 37 + 2048] = ((yval + 43) / 85) << bbase;
            yb += cy;
        }
        fill_table(c->table_rV, 1, crv, y_table + yoffs);
        fill_table(c->table_gU, 1, cgu, y_table + yoffs + 1024);
        fill_table(c->table_bU, 1, cbu, y_table + yoffs + 2048);
        fill_gv_table(c->table_gV, 1, cgv);
        break;
    case 12:
        rbase       = isRgb ? 8 : 0;
        gbase       = 4;
        bbase       = isRgb ? 0 : 8;
        c->yuvTable = av_malloc(1024 * 3 * 2);
        y_table16   = c->yuvTable;
        yb = -(384 << 16) - oy;
        for (i = 0; i < 1024; i++) {
            uint8_t yval        = av_clip_uint8((yb + 0x8000) >> 16);
            y_table16[i]        = (yval >> 4) << rbase;
            y_table16[i + 1024] = (yval >> 4) << gbase;
            y_table16[i + 2048] = (yval >> 4) << bbase;
            yb += cy;
        }
        if (isNotNe)
            for (i = 0; i < 1024 * 3; i++)
                y_table16[i] = av_bswap16(y_table16[i]);
        fill_table(c->table_rV, 2, crv, y_table16 + yoffs);
        fill_table(c->table_gU, 2, cgu, y_table16 + yoffs + 1024);
        fill_table(c->table_bU, 2, cbu, y_table16 + yoffs + 2048);
        fill_gv_table(c->table_gV, 2, cgv);
        break;
    case 15:
    case 16:
        rbase       = isRgb ? bpp - 5 : 0;
        gbase       = 5;
        bbase       = isRgb ? 0 : (bpp - 5);
        c->yuvTable = av_malloc(1024 * 3 * 2);
        y_table16   = c->yuvTable;
        yb = -(384 << 16) - oy;
        for (i = 0; i < 1024; i++) {
            uint8_t yval        = av_clip_uint8((yb + 0x8000) >> 16);
            y_table16[i]        = (yval >> 3)          << rbase;
            y_table16[i + 1024] = (yval >> (18 - bpp)) << gbase;
            y_table16[i + 2048] = (yval >> 3)          << bbase;
            yb += cy;
        }
        if (isNotNe)
            for (i = 0; i < 1024 * 3; i++)
                y_table16[i] = av_bswap16(y_table16[i]);
        fill_table(c->table_rV, 2, crv, y_table16 + yoffs);
        fill_table(c->table_gU, 2, cgu, y_table16 + yoffs + 1024);
        fill_table(c->table_bU, 2, cbu, y_table16 + yoffs + 2048);
        fill_gv_table(c->table_gV, 2, cgv);
        break;
    case 24:
    case 48:
        c->yuvTable = av_malloc(1024);
        y_table     = c->yuvTable;
        yb = -(384 << 16) - oy;
        for (i = 0; i < 1024; i++) {
            y_table[i]  = av_clip_uint8((yb + 0x8000) >> 16);
            yb         += cy;
        }
        fill_table(c->table_rV, 1, crv, y_table + yoffs);
        fill_table(c->table_gU, 1, cgu, y_table + yoffs);
        fill_table(c->table_bU, 1, cbu, y_table + yoffs);
        fill_gv_table(c->table_gV, 1, cgv);
        break;
    case 32:
        base      = (c->dstFormat == AV_PIX_FMT_RGB32_1 ||
                     c->dstFormat == AV_PIX_FMT_BGR32_1) ? 8 : 0;
        rbase     = base + (isRgb ? 16 : 0);
        gbase     = base + 8;
        bbase     = base + (isRgb ? 0 : 16);
        needAlpha = CONFIG_SWSCALE_ALPHA && isALPHA(c->srcFormat);
        if (!needAlpha)
            abase = (base + 24) & 31;
        c->yuvTable = av_malloc(1024 * 3 * 4);
        y_table32   = c->yuvTable;
        yb = -(384 << 16) - oy;
        for (i = 0; i < 1024; i++) {
            unsigned yval       = av_clip_uint8((yb + 0x8000) >> 16);
            y_table32[i]        = (yval << rbase) +
                                  (needAlpha ? 0 : (255u << abase));
            y_table32[i + 1024] =  yval << gbase;
            y_table32[i + 2048] =  yval << bbase;
            yb += cy;
        }
        fill_table(c->table_rV, 4, crv, y_table32 + yoffs);
        fill_table(c->table_gU, 4, cgu, y_table32 + yoffs + 1024);
        fill_table(c->table_bU, 4, cbu, y_table32 + yoffs + 2048);
        fill_gv_table(c->table_gV, 4, cgv);
        break;
    default:
        c->yuvTable = NULL;
        av_log(c, AV_LOG_ERROR, "%ibpp not supported by yuv2rgb\n", bpp);
        return -1;
    }
    return 0;
}<|MERGE_RESOLUTION|>--- conflicted
+++ resolved
@@ -631,49 +631,25 @@
     case AV_PIX_FMT_RGB48BE:
     case AV_PIX_FMT_RGB48LE:
         return yuv2rgb_c_48;
-<<<<<<< HEAD
-    case PIX_FMT_ARGB:
-    case PIX_FMT_ABGR:
-        if (CONFIG_SWSCALE_ALPHA && isALPHA(c->srcFormat))
-            return yuva2argb_c;
-    case PIX_FMT_RGBA:
-    case PIX_FMT_BGRA:
-        return (CONFIG_SWSCALE_ALPHA && isALPHA(c->srcFormat)) ? yuva2rgba_c : yuv2rgb_c_32;
-    case PIX_FMT_RGB24:
-=======
     case AV_PIX_FMT_ARGB:
     case AV_PIX_FMT_ABGR:
-        if (CONFIG_SWSCALE_ALPHA && c->srcFormat == AV_PIX_FMT_YUVA420P)
+        if (CONFIG_SWSCALE_ALPHA && isALPHA(c->srcFormat))
             return yuva2argb_c;
     case AV_PIX_FMT_RGBA:
     case AV_PIX_FMT_BGRA:
-        if (CONFIG_SWSCALE_ALPHA && c->srcFormat == AV_PIX_FMT_YUVA420P)
-            return yuva2rgba_c;
-        else
-            return yuv2rgb_c_32;
+        return (CONFIG_SWSCALE_ALPHA && isALPHA(c->srcFormat)) ? yuva2rgba_c : yuv2rgb_c_32;
     case AV_PIX_FMT_RGB24:
->>>>>>> 716d413c
         return yuv2rgb_c_24_rgb;
     case AV_PIX_FMT_BGR24:
         return yuv2rgb_c_24_bgr;
-<<<<<<< HEAD
-    case PIX_FMT_RGB565:
-    case PIX_FMT_BGR565:
-        return yuv2rgb_c_16_ordered_dither;
-    case PIX_FMT_RGB555:
-    case PIX_FMT_BGR555:
-        return yuv2rgb_c_15_ordered_dither;
-    case PIX_FMT_RGB444:
-    case PIX_FMT_BGR444:
-=======
     case AV_PIX_FMT_RGB565:
     case AV_PIX_FMT_BGR565:
+        return yuv2rgb_c_16_ordered_dither;
     case AV_PIX_FMT_RGB555:
     case AV_PIX_FMT_BGR555:
-        return yuv2rgb_c_16;
+        return yuv2rgb_c_15_ordered_dither;
     case AV_PIX_FMT_RGB444:
     case AV_PIX_FMT_BGR444:
->>>>>>> 716d413c
         return yuv2rgb_c_12_ordered_dither;
     case AV_PIX_FMT_RGB8:
     case AV_PIX_FMT_BGR8:
