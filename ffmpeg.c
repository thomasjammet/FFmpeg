/*
 * ffmpeg main
 * Copyright (c) 2000-2003 Fabrice Bellard
 *
 * This file is part of FFmpeg.
 *
 * FFmpeg is free software; you can redistribute it and/or
 * modify it under the terms of the GNU Lesser General Public
 * License as published by the Free Software Foundation; either
 * version 2.1 of the License, or (at your option) any later version.
 *
 * FFmpeg is distributed in the hope that it will be useful,
 * but WITHOUT ANY WARRANTY; without even the implied warranty of
 * MERCHANTABILITY or FITNESS FOR A PARTICULAR PURPOSE.  See the GNU
 * Lesser General Public License for more details.
 *
 * You should have received a copy of the GNU Lesser General Public
 * License along with FFmpeg; if not, write to the Free Software
 * Foundation, Inc., 51 Franklin Street, Fifth Floor, Boston, MA 02110-1301 USA
 */

#include "config.h"
#include <ctype.h>
#include <string.h>
#include <math.h>
#include <stdlib.h>
#include <errno.h>
#include <signal.h>
#include <limits.h>
#include <unistd.h>
#include "libavformat/avformat.h"
#include "libavdevice/avdevice.h"
#include "libswscale/swscale.h"
#include "libavutil/opt.h"
#include "libavcodec/audioconvert.h"
#include "libavutil/audioconvert.h"
#include "libavutil/parseutils.h"
#include "libavutil/samplefmt.h"
#include "libavutil/colorspace.h"
#include "libavutil/fifo.h"
#include "libavutil/intreadwrite.h"
#include "libavutil/dict.h"
#include "libavutil/mathematics.h"
#include "libavutil/pixdesc.h"
#include "libavutil/avstring.h"
#include "libavutil/libm.h"
#include "libavformat/os_support.h"

#include "libavformat/ffm.h" // not public API

#if CONFIG_AVFILTER
# include "libavfilter/avcodec.h"
# include "libavfilter/avfilter.h"
# include "libavfilter/avfiltergraph.h"
# include "libavfilter/vsink_buffer.h"
# include "libavfilter/vsrc_buffer.h"
#endif

#if HAVE_SYS_RESOURCE_H
#include <sys/types.h>
#include <sys/time.h>
#include <sys/resource.h>
#elif HAVE_GETPROCESSTIMES
#include <windows.h>
#endif
#if HAVE_GETPROCESSMEMORYINFO
#include <windows.h>
#include <psapi.h>
#endif

#if HAVE_SYS_SELECT_H
#include <sys/select.h>
#endif

#if HAVE_TERMIOS_H
#include <fcntl.h>
#include <sys/ioctl.h>
#include <sys/time.h>
#include <termios.h>
#elif HAVE_KBHIT
#include <conio.h>
#endif
#include <time.h>

#include "cmdutils.h"

#include "libavutil/avassert.h"

const char program_name[] = "ffmpeg";
const int program_birth_year = 2000;

/* select an input stream for an output stream */
typedef struct StreamMap {
    int disabled;           /** 1 is this mapping is disabled by a negative map */
    int file_index;
    int stream_index;
    int sync_file_index;
    int sync_stream_index;
} StreamMap;

/**
 * select an input file for an output file
 */
typedef struct MetadataMap {
    int  file;      ///< file index
    char type;      ///< type of metadata to copy -- (g)lobal, (s)tream, (c)hapter or (p)rogram
    int  index;     ///< stream/chapter/program number
} MetadataMap;

static const OptionDef options[];

#define MAX_STREAMS 1024    /* arbitrary sanity check value */
static const char *last_asked_format = NULL;
static AVDictionary *ts_scale;

static StreamMap *stream_maps = NULL;
static int nb_stream_maps;

static AVDictionary *codec_names;

/* first item specifies output metadata, second is input */
static MetadataMap (*meta_data_maps)[2] = NULL;
static int nb_meta_data_maps;
static int metadata_global_autocopy   = 1;
static int metadata_streams_autocopy  = 1;
static int metadata_chapters_autocopy = 1;

static int chapters_input_file = INT_MAX;

/* indexed by output file stream index */
static int *streamid_map = NULL;
static int nb_streamid_map = 0;

static int frame_width  = 0;
static int frame_height = 0;
static float frame_aspect_ratio = 0;
static enum PixelFormat frame_pix_fmt = PIX_FMT_NONE;
static int frame_bits_per_raw_sample = 0;
static enum AVSampleFormat audio_sample_fmt = AV_SAMPLE_FMT_NONE;
static int max_frames[4] = {INT_MAX, INT_MAX, INT_MAX, INT_MAX};
static AVRational frame_rate;
static float video_qscale = 0;
static uint16_t *intra_matrix = NULL;
static uint16_t *inter_matrix = NULL;
static const char *video_rc_override_string=NULL;
static int video_disable = 0;
static int video_discard = 0;
static char *video_codec_name = NULL;
static unsigned int video_codec_tag = 0;
static char *video_language = NULL;
static int same_quant = 0;
static int do_deinterlace = 0;
static int top_field_first = -1;
static int me_threshold = 0;
static int intra_dc_precision = 8;
static int loop_input = 0;
static int loop_output = AVFMT_NOOUTPUTLOOP;
static int qp_hist = 0;
#if CONFIG_AVFILTER
static char *vfilters = NULL;
#endif

static int intra_only = 0;
static int audio_sample_rate = 0;
#define QSCALE_NONE -99999
static float audio_qscale = QSCALE_NONE;
static int audio_disable = 0;
static int audio_channels = 0;
static char  *audio_codec_name = NULL;
static unsigned int audio_codec_tag = 0;
static char *audio_language = NULL;

static int subtitle_disable = 0;
static char *subtitle_codec_name = NULL;
static char *subtitle_language = NULL;
static unsigned int subtitle_codec_tag = 0;

static int data_disable = 0;
static char *data_codec_name = NULL;
static unsigned int data_codec_tag = 0;

static float mux_preload= 0.5;
static float mux_max_delay= 0.7;

static int64_t recording_time = INT64_MAX;
static int64_t start_time = 0;
static int64_t input_ts_offset = 0;
static int file_overwrite = 0;
static AVDictionary *metadata;
static int do_benchmark = 0;
static int do_hex_dump = 0;
static int do_pkt_dump = 0;
static int do_psnr = 0;
static int do_pass = 0;
static const char *pass_logfilename_prefix;
static int video_sync_method= -1;
static int audio_sync_method= 0;
static float audio_drift_threshold= 0.1;
static int copy_ts= 0;
static int copy_tb= 0;
static int opt_shortest = 0;
static char *vstats_filename;
static FILE *vstats_file;
static int opt_programid = 0;
static int copy_initial_nonkeyframes = 0;

static int rate_emu = 0;

static int audio_volume = 256;

static int exit_on_error = 0;
static int using_stdin = 0;
static int verbose = 1;
static int run_as_daemon  = 0;
static int thread_count= 1;
static int q_pressed = 0;
static int64_t video_size = 0;
static int64_t audio_size = 0;
static int64_t extra_size = 0;
static int nb_frames_dup = 0;
static int nb_frames_drop = 0;
static int input_sync;
static uint64_t limit_filesize = UINT64_MAX;
static int force_fps = 0;
static char *forced_key_frames = NULL;

static float dts_delta_threshold = 10;

static uint8_t *audio_buf;
static uint8_t *audio_out;
static unsigned int allocated_audio_out_size, allocated_audio_buf_size;

static short *samples;

static AVBitStreamFilterContext *video_bitstream_filters=NULL;
static AVBitStreamFilterContext *audio_bitstream_filters=NULL;
static AVBitStreamFilterContext *subtitle_bitstream_filters=NULL;

static uint8_t *input_tmp= NULL;

#define DEFAULT_PASS_LOGFILENAME_PREFIX "ffmpeg2pass"

typedef struct InputStream {
    int file_index;
    AVStream *st;
    int discard;             /* true if stream data should be discarded */
    int decoding_needed;     /* true if the packets must be decoded in 'raw_fifo' */
    AVCodec *dec;

    int64_t       start;     /* time when read started */
    int64_t       next_pts;  /* synthetic pts for cases where pkt.pts
                                is not defined */
    int64_t       pts;       /* current pts */
    double ts_scale;
    int is_start;            /* is 1 at the start and after a discontinuity */
    int showed_multi_packet_warning;
    AVDictionary *opts;
} InputStream;

typedef struct InputFile {
    AVFormatContext *ctx;
    int eof_reached;      /* true if eof reached */
    int ist_index;        /* index of first stream in ist_table */
    int buffer_size;      /* current total buffer size */
    int64_t ts_offset;
    int nb_streams;       /* number of stream that avconv is aware of; may be different
                             from ctx.nb_streams if new streams appear during av_read_frame() */
} InputFile;

typedef struct OutputStream {
    int file_index;          /* file index */
    int index;               /* stream index in the output file */
    int source_index;        /* InputStream index */
    AVStream *st;            /* stream in the output file */
    int encoding_needed;     /* true if encoding needed for this stream */
    int frame_number;
    /* input pts and corresponding output pts
       for A/V sync */
    //double sync_ipts;        /* dts from the AVPacket of the demuxer in second units */
    struct InputStream *sync_ist; /* input stream to sync against */
    int64_t sync_opts;       /* output frame counter, could be changed to some true timestamp */ //FIXME look at frame_number
    AVBitStreamFilterContext *bitstream_filters;
    AVCodec *enc;

    /* video only */
    int video_resample;
    AVFrame resample_frame;              /* temporary frame for image resampling */
    struct SwsContext *img_resample_ctx; /* for image resampling */
    int resample_height;
    int resample_width;
    int resample_pix_fmt;
    AVRational frame_rate;

    float frame_aspect_ratio;

    /* forced key frames */
    int64_t *forced_kf_pts;
    int forced_kf_count;
    int forced_kf_index;

    /* audio only */
    int audio_resample;
    ReSampleContext *resample; /* for audio resampling */
    int resample_sample_fmt;
    int resample_channels;
    int resample_sample_rate;
    int reformat_pair;
    AVAudioConvert *reformat_ctx;
    AVFifoBuffer *fifo;     /* for compression: one audio fifo per codec */
    FILE *logfile;

#if CONFIG_AVFILTER
    AVFilterContext *output_video_filter;
    AVFilterContext *input_video_filter;
    AVFilterBufferRef *picref;
    char *avfilter;
    AVFilterGraph *graph;
#endif

   int sws_flags;
   AVDictionary *opts;
   int is_past_recording_time;
} OutputStream;


#if HAVE_TERMIOS_H

/* init terminal so that we can grab keys */
static struct termios oldtty;
#endif

typedef struct OutputFile {
    AVFormatContext *ctx;
    AVDictionary *opts;
    int ost_index;       /* index of the first stream in output_streams */
    int64_t recording_time; /* desired length of the resulting file in microseconds */
    int64_t start_time;     /* start time in microseconds */
    uint64_t limit_filesize;
} OutputFile;

static InputStream *input_streams = NULL;
static int         nb_input_streams = 0;
static InputFile   *input_files   = NULL;
static int         nb_input_files   = 0;

static OutputStream *output_streams = NULL;
static int        nb_output_streams = 0;
static OutputFile   *output_files   = NULL;
static int        nb_output_files   = 0;

#if CONFIG_AVFILTER

static int configure_video_filters(InputStream *ist, OutputStream *ost)
{
    AVFilterContext *last_filter, *filter;
    /** filter graph containing all filters including input & output */
    AVCodecContext *codec = ost->st->codec;
    AVCodecContext *icodec = ist->st->codec;
    enum PixelFormat pix_fmts[] = { codec->pix_fmt, PIX_FMT_NONE };
    AVRational sample_aspect_ratio;
    char args[255];
    int ret;

    ost->graph = avfilter_graph_alloc();

    if (ist->st->sample_aspect_ratio.num){
        sample_aspect_ratio = ist->st->sample_aspect_ratio;
    }else
        sample_aspect_ratio = ist->st->codec->sample_aspect_ratio;

    snprintf(args, 255, "%d:%d:%d:%d:%d:%d:%d", ist->st->codec->width,
             ist->st->codec->height, ist->st->codec->pix_fmt, 1, AV_TIME_BASE,
             sample_aspect_ratio.num, sample_aspect_ratio.den);

    ret = avfilter_graph_create_filter(&ost->input_video_filter, avfilter_get_by_name("buffer"),
                                       "src", args, NULL, ost->graph);
    if (ret < 0)
        return ret;
    ret = avfilter_graph_create_filter(&ost->output_video_filter, avfilter_get_by_name("buffersink"),
                                       "out", NULL, pix_fmts, ost->graph);
    if (ret < 0)
        return ret;
    last_filter = ost->input_video_filter;

    if (codec->width  != icodec->width || codec->height != icodec->height) {
        snprintf(args, 255, "%d:%d:flags=0x%X",
                 codec->width,
                 codec->height,
                 ost->sws_flags);
        if ((ret = avfilter_graph_create_filter(&filter, avfilter_get_by_name("scale"),
                                                NULL, args, NULL, ost->graph)) < 0)
            return ret;
        if ((ret = avfilter_link(last_filter, 0, filter, 0)) < 0)
            return ret;
        last_filter = filter;
    }

    snprintf(args, sizeof(args), "flags=0x%X", ost->sws_flags);
    ost->graph->scale_sws_opts = av_strdup(args);

    if (ost->avfilter) {
        AVFilterInOut *outputs = avfilter_inout_alloc();
        AVFilterInOut *inputs  = avfilter_inout_alloc();

        outputs->name    = av_strdup("in");
        outputs->filter_ctx = last_filter;
        outputs->pad_idx = 0;
        outputs->next    = NULL;

        inputs->name    = av_strdup("out");
        inputs->filter_ctx = ost->output_video_filter;
        inputs->pad_idx = 0;
        inputs->next    = NULL;

        if ((ret = avfilter_graph_parse(ost->graph, ost->avfilter, &inputs, &outputs, NULL)) < 0)
            return ret;
        av_freep(&ost->avfilter);
    } else {
        if ((ret = avfilter_link(last_filter, 0, ost->output_video_filter, 0)) < 0)
            return ret;
    }

    if ((ret = avfilter_graph_config(ost->graph, NULL)) < 0)
        return ret;

    codec->width  = ost->output_video_filter->inputs[0]->w;
    codec->height = ost->output_video_filter->inputs[0]->h;
    codec->sample_aspect_ratio = ost->st->sample_aspect_ratio =
        ost->frame_aspect_ratio ? // overridden by the -aspect cli option
        av_d2q(ost->frame_aspect_ratio*codec->height/codec->width, 255) :
        ost->output_video_filter->inputs[0]->sample_aspect_ratio;

    return 0;
}
#endif /* CONFIG_AVFILTER */

static void term_exit(void)
{
    av_log(NULL, AV_LOG_QUIET, "%s", "");
#if HAVE_TERMIOS_H
    if(!run_as_daemon)
        tcsetattr (0, TCSANOW, &oldtty);
#endif
}

static volatile int received_sigterm = 0;

static void
sigterm_handler(int sig)
{
    received_sigterm = sig;
    q_pressed++;
    term_exit();
}

static void term_init(void)
{
#if HAVE_TERMIOS_H
    if(!run_as_daemon){
    struct termios tty;

    tcgetattr (0, &tty);
    oldtty = tty;
    atexit(term_exit);

    tty.c_iflag &= ~(IGNBRK|BRKINT|PARMRK|ISTRIP
                          |INLCR|IGNCR|ICRNL|IXON);
    tty.c_oflag |= OPOST;
    tty.c_lflag &= ~(ECHO|ECHONL|ICANON|IEXTEN);
    tty.c_cflag &= ~(CSIZE|PARENB);
    tty.c_cflag |= CS8;
    tty.c_cc[VMIN] = 1;
    tty.c_cc[VTIME] = 0;

    tcsetattr (0, TCSANOW, &tty);
    signal(SIGQUIT, sigterm_handler); /* Quit (POSIX).  */
    }
#endif

    signal(SIGINT , sigterm_handler); /* Interrupt (ANSI).  */
    signal(SIGTERM, sigterm_handler); /* Termination (ANSI).  */
#ifdef SIGXCPU
    signal(SIGXCPU, sigterm_handler);
#endif
}

/* read a key without blocking */
static int read_key(void)
{
    unsigned char ch;
#if HAVE_TERMIOS_H
    int n = 1;
    struct timeval tv;
    fd_set rfds;

    if(run_as_daemon)
        return -1;

    FD_ZERO(&rfds);
    FD_SET(0, &rfds);
    tv.tv_sec = 0;
    tv.tv_usec = 0;
    n = select(1, &rfds, NULL, NULL, &tv);
    if (n > 0) {
        n = read(0, &ch, 1);
        if (n == 1)
            return ch;

        return n;
    }
#elif HAVE_KBHIT
#    if HAVE_PEEKNAMEDPIPE
    static int is_pipe;
    static HANDLE input_handle;
    DWORD dw, nchars;
    if(!input_handle){
        input_handle = GetStdHandle(STD_INPUT_HANDLE);
        is_pipe = !GetConsoleMode(input_handle, &dw);
    }

    if (stdin->_cnt > 0) {
        read(0, &ch, 1);
        return ch;
    }
    if (is_pipe) {
        /* When running under a GUI, you will end here. */
        if (!PeekNamedPipe(input_handle, NULL, 0, NULL, &nchars, NULL))
            return -1;
        //Read it
        if(nchars != 0) {
            read(0, &ch, 1);
            return ch;
        }else{
            return -1;
        }
    }
#    endif
    if(kbhit())
        return(getch());
#endif
    return -1;
}

static int decode_interrupt_cb(void)
{
    q_pressed += read_key() == 'q';
    return q_pressed > 1;
}

<<<<<<< HEAD
static int exit_program(int ret)
=======
void exit_program(int ret)
>>>>>>> fb47997e
{
    int i;

    /* close files */
    for(i=0;i<nb_output_files;i++) {
        AVFormatContext *s = output_files[i].ctx;
        if (!(s->oformat->flags & AVFMT_NOFILE) && s->pb)
            avio_close(s->pb);
        avformat_free_context(s);
        av_dict_free(&output_files[i].opts);
    }
    for(i=0;i<nb_input_files;i++) {
        av_close_input_file(input_files[i].ctx);
    }
    for (i = 0; i < nb_input_streams; i++)
        av_dict_free(&input_streams[i].opts);

    av_free(intra_matrix);
    av_free(inter_matrix);

    if (vstats_file)
        fclose(vstats_file);
    av_free(vstats_filename);

    av_free(meta_data_maps);

    av_freep(&input_streams);
    av_freep(&input_files);
    av_freep(&output_streams);
    av_freep(&output_files);

    uninit_opts();
    av_free(audio_buf);
    av_free(audio_out);
    allocated_audio_buf_size= allocated_audio_out_size= 0;
    av_free(samples);

#if CONFIG_AVFILTER
    avfilter_uninit();
#endif

    av_freep(&input_tmp);

    if (received_sigterm) {
        fprintf(stderr,
            "Received signal %d: terminating.\n",
            (int) received_sigterm);
        exit (255);
    }

    exit(ret); /* not all OS-es handle main() return value */
}

static void assert_avoptions(AVDictionary *m)
{
    AVDictionaryEntry *t;
    if ((t = av_dict_get(m, "", NULL, AV_DICT_IGNORE_SUFFIX))) {
        av_log(NULL, AV_LOG_ERROR, "Option %s not found.\n", t->key);
        exit_program(1);
    }
}

static void assert_codec_experimental(AVCodecContext *c, int encoder)
{
    const char *codec_string = encoder ? "encoder" : "decoder";
    AVCodec *codec;
    if (c->codec->capabilities & CODEC_CAP_EXPERIMENTAL &&
        c->strict_std_compliance > FF_COMPLIANCE_EXPERIMENTAL) {
        av_log(NULL, AV_LOG_ERROR, "%s '%s' is experimental and might produce bad "
                "results.\nAdd '-strict experimental' if you want to use it.\n",
                codec_string, c->codec->name);
        codec = encoder ? avcodec_find_encoder(c->codec->id) : avcodec_find_decoder(c->codec->id);
        if (!(codec->capabilities & CODEC_CAP_EXPERIMENTAL))
            av_log(NULL, AV_LOG_ERROR, "Or use the non experimental %s '%s'.\n",
                   codec_string, codec->name);
        exit_program(1);
<<<<<<< HEAD
    }
}

/* similar to ff_dynarray_add() and av_fast_realloc() */
static void *grow_array(void *array, int elem_size, int *size, int new_size)
{
    if (new_size >= INT_MAX / elem_size) {
        fprintf(stderr, "Array too big.\n");
        exit_program(1);
    }
    if (*size < new_size) {
        uint8_t *tmp = av_realloc(array, new_size*elem_size);
        if (!tmp) {
            fprintf(stderr, "Could not alloc buffer.\n");
            exit_program(1);
        }
        memset(tmp + *size*elem_size, 0, (new_size-*size) * elem_size);
        *size = new_size;
        return tmp;
=======
>>>>>>> fb47997e
    }
}

static void choose_sample_fmt(AVStream *st, AVCodec *codec)
{
    if(codec && codec->sample_fmts){
        const enum AVSampleFormat *p= codec->sample_fmts;
        for(; *p!=-1; p++){
            if(*p == st->codec->sample_fmt)
                break;
        }
        if (*p == -1) {
            if((codec->capabilities & CODEC_CAP_LOSSLESS) && av_get_sample_fmt_name(st->codec->sample_fmt) > av_get_sample_fmt_name(codec->sample_fmts[0]))
                av_log(NULL, AV_LOG_ERROR, "Convertion will not be lossless'\n");
            if(av_get_sample_fmt_name(st->codec->sample_fmt))
            av_log(NULL, AV_LOG_WARNING,
                   "Incompatible sample format '%s' for codec '%s', auto-selecting format '%s'\n",
                   av_get_sample_fmt_name(st->codec->sample_fmt),
                   codec->name,
                   av_get_sample_fmt_name(codec->sample_fmts[0]));
            st->codec->sample_fmt = codec->sample_fmts[0];
        }
    }
}

static void choose_sample_rate(AVStream *st, AVCodec *codec)
{
    if(codec && codec->supported_samplerates){
        const int *p= codec->supported_samplerates;
        int best=0;
        int best_dist=INT_MAX;
        for(; *p; p++){
            int dist= abs(st->codec->sample_rate - *p);
            if(dist < best_dist){
                best_dist= dist;
                best= *p;
            }
        }
        if(best_dist){
            av_log(st->codec, AV_LOG_WARNING, "Requested sampling rate unsupported using closest supported (%d)\n", best);
        }
        st->codec->sample_rate= best;
    }
}

static void choose_pixel_fmt(AVStream *st, AVCodec *codec)
{
    if(codec && codec->pix_fmts){
        const enum PixelFormat *p= codec->pix_fmts;
        if(st->codec->strict_std_compliance <= FF_COMPLIANCE_UNOFFICIAL){
            if(st->codec->codec_id==CODEC_ID_MJPEG){
                p= (const enum PixelFormat[]){PIX_FMT_YUVJ420P, PIX_FMT_YUVJ422P, PIX_FMT_YUV420P, PIX_FMT_YUV422P, PIX_FMT_NONE};
            }else if(st->codec->codec_id==CODEC_ID_LJPEG){
                p= (const enum PixelFormat[]){PIX_FMT_YUVJ420P, PIX_FMT_YUVJ422P, PIX_FMT_YUVJ444P, PIX_FMT_YUV420P, PIX_FMT_YUV422P, PIX_FMT_YUV444P, PIX_FMT_BGRA, PIX_FMT_NONE};
            }
        }
        for(; *p!=-1; p++){
            if(*p == st->codec->pix_fmt)
                break;
        }
        if (*p == -1) {
            if(st->codec->pix_fmt != PIX_FMT_NONE)
                av_log(NULL, AV_LOG_WARNING,
                        "Incompatible pixel format '%s' for codec '%s', auto-selecting format '%s'\n",
                        av_pix_fmt_descriptors[st->codec->pix_fmt].name,
                        codec->name,
                        av_pix_fmt_descriptors[codec->pix_fmts[0]].name);
            st->codec->pix_fmt = codec->pix_fmts[0];
        }
    }
}

<<<<<<< HEAD
=======
static OutputStream *new_output_stream(AVFormatContext *oc, int file_idx, AVCodec *codec)
{
    OutputStream *ost;
    AVStream *st = av_new_stream(oc, oc->nb_streams < nb_streamid_map ? streamid_map[oc->nb_streams] : 0);
    int idx      = oc->nb_streams - 1;

    if (!st) {
        av_log(NULL, AV_LOG_ERROR, "Could not alloc stream.\n");
        exit_program(1);
    }

    output_streams_for_file[file_idx] =
        grow_array(output_streams_for_file[file_idx],
                   sizeof(*output_streams_for_file[file_idx]),
                   &nb_output_streams_for_file[file_idx],
                   oc->nb_streams);
    ost = output_streams_for_file[file_idx][idx] =
        av_mallocz(sizeof(OutputStream));
    if (!ost) {
        fprintf(stderr, "Could not alloc output stream\n");
        exit_program(1);
    }
    ost->file_index = file_idx;
    ost->index = idx;
    ost->st    = st;
    ost->enc   = codec;
    if (codec)
        ost->opts  = filter_codec_opts(codec_opts, codec->id, oc, st);

    avcodec_get_context_defaults3(st->codec, codec);

    ost->sws_flags = av_get_int(sws_opts, "sws_flags", NULL);
    return ost;
}

static int read_avserver_streams(AVFormatContext *s, const char *filename)
{
    int i, err;
    AVFormatContext *ic = NULL;

    err = avformat_open_input(&ic, filename, NULL, NULL);
    if (err < 0)
        return err;
    /* copy stream format */
    for(i=0;i<ic->nb_streams;i++) {
        AVStream *st;
        OutputStream *ost;
        AVCodec *codec;

        codec = avcodec_find_encoder(ic->streams[i]->codec->codec_id);
        ost   = new_output_stream(s, nb_output_files, codec);
        st    = ost->st;

        // FIXME: a more elegant solution is needed
        memcpy(st, ic->streams[i], sizeof(AVStream));
        st->info = NULL;
        avcodec_copy_context(st->codec, ic->streams[i]->codec);

        if (st->codec->codec_type == AVMEDIA_TYPE_AUDIO) {
            if (audio_stream_copy) {
                st->stream_copy = 1;
            } else
                choose_sample_fmt(st, codec);
        } else if (st->codec->codec_type == AVMEDIA_TYPE_VIDEO) {
            if (video_stream_copy) {
                st->stream_copy = 1;
            } else
                choose_pixel_fmt(st, codec);
        }
    }

    av_close_input_file(ic);
    return 0;
}

>>>>>>> fb47997e
static double
get_sync_ipts(const OutputStream *ost)
{
    const InputStream *ist = ost->sync_ist;
    OutputFile *of = &output_files[ost->file_index];
    return (double)(ist->pts - of->start_time)/AV_TIME_BASE;
}

static void write_frame(AVFormatContext *s, AVPacket *pkt, AVCodecContext *avctx, AVBitStreamFilterContext *bsfc){
    int ret;

    while(bsfc){
        AVPacket new_pkt= *pkt;
        int a= av_bitstream_filter_filter(bsfc, avctx, NULL,
                                          &new_pkt.data, &new_pkt.size,
                                          pkt->data, pkt->size,
                                          pkt->flags & AV_PKT_FLAG_KEY);
        if(a>0){
            av_free_packet(pkt);
            new_pkt.destruct= av_destruct_packet;
        } else if(a<0){
            fprintf(stderr, "%s failed for stream %d, codec %s",
                    bsfc->filter->name, pkt->stream_index,
                    avctx->codec ? avctx->codec->name : "copy");
            print_error("", a);
            if (exit_on_error)
                exit_program(1);
        }
        *pkt= new_pkt;

        bsfc= bsfc->next;
    }

    ret= av_interleaved_write_frame(s, pkt);
    if(ret < 0){
        print_error("av_interleaved_write_frame()", ret);
        exit_program(1);
    }
}

static void do_audio_out(AVFormatContext *s,
                         OutputStream *ost,
                         InputStream *ist,
                         unsigned char *buf, int size)
{
    uint8_t *buftmp;
    int64_t audio_out_size, audio_buf_size;
    int64_t allocated_for_size= size;

    int size_out, frame_bytes, ret, resample_changed;
    AVCodecContext *enc= ost->st->codec;
    AVCodecContext *dec= ist->st->codec;
    int osize = av_get_bytes_per_sample(enc->sample_fmt);
    int isize = av_get_bytes_per_sample(dec->sample_fmt);
    const int coded_bps = av_get_bits_per_sample(enc->codec->id);

need_realloc:
    audio_buf_size= (allocated_for_size + isize*dec->channels - 1) / (isize*dec->channels);
    audio_buf_size= (audio_buf_size*enc->sample_rate + dec->sample_rate) / dec->sample_rate;
    audio_buf_size= audio_buf_size*2 + 10000; //safety factors for the deprecated resampling API
    audio_buf_size= FFMAX(audio_buf_size, enc->frame_size);
    audio_buf_size*= osize*enc->channels;

    audio_out_size= FFMAX(audio_buf_size, enc->frame_size * osize * enc->channels);
    if(coded_bps > 8*osize)
        audio_out_size= audio_out_size * coded_bps / (8*osize);
    audio_out_size += FF_MIN_BUFFER_SIZE;

    if(audio_out_size > INT_MAX || audio_buf_size > INT_MAX){
        fprintf(stderr, "Buffer sizes too large\n");
        exit_program(1);
    }

    av_fast_malloc(&audio_buf, &allocated_audio_buf_size, audio_buf_size);
    av_fast_malloc(&audio_out, &allocated_audio_out_size, audio_out_size);
    if (!audio_buf || !audio_out){
        fprintf(stderr, "Out of memory in do_audio_out\n");
        exit_program(1);
    }

    if (enc->channels != dec->channels)
        ost->audio_resample = 1;

    resample_changed = ost->resample_sample_fmt  != dec->sample_fmt ||
                       ost->resample_channels    != dec->channels   ||
                       ost->resample_sample_rate != dec->sample_rate;

    if ((ost->audio_resample && !ost->resample) || resample_changed) {
        if (resample_changed) {
            av_log(NULL, AV_LOG_INFO, "Input stream #%d.%d frame changed from rate:%d fmt:%s ch:%d to rate:%d fmt:%s ch:%d\n",
                   ist->file_index, ist->st->index,
                   ost->resample_sample_rate, av_get_sample_fmt_name(ost->resample_sample_fmt), ost->resample_channels,
                   dec->sample_rate, av_get_sample_fmt_name(dec->sample_fmt), dec->channels);
            ost->resample_sample_fmt  = dec->sample_fmt;
            ost->resample_channels    = dec->channels;
            ost->resample_sample_rate = dec->sample_rate;
            if (ost->resample)
                audio_resample_close(ost->resample);
        }
        /* if audio_sync_method is >1 the resampler is needed for audio drift compensation */
        if (audio_sync_method <= 1 &&
            ost->resample_sample_fmt  == enc->sample_fmt &&
            ost->resample_channels    == enc->channels   &&
            ost->resample_sample_rate == enc->sample_rate) {
            ost->resample = NULL;
            ost->audio_resample = 0;
        } else {
            if (dec->sample_fmt != AV_SAMPLE_FMT_S16)
                fprintf(stderr, "Warning, using s16 intermediate sample format for resampling\n");
            ost->resample = av_audio_resample_init(enc->channels,    dec->channels,
                                                   enc->sample_rate, dec->sample_rate,
                                                   enc->sample_fmt,  dec->sample_fmt,
                                                   16, 10, 0, 0.8);
            if (!ost->resample) {
                fprintf(stderr, "Can not resample %d channels @ %d Hz to %d channels @ %d Hz\n",
                        dec->channels, dec->sample_rate,
                        enc->channels, enc->sample_rate);
                exit_program(1);
            }
        }
    }

#define MAKE_SFMT_PAIR(a,b) ((a)+AV_SAMPLE_FMT_NB*(b))
    if (!ost->audio_resample && dec->sample_fmt!=enc->sample_fmt &&
        MAKE_SFMT_PAIR(enc->sample_fmt,dec->sample_fmt)!=ost->reformat_pair) {
        if (ost->reformat_ctx)
            av_audio_convert_free(ost->reformat_ctx);
        ost->reformat_ctx = av_audio_convert_alloc(enc->sample_fmt, 1,
                                                   dec->sample_fmt, 1, NULL, 0);
        if (!ost->reformat_ctx) {
            fprintf(stderr, "Cannot convert %s sample format to %s sample format\n",
                av_get_sample_fmt_name(dec->sample_fmt),
                av_get_sample_fmt_name(enc->sample_fmt));
            exit_program(1);
        }
        ost->reformat_pair=MAKE_SFMT_PAIR(enc->sample_fmt,dec->sample_fmt);
    }

    if(audio_sync_method){
        double delta = get_sync_ipts(ost) * enc->sample_rate - ost->sync_opts
                - av_fifo_size(ost->fifo)/(enc->channels * 2);
        double idelta= delta*dec->sample_rate / enc->sample_rate;
        int byte_delta= ((int)idelta)*2*dec->channels;

        //FIXME resample delay
        if(fabs(delta) > 50){
            if(ist->is_start || fabs(delta) > audio_drift_threshold*enc->sample_rate){
                if(byte_delta < 0){
                    byte_delta= FFMAX(byte_delta, -size);
                    size += byte_delta;
                    buf  -= byte_delta;
                    if(verbose > 2)
                        fprintf(stderr, "discarding %d audio samples\n", (int)-delta);
                    if(!size)
                        return;
                    ist->is_start=0;
                }else{
                    input_tmp= av_realloc(input_tmp, byte_delta + size);

                    if(byte_delta > allocated_for_size - size){
                        allocated_for_size= byte_delta + (int64_t)size;
                        goto need_realloc;
                    }
                    ist->is_start=0;

                    memset(input_tmp, 0, byte_delta);
                    memcpy(input_tmp + byte_delta, buf, size);
                    buf= input_tmp;
                    size += byte_delta;
                    if(verbose > 2)
                        fprintf(stderr, "adding %d audio samples of silence\n", (int)delta);
                }
            }else if(audio_sync_method>1){
                int comp= av_clip(delta, -audio_sync_method, audio_sync_method);
                av_assert0(ost->audio_resample);
                if(verbose > 2)
                    fprintf(stderr, "compensating audio timestamp drift:%f compensation:%d in:%d\n", delta, comp, enc->sample_rate);
//                fprintf(stderr, "drift:%f len:%d opts:%"PRId64" ipts:%"PRId64" fifo:%d\n", delta, -1, ost->sync_opts, (int64_t)(get_sync_ipts(ost) * enc->sample_rate), av_fifo_size(ost->fifo)/(ost->st->codec->channels * 2));
                av_resample_compensate(*(struct AVResampleContext**)ost->resample, comp, enc->sample_rate);
            }
        }
    }else
        ost->sync_opts= lrintf(get_sync_ipts(ost) * enc->sample_rate)
                        - av_fifo_size(ost->fifo)/(enc->channels * 2); //FIXME wrong

    if (ost->audio_resample) {
        buftmp = audio_buf;
        size_out = audio_resample(ost->resample,
                                  (short *)buftmp, (short *)buf,
                                  size / (dec->channels * isize));
        size_out = size_out * enc->channels * osize;
    } else {
        buftmp = buf;
        size_out = size;
    }

    if (!ost->audio_resample && dec->sample_fmt!=enc->sample_fmt) {
        const void *ibuf[6]= {buftmp};
        void *obuf[6]= {audio_buf};
        int istride[6]= {isize};
        int ostride[6]= {osize};
        int len= size_out/istride[0];
        if (av_audio_convert(ost->reformat_ctx, obuf, ostride, ibuf, istride, len)<0) {
            printf("av_audio_convert() failed\n");
            if (exit_on_error)
                exit_program(1);
            return;
        }
        buftmp = audio_buf;
        size_out = len*osize;
    }

    /* now encode as many frames as possible */
    if (enc->frame_size > 1) {
        /* output resampled raw samples */
        if (av_fifo_realloc2(ost->fifo, av_fifo_size(ost->fifo) + size_out) < 0) {
            fprintf(stderr, "av_fifo_realloc2() failed\n");
            exit_program(1);
        }
        av_fifo_generic_write(ost->fifo, buftmp, size_out, NULL);

        frame_bytes = enc->frame_size * osize * enc->channels;

        while (av_fifo_size(ost->fifo) >= frame_bytes) {
            AVPacket pkt;
            av_init_packet(&pkt);

            av_fifo_generic_read(ost->fifo, audio_buf, frame_bytes, NULL);

            //FIXME pass ost->sync_opts as AVFrame.pts in avcodec_encode_audio()

            ret = avcodec_encode_audio(enc, audio_out, audio_out_size,
                                       (short *)audio_buf);
            if (ret < 0) {
                fprintf(stderr, "Audio encoding failed\n");
                exit_program(1);
            }
            audio_size += ret;
            pkt.stream_index= ost->index;
            pkt.data= audio_out;
            pkt.size= ret;
            if(enc->coded_frame && enc->coded_frame->pts != AV_NOPTS_VALUE)
                pkt.pts= av_rescale_q(enc->coded_frame->pts, enc->time_base, ost->st->time_base);
            pkt.flags |= AV_PKT_FLAG_KEY;
            write_frame(s, &pkt, enc, ost->bitstream_filters);

            ost->sync_opts += enc->frame_size;
        }
    } else {
        AVPacket pkt;
        av_init_packet(&pkt);

        ost->sync_opts += size_out / (osize * enc->channels);

        /* output a pcm frame */
        /* determine the size of the coded buffer */
        size_out /= osize;
        if (coded_bps)
            size_out = size_out*coded_bps/8;

        if(size_out > audio_out_size){
            fprintf(stderr, "Internal error, buffer size too small\n");
            exit_program(1);
        }

        //FIXME pass ost->sync_opts as AVFrame.pts in avcodec_encode_audio()
        ret = avcodec_encode_audio(enc, audio_out, size_out,
                                   (short *)buftmp);
        if (ret < 0) {
            fprintf(stderr, "Audio encoding failed\n");
            exit_program(1);
        }
        audio_size += ret;
        pkt.stream_index= ost->index;
        pkt.data= audio_out;
        pkt.size= ret;
        if(enc->coded_frame && enc->coded_frame->pts != AV_NOPTS_VALUE)
            pkt.pts= av_rescale_q(enc->coded_frame->pts, enc->time_base, ost->st->time_base);
        pkt.flags |= AV_PKT_FLAG_KEY;
        write_frame(s, &pkt, enc, ost->bitstream_filters);
    }
}

static void pre_process_video_frame(InputStream *ist, AVPicture *picture, void **bufp)
{
    AVCodecContext *dec;
    AVPicture *picture2;
    AVPicture picture_tmp;
    uint8_t *buf = 0;

    dec = ist->st->codec;

    /* deinterlace : must be done before any resize */
    if (do_deinterlace) {
        int size;

        /* create temporary picture */
        size = avpicture_get_size(dec->pix_fmt, dec->width, dec->height);
        buf = av_malloc(size);
        if (!buf)
            return;

        picture2 = &picture_tmp;
        avpicture_fill(picture2, buf, dec->pix_fmt, dec->width, dec->height);

        if(avpicture_deinterlace(picture2, picture,
                                 dec->pix_fmt, dec->width, dec->height) < 0) {
            /* if error, do not deinterlace */
            fprintf(stderr, "Deinterlacing failed\n");
            av_free(buf);
            buf = NULL;
            picture2 = picture;
        }
    } else {
        picture2 = picture;
    }

    if (picture != picture2)
        *picture = *picture2;
    *bufp = buf;
}

static void do_subtitle_out(AVFormatContext *s,
                            OutputStream *ost,
                            InputStream *ist,
                            AVSubtitle *sub,
                            int64_t pts)
{
    static uint8_t *subtitle_out = NULL;
    int subtitle_out_max_size = 1024 * 1024;
    int subtitle_out_size, nb, i;
    AVCodecContext *enc;
    AVPacket pkt;

    if (pts == AV_NOPTS_VALUE) {
        fprintf(stderr, "Subtitle packets must have a pts\n");
        if (exit_on_error)
            exit_program(1);
        return;
    }

    enc = ost->st->codec;

    if (!subtitle_out) {
        subtitle_out = av_malloc(subtitle_out_max_size);
    }

    /* Note: DVB subtitle need one packet to draw them and one other
       packet to clear them */
    /* XXX: signal it in the codec context ? */
    if (enc->codec_id == CODEC_ID_DVB_SUBTITLE)
        nb = 2;
    else
        nb = 1;

    for(i = 0; i < nb; i++) {
        sub->pts = av_rescale_q(pts, ist->st->time_base, AV_TIME_BASE_Q);
        // start_display_time is required to be 0
        sub->pts              += av_rescale_q(sub->start_display_time, (AVRational){1, 1000}, AV_TIME_BASE_Q);
        sub->end_display_time -= sub->start_display_time;
        sub->start_display_time = 0;
        subtitle_out_size = avcodec_encode_subtitle(enc, subtitle_out,
                                                    subtitle_out_max_size, sub);
        if (subtitle_out_size < 0) {
            fprintf(stderr, "Subtitle encoding failed\n");
            exit_program(1);
        }

        av_init_packet(&pkt);
        pkt.stream_index = ost->index;
        pkt.data = subtitle_out;
        pkt.size = subtitle_out_size;
        pkt.pts = av_rescale_q(sub->pts, AV_TIME_BASE_Q, ost->st->time_base);
        if (enc->codec_id == CODEC_ID_DVB_SUBTITLE) {
            /* XXX: the pts correction is handled here. Maybe handling
               it in the codec would be better */
            if (i == 0)
                pkt.pts += 90 * sub->start_display_time;
            else
                pkt.pts += 90 * sub->end_display_time;
        }
        write_frame(s, &pkt, ost->st->codec, ost->bitstream_filters);
    }
}

static int bit_buffer_size= 1024*256;
static uint8_t *bit_buffer= NULL;

static void do_video_resample(OutputStream *ost,
                              InputStream *ist,
                              AVFrame *in_picture,
                              AVFrame **out_picture)
{
#if CONFIG_AVFILTER
    *out_picture = in_picture;
#else
    AVCodecContext *dec = ist->st->codec;
    AVCodecContext *enc = ost->st->codec;
    int resample_changed = ost->resample_width   != dec->width  ||
                           ost->resample_height  != dec->height ||
                           ost->resample_pix_fmt != dec->pix_fmt;

    *out_picture = in_picture;
    if (resample_changed) {
        av_log(NULL, AV_LOG_INFO,
               "Input stream #%d.%d frame changed from size:%dx%d fmt:%s to size:%dx%d fmt:%s\n",
               ist->file_index, ist->st->index,
               ost->resample_width, ost->resample_height, av_get_pix_fmt_name(ost->resample_pix_fmt),
               dec->width         , dec->height         , av_get_pix_fmt_name(dec->pix_fmt));
        ost->resample_width   = dec->width;
        ost->resample_height  = dec->height;
        ost->resample_pix_fmt = dec->pix_fmt;
    }

    ost->video_resample = dec->width   != enc->width  ||
                          dec->height  != enc->height ||
                          dec->pix_fmt != enc->pix_fmt;

    if (ost->video_resample) {
        *out_picture = &ost->resample_frame;
        if (!ost->img_resample_ctx || resample_changed) {
            /* initialize the destination picture */
            if (!ost->resample_frame.data[0]) {
                avcodec_get_frame_defaults(&ost->resample_frame);
                if (avpicture_alloc((AVPicture *)&ost->resample_frame, enc->pix_fmt,
                                    enc->width, enc->height)) {
                    fprintf(stderr, "Cannot allocate temp picture, check pix fmt\n");
                    exit_program(1);
                }
            }
            /* initialize a new scaler context */
            sws_freeContext(ost->img_resample_ctx);
            ost->img_resample_ctx = sws_getContext(dec->width, dec->height, dec->pix_fmt,
                                                   enc->width, enc->height, enc->pix_fmt,
                                                   ost->sws_flags, NULL, NULL, NULL);
            if (ost->img_resample_ctx == NULL) {
                fprintf(stderr, "Cannot get resampling context\n");
                exit_program(1);
            }
        }
        sws_scale(ost->img_resample_ctx, in_picture->data, in_picture->linesize,
              0, ost->resample_height, (*out_picture)->data, (*out_picture)->linesize);
    }
#endif
}


static void do_video_out(AVFormatContext *s,
                         OutputStream *ost,
                         InputStream *ist,
                         AVFrame *in_picture,
                         int *frame_size, float quality)
{
    int nb_frames, i, ret, format_video_sync;
    AVFrame *final_picture;
    AVCodecContext *enc;
    double sync_ipts;

    enc = ost->st->codec;

    sync_ipts = get_sync_ipts(ost) / av_q2d(enc->time_base);

    /* by default, we output a single frame */
    nb_frames = 1;

    *frame_size = 0;

    format_video_sync = video_sync_method;
    if (format_video_sync < 0)
        format_video_sync = (s->oformat->flags & AVFMT_VARIABLE_FPS) ? 2 : 1;

    if (format_video_sync) {
        double vdelta = sync_ipts - ost->sync_opts;
        //FIXME set to 0.5 after we fix some dts/pts bugs like in avidec.c
        if (vdelta < -1.1)
            nb_frames = 0;
        else if (format_video_sync == 2) {
            if(vdelta<=-0.6){
                nb_frames=0;
            }else if(vdelta>0.6)
                ost->sync_opts= lrintf(sync_ipts);
        }else if (vdelta > 1.1)
            nb_frames = lrintf(vdelta);
//fprintf(stderr, "vdelta:%f, ost->sync_opts:%"PRId64", ost->sync_ipts:%f nb_frames:%d\n", vdelta, ost->sync_opts, get_sync_ipts(ost), nb_frames);
        if (nb_frames == 0){
            ++nb_frames_drop;
            if (verbose>2)
                fprintf(stderr, "*** drop!\n");
        }else if (nb_frames > 1) {
            nb_frames_dup += nb_frames - 1;
            if (verbose>2)
                fprintf(stderr, "*** %d dup!\n", nb_frames-1);
        }
    }else
        ost->sync_opts= lrintf(sync_ipts);

    nb_frames= FFMIN(nb_frames, max_frames[AVMEDIA_TYPE_VIDEO] - ost->frame_number);
    if (nb_frames <= 0)
        return;

<<<<<<< HEAD
    do_video_resample(ost, ist, in_picture, &final_picture);
=======
    formatted_picture = in_picture;
    final_picture = formatted_picture;

    resample_changed = ost->resample_width   != dec->width  ||
                       ost->resample_height  != dec->height ||
                       ost->resample_pix_fmt != dec->pix_fmt;

    if (resample_changed) {
        av_log(NULL, AV_LOG_INFO,
               "Input stream #%d.%d frame changed from size:%dx%d fmt:%s to size:%dx%d fmt:%s\n",
               ist->file_index, ist->st->index,
               ost->resample_width, ost->resample_height, av_get_pix_fmt_name(ost->resample_pix_fmt),
               dec->width         , dec->height         , av_get_pix_fmt_name(dec->pix_fmt));
        if(!ost->video_resample)
            exit_program(1);
    }

#if !CONFIG_AVFILTER
    if (ost->video_resample) {
        final_picture = &ost->pict_tmp;
        if (resample_changed) {
            /* initialize a new scaler context */
            sws_freeContext(ost->img_resample_ctx);
            ost->img_resample_ctx = sws_getContext(
                ist->st->codec->width,
                ist->st->codec->height,
                ist->st->codec->pix_fmt,
                ost->st->codec->width,
                ost->st->codec->height,
                ost->st->codec->pix_fmt,
                ost->sws_flags, NULL, NULL, NULL);
            if (ost->img_resample_ctx == NULL) {
                fprintf(stderr, "Cannot get resampling context\n");
                exit_program(1);
            }
        }
        sws_scale(ost->img_resample_ctx, formatted_picture->data, formatted_picture->linesize,
              0, ost->resample_height, final_picture->data, final_picture->linesize);
    }
#endif
>>>>>>> fb47997e

    /* duplicates frame if needed */
    for(i=0;i<nb_frames;i++) {
        AVPacket pkt;
        av_init_packet(&pkt);
        pkt.stream_index= ost->index;

        if (s->oformat->flags & AVFMT_RAWPICTURE) {
            /* raw pictures are written as AVPicture structure to
               avoid any copies. We support temporarily the older
               method. */
            enc->coded_frame->interlaced_frame = in_picture->interlaced_frame;
            enc->coded_frame->top_field_first  = in_picture->top_field_first;
            pkt.data= (uint8_t *)final_picture;
            pkt.size=  sizeof(AVPicture);
            pkt.pts= av_rescale_q(ost->sync_opts, enc->time_base, ost->st->time_base);
            pkt.flags |= AV_PKT_FLAG_KEY;

            write_frame(s, &pkt, ost->st->codec, ost->bitstream_filters);
        } else {
            AVFrame big_picture;

            big_picture= *final_picture;
            /* better than nothing: use input picture interlaced
               settings */
            big_picture.interlaced_frame = in_picture->interlaced_frame;
            if (ost->st->codec->flags & (CODEC_FLAG_INTERLACED_DCT|CODEC_FLAG_INTERLACED_ME)) {
                if(top_field_first == -1)
                    big_picture.top_field_first = in_picture->top_field_first;
                else
                    big_picture.top_field_first = top_field_first;
            }

            /* handles same_quant here. This is not correct because it may
               not be a global option */
            big_picture.quality = quality;
            if(!me_threshold)
                big_picture.pict_type = 0;
//            big_picture.pts = AV_NOPTS_VALUE;
            big_picture.pts= ost->sync_opts;
//            big_picture.pts= av_rescale(ost->sync_opts, AV_TIME_BASE*(int64_t)enc->time_base.num, enc->time_base.den);
//av_log(NULL, AV_LOG_DEBUG, "%"PRId64" -> encoder\n", ost->sync_opts);
            if (ost->forced_kf_index < ost->forced_kf_count &&
                big_picture.pts >= ost->forced_kf_pts[ost->forced_kf_index]) {
                big_picture.pict_type = AV_PICTURE_TYPE_I;
                ost->forced_kf_index++;
            }
            ret = avcodec_encode_video(enc,
                                       bit_buffer, bit_buffer_size,
                                       &big_picture);
            if (ret < 0) {
                fprintf(stderr, "Video encoding failed\n");
                exit_program(1);
            }

            if(ret>0){
                pkt.data= bit_buffer;
                pkt.size= ret;
                if(enc->coded_frame->pts != AV_NOPTS_VALUE)
                    pkt.pts= av_rescale_q(enc->coded_frame->pts, enc->time_base, ost->st->time_base);
/*av_log(NULL, AV_LOG_DEBUG, "encoder -> %"PRId64"/%"PRId64"\n",
   pkt.pts != AV_NOPTS_VALUE ? av_rescale(pkt.pts, enc->time_base.den, AV_TIME_BASE*(int64_t)enc->time_base.num) : -1,
   pkt.dts != AV_NOPTS_VALUE ? av_rescale(pkt.dts, enc->time_base.den, AV_TIME_BASE*(int64_t)enc->time_base.num) : -1);*/

                if(enc->coded_frame->key_frame)
                    pkt.flags |= AV_PKT_FLAG_KEY;
                write_frame(s, &pkt, ost->st->codec, ost->bitstream_filters);
                *frame_size = ret;
                video_size += ret;
                //fprintf(stderr,"\nFrame: %3d size: %5d type: %d",
                //        enc->frame_number-1, ret, enc->pict_type);
                /* if two pass, output log */
                if (ost->logfile && enc->stats_out) {
                    fprintf(ost->logfile, "%s", enc->stats_out);
                }
            }
        }
        ost->sync_opts++;
        ost->frame_number++;
    }
}

static double psnr(double d){
    return -10.0*log(d)/log(10.0);
}

static void do_video_stats(AVFormatContext *os, OutputStream *ost,
                           int frame_size)
{
    AVCodecContext *enc;
    int frame_number;
    double ti1, bitrate, avg_bitrate;

    /* this is executed just the first time do_video_stats is called */
    if (!vstats_file) {
        vstats_file = fopen(vstats_filename, "w");
        if (!vstats_file) {
            perror("fopen");
            exit_program(1);
        }
    }

    enc = ost->st->codec;
    if (enc->codec_type == AVMEDIA_TYPE_VIDEO) {
        frame_number = ost->frame_number;
        fprintf(vstats_file, "frame= %5d q= %2.1f ", frame_number, enc->coded_frame->quality/(float)FF_QP2LAMBDA);
        if (enc->flags&CODEC_FLAG_PSNR)
            fprintf(vstats_file, "PSNR= %6.2f ", psnr(enc->coded_frame->error[0]/(enc->width*enc->height*255.0*255.0)));

        fprintf(vstats_file,"f_size= %6d ", frame_size);
        /* compute pts value */
        ti1 = ost->sync_opts * av_q2d(enc->time_base);
        if (ti1 < 0.01)
            ti1 = 0.01;

        bitrate = (frame_size * 8) / av_q2d(enc->time_base) / 1000.0;
        avg_bitrate = (double)(video_size * 8) / ti1 / 1000.0;
        fprintf(vstats_file, "s_size= %8.0fkB time= %0.3f br= %7.1fkbits/s avg_br= %7.1fkbits/s ",
            (double)video_size / 1024, ti1, bitrate, avg_bitrate);
        fprintf(vstats_file, "type= %c\n", av_get_picture_type_char(enc->coded_frame->pict_type));
    }
}

static void print_report(OutputFile *output_files,
                         OutputStream *ost_table, int nb_ostreams,
                         int is_last_report, int64_t timer_start)
{
    char buf[1024];
    OutputStream *ost;
    AVFormatContext *oc;
    int64_t total_size;
    AVCodecContext *enc;
    int frame_number, vid, i;
    double bitrate;
    int64_t pts = INT64_MAX;
    static int64_t last_time = -1;
    static int qp_histogram[52];

    if (!is_last_report) {
        int64_t cur_time;
        /* display the report every 0.5 seconds */
        cur_time = av_gettime();
        if (last_time == -1) {
            last_time = cur_time;
            return;
        }
        if ((cur_time - last_time) < 500000)
            return;
        last_time = cur_time;
    }


    oc = output_files[0].ctx;

    total_size = avio_size(oc->pb);
    if(total_size<0) // FIXME improve avio_size() so it works with non seekable output too
        total_size= avio_tell(oc->pb);

    buf[0] = '\0';
    vid = 0;
    for(i=0;i<nb_ostreams;i++) {
        float q = -1;
        ost = &ost_table[i];
        enc = ost->st->codec;
        if (!ost->st->stream_copy && enc->coded_frame)
            q = enc->coded_frame->quality/(float)FF_QP2LAMBDA;
        if (vid && enc->codec_type == AVMEDIA_TYPE_VIDEO) {
            snprintf(buf + strlen(buf), sizeof(buf) - strlen(buf), "q=%2.1f ", q);
        }
        if (!vid && enc->codec_type == AVMEDIA_TYPE_VIDEO) {
            float t = (av_gettime()-timer_start) / 1000000.0;

            frame_number = ost->frame_number;
            snprintf(buf + strlen(buf), sizeof(buf) - strlen(buf), "frame=%5d fps=%3d q=%3.1f ",
                     frame_number, (t>1)?(int)(frame_number/t+0.5) : 0, q);
            if(is_last_report)
                snprintf(buf + strlen(buf), sizeof(buf) - strlen(buf), "L");
            if(qp_hist){
                int j;
                int qp = lrintf(q);
                if(qp>=0 && qp<FF_ARRAY_ELEMS(qp_histogram))
                    qp_histogram[qp]++;
                for(j=0; j<32; j++)
                    snprintf(buf + strlen(buf), sizeof(buf) - strlen(buf), "%X", (int)lrintf(log(qp_histogram[j]+1)/log(2)));
            }
            if (enc->flags&CODEC_FLAG_PSNR){
                int j;
                double error, error_sum=0;
                double scale, scale_sum=0;
                char type[3]= {'Y','U','V'};
                snprintf(buf + strlen(buf), sizeof(buf) - strlen(buf), "PSNR=");
                for(j=0; j<3; j++){
                    if(is_last_report){
                        error= enc->error[j];
                        scale= enc->width*enc->height*255.0*255.0*frame_number;
                    }else{
                        error= enc->coded_frame->error[j];
                        scale= enc->width*enc->height*255.0*255.0;
                    }
                    if(j) scale/=4;
                    error_sum += error;
                    scale_sum += scale;
                    snprintf(buf + strlen(buf), sizeof(buf) - strlen(buf), "%c:%2.2f ", type[j], psnr(error/scale));
                }
                snprintf(buf + strlen(buf), sizeof(buf) - strlen(buf), "*:%2.2f ", psnr(error_sum/scale_sum));
            }
            vid = 1;
        }
        /* compute min output value */
        pts = FFMIN(pts, av_rescale_q(ost->st->pts.val,
                                      ost->st->time_base, AV_TIME_BASE_Q));
    }

    if (verbose > 0 || is_last_report) {
        int hours, mins, secs, us;
        secs = pts / AV_TIME_BASE;
        us = pts % AV_TIME_BASE;
        mins = secs / 60;
        secs %= 60;
        hours = mins / 60;
        mins %= 60;

        bitrate = pts ? total_size * 8 / (pts / 1000.0) : 0;

        snprintf(buf + strlen(buf), sizeof(buf) - strlen(buf),
                 "size=%8.0fkB time=", total_size / 1024.0);
        snprintf(buf + strlen(buf), sizeof(buf) - strlen(buf),
                 "%02d:%02d:%02d.%02d ", hours, mins, secs,
                 (100 * us) / AV_TIME_BASE);
        snprintf(buf + strlen(buf), sizeof(buf) - strlen(buf),
                 "bitrate=%6.1fkbits/s", bitrate);

        if (nb_frames_dup || nb_frames_drop)
          snprintf(buf + strlen(buf), sizeof(buf) - strlen(buf), " dup=%d drop=%d",
                  nb_frames_dup, nb_frames_drop);

        if (verbose >= 0)
            fprintf(stderr, "%s    \r", buf);

        fflush(stderr);
    }

    if (is_last_report && verbose >= 0){
        int64_t raw= audio_size + video_size + extra_size;
        fprintf(stderr, "\n");
        fprintf(stderr, "video:%1.0fkB audio:%1.0fkB global headers:%1.0fkB muxing overhead %f%%\n",
                video_size/1024.0,
                audio_size/1024.0,
                extra_size/1024.0,
                100.0*(total_size - raw)/raw
        );
    }
}

static void generate_silence(uint8_t* buf, enum AVSampleFormat sample_fmt, size_t size)
{
    int fill_char = 0x00;
    if (sample_fmt == AV_SAMPLE_FMT_U8)
        fill_char = 0x80;
    memset(buf, fill_char, size);
}

static void flush_encoders(OutputStream *ost_table, int nb_ostreams)
{
    int i, ret;

    for (i = 0; i < nb_ostreams; i++) {
        OutputStream   *ost = &ost_table[i];
        AVCodecContext *enc = ost->st->codec;
        AVFormatContext *os = output_files[ost->file_index].ctx;

        if (!ost->encoding_needed)
            continue;

        if (ost->st->codec->codec_type == AVMEDIA_TYPE_AUDIO && enc->frame_size <=1)
            continue;
        if (ost->st->codec->codec_type == AVMEDIA_TYPE_VIDEO && (os->oformat->flags & AVFMT_RAWPICTURE))
            continue;

        for(;;) {
            AVPacket pkt;
            int fifo_bytes;
            av_init_packet(&pkt);
            pkt.stream_index= ost->index;

            switch (ost->st->codec->codec_type) {
            case AVMEDIA_TYPE_AUDIO:
                fifo_bytes = av_fifo_size(ost->fifo);
                ret = 0;
                /* encode any samples remaining in fifo */
                if (fifo_bytes > 0) {
                    int osize = av_get_bytes_per_sample(enc->sample_fmt);
                    int fs_tmp = enc->frame_size;

                    av_fifo_generic_read(ost->fifo, audio_buf, fifo_bytes, NULL);
                    if (enc->codec->capabilities & CODEC_CAP_SMALL_LAST_FRAME) {
                        enc->frame_size = fifo_bytes / (osize * enc->channels);
                    } else { /* pad */
                        int frame_bytes = enc->frame_size*osize*enc->channels;
                        if (allocated_audio_buf_size < frame_bytes)
                            exit_program(1);
                        generate_silence(audio_buf+fifo_bytes, enc->sample_fmt, frame_bytes - fifo_bytes);
                    }

                    ret = avcodec_encode_audio(enc, bit_buffer, bit_buffer_size, (short *)audio_buf);
                    pkt.duration = av_rescale((int64_t)enc->frame_size*ost->st->time_base.den,
                                              ost->st->time_base.num, enc->sample_rate);
                    enc->frame_size = fs_tmp;
                }
                if (ret <= 0) {
                    ret = avcodec_encode_audio(enc, bit_buffer, bit_buffer_size, NULL);
                }
                if (ret < 0) {
                    fprintf(stderr, "Audio encoding failed\n");
                    exit_program(1);
                }
                audio_size += ret;
                pkt.flags |= AV_PKT_FLAG_KEY;
                break;
            case AVMEDIA_TYPE_VIDEO:
                ret = avcodec_encode_video(enc, bit_buffer, bit_buffer_size, NULL);
                if (ret < 0) {
                    fprintf(stderr, "Video encoding failed\n");
                    exit_program(1);
                }
                video_size += ret;
                if(enc->coded_frame && enc->coded_frame->key_frame)
                    pkt.flags |= AV_PKT_FLAG_KEY;
                if (ost->logfile && enc->stats_out) {
                    fprintf(ost->logfile, "%s", enc->stats_out);
                }
                break;
            default:
                ret=-1;
            }

            if (ret <= 0)
                break;
            pkt.data = bit_buffer;
            pkt.size = ret;
            if (enc->coded_frame && enc->coded_frame->pts != AV_NOPTS_VALUE)
                pkt.pts= av_rescale_q(enc->coded_frame->pts, enc->time_base, ost->st->time_base);
            write_frame(os, &pkt, ost->st->codec, ost->bitstream_filters);
        }
    }
}

/* pkt = NULL means EOF (needed to flush decoder buffers) */
static int output_packet(InputStream *ist, int ist_index,
                         OutputStream *ost_table, int nb_ostreams,
                         const AVPacket *pkt)
{
    AVFormatContext *os;
    OutputStream *ost;
    int ret, i;
    int got_output;
    AVFrame picture;
    void *buffer_to_free = NULL;
    static unsigned int samples_size= 0;
    AVSubtitle subtitle, *subtitle_to_free;
    int64_t pkt_pts = AV_NOPTS_VALUE;
#if CONFIG_AVFILTER
    int frame_available;
#endif
    float quality;

    AVPacket avpkt;
    int bps = av_get_bytes_per_sample(ist->st->codec->sample_fmt);

    if(ist->next_pts == AV_NOPTS_VALUE)
        ist->next_pts= ist->pts;

    if (pkt == NULL) {
        /* EOF handling */
        av_init_packet(&avpkt);
        avpkt.data = NULL;
        avpkt.size = 0;
        goto handle_eof;
    } else {
        avpkt = *pkt;
    }

    if(pkt->dts != AV_NOPTS_VALUE)
        ist->next_pts = ist->pts = av_rescale_q(pkt->dts, ist->st->time_base, AV_TIME_BASE_Q);
    if(pkt->pts != AV_NOPTS_VALUE)
        pkt_pts = av_rescale_q(pkt->pts, ist->st->time_base, AV_TIME_BASE_Q);

    //while we have more to decode or while the decoder did output something on EOF
    while (avpkt.size > 0 || (!pkt && got_output)) {
        uint8_t *data_buf, *decoded_data_buf;
        int data_size, decoded_data_size;
    handle_eof:
        ist->pts= ist->next_pts;

        if(avpkt.size && avpkt.size != pkt->size &&
           ((!ist->showed_multi_packet_warning && verbose>0) || verbose>1)){
            fprintf(stderr, "Multiple frames in a packet from stream %d\n", pkt->stream_index);
            ist->showed_multi_packet_warning=1;
        }

        /* decode the packet if needed */
        decoded_data_buf = NULL; /* fail safe */
        decoded_data_size= 0;
        data_buf  = avpkt.data;
        data_size = avpkt.size;
        subtitle_to_free = NULL;
        if (ist->decoding_needed) {
            switch(ist->st->codec->codec_type) {
            case AVMEDIA_TYPE_AUDIO:{
                if(pkt && samples_size < FFMAX(pkt->size*sizeof(*samples), AVCODEC_MAX_AUDIO_FRAME_SIZE)) {
                    samples_size = FFMAX(pkt->size*sizeof(*samples), AVCODEC_MAX_AUDIO_FRAME_SIZE);
                    av_free(samples);
                    samples= av_malloc(samples_size);
                }
                decoded_data_size= samples_size;
                    /* XXX: could avoid copy if PCM 16 bits with same
                       endianness as CPU */
                ret = avcodec_decode_audio3(ist->st->codec, samples, &decoded_data_size,
                                            &avpkt);
                if (ret < 0)
                    return ret;
                avpkt.data += ret;
                avpkt.size -= ret;
                data_size   = ret;
                got_output  = decoded_data_size > 0;
                /* Some bug in mpeg audio decoder gives */
                /* decoded_data_size < 0, it seems they are overflows */
                if (!got_output) {
                    /* no audio frame */
                    continue;
                }
                decoded_data_buf = (uint8_t *)samples;
                ist->next_pts += ((int64_t)AV_TIME_BASE/bps * decoded_data_size) /
                    (ist->st->codec->sample_rate * ist->st->codec->channels);
                break;}
            case AVMEDIA_TYPE_VIDEO:
                    decoded_data_size = (ist->st->codec->width * ist->st->codec->height * 3) / 2;
                    /* XXX: allocate picture correctly */
                    avcodec_get_frame_defaults(&picture);
                    avpkt.pts = pkt_pts;
                    avpkt.dts = ist->pts;
                    pkt_pts = AV_NOPTS_VALUE;

                    ret = avcodec_decode_video2(ist->st->codec,
                                                &picture, &got_output, &avpkt);
                    quality = same_quant ? picture.quality : 0;
                    if (ret < 0)
                        return ret;
                    if (!got_output) {
                        /* no picture yet */
                        goto discard_packet;
                    }
                    ist->next_pts = ist->pts = picture.best_effort_timestamp;
                    if (ist->st->codec->time_base.num != 0) {
                        int ticks= ist->st->parser ? ist->st->parser->repeat_pict+1 : ist->st->codec->ticks_per_frame;
                        ist->next_pts += ((int64_t)AV_TIME_BASE *
                                          ist->st->codec->time_base.num * ticks) /
                            ist->st->codec->time_base.den;
                    }
                    avpkt.size = 0;
                    buffer_to_free = NULL;
                    pre_process_video_frame(ist, (AVPicture *)&picture, &buffer_to_free);
                    break;
            case AVMEDIA_TYPE_SUBTITLE:
                ret = avcodec_decode_subtitle2(ist->st->codec,
                                               &subtitle, &got_output, &avpkt);
                if (ret < 0)
                    return ret;
                if (!got_output) {
                    goto discard_packet;
                }
                subtitle_to_free = &subtitle;
                avpkt.size = 0;
                break;
            default:
                return -1;
            }
        } else {
            switch(ist->st->codec->codec_type) {
            case AVMEDIA_TYPE_AUDIO:
                ist->next_pts += ((int64_t)AV_TIME_BASE * ist->st->codec->frame_size) /
                    ist->st->codec->sample_rate;
                break;
            case AVMEDIA_TYPE_VIDEO:
                if (ist->st->codec->time_base.num != 0) {
                    int ticks= ist->st->parser ? ist->st->parser->repeat_pict+1 : ist->st->codec->ticks_per_frame;
                    ist->next_pts += ((int64_t)AV_TIME_BASE *
                                      ist->st->codec->time_base.num * ticks) /
                        ist->st->codec->time_base.den;
                }
                break;
            }
            avpkt.size = 0;
        }

#if CONFIG_AVFILTER
        if(ist->st->codec->codec_type == AVMEDIA_TYPE_VIDEO)
        if (start_time == 0 || ist->pts >= start_time) {
            for(i=0;i<nb_ostreams;i++) {
                ost = &ost_table[i];
                if (ost->input_video_filter && ost->source_index == ist_index) {
                    if (!picture.sample_aspect_ratio.num)
                        picture.sample_aspect_ratio = ist->st->sample_aspect_ratio;
                    picture.pts = ist->pts;

                    av_vsrc_buffer_add_frame(ost->input_video_filter, &picture, AV_VSRC_BUF_FLAG_OVERWRITE);
                }
            }
        }
#endif

        // preprocess audio (volume)
        if (ist->st->codec->codec_type == AVMEDIA_TYPE_AUDIO) {
            if (audio_volume != 256) {
                short *volp;
                volp = samples;
                for(i=0;i<(decoded_data_size / sizeof(short));i++) {
                    int v = ((*volp) * audio_volume + 128) >> 8;
                    *volp++ = av_clip_int16(v);
                }
            }
        }

        /* frame rate emulation */
        if (rate_emu) {
            int64_t pts = av_rescale(ist->pts, 1000000, AV_TIME_BASE);
            int64_t now = av_gettime() - ist->start;
            if (pts > now)
                usleep(pts - now);
        }
        /* if output time reached then transcode raw format,
           encode packets and output them */
        for (i = 0; i < nb_ostreams; i++) {
            OutputFile *of = &output_files[ost_table[i].file_index];
            int frame_size;

            ost = &ost_table[i];
            if (ost->source_index != ist_index)
                continue;

            if (of->start_time && ist->pts < of->start_time)
                continue;

            if (of->recording_time != INT64_MAX &&
                av_compare_ts(ist->pts, AV_TIME_BASE_Q, of->recording_time + of->start_time,
                              (AVRational){1, 1000000}) >= 0) {
                ost->is_past_recording_time = 1;
                continue;
            }

#if CONFIG_AVFILTER
            frame_available = ist->st->codec->codec_type != AVMEDIA_TYPE_VIDEO ||
                !ost->output_video_filter || avfilter_poll_frame(ost->output_video_filter->inputs[0]);
            while (frame_available) {
                if (ist->st->codec->codec_type == AVMEDIA_TYPE_VIDEO && ost->output_video_filter) {
                    AVRational ist_pts_tb = ost->output_video_filter->inputs[0]->time_base;
                    if (av_vsink_buffer_get_video_buffer_ref(ost->output_video_filter, &ost->picref, 0) < 0)
                        goto cont;
                    if (ost->picref) {
                        avfilter_fill_frame_from_video_buffer_ref(&picture, ost->picref);
                        ist->pts = av_rescale_q(ost->picref->pts, ist_pts_tb, AV_TIME_BASE_Q);
                    }
                }
#endif
                os = output_files[ost->file_index].ctx;

                /* set the input output pts pairs */
                //ost->sync_ipts = (double)(ist->pts + input_files[ist->file_index].ts_offset - start_time)/ AV_TIME_BASE;

                if (ost->encoding_needed) {
                    av_assert0(ist->decoding_needed);
                    switch(ost->st->codec->codec_type) {
                    case AVMEDIA_TYPE_AUDIO:
                        do_audio_out(os, ost, ist, decoded_data_buf, decoded_data_size);
                        break;
                    case AVMEDIA_TYPE_VIDEO:
#if CONFIG_AVFILTER
                        if (ost->picref->video && !ost->frame_aspect_ratio)
                            ost->st->codec->sample_aspect_ratio = ost->picref->video->sample_aspect_ratio;
#endif
                        do_video_out(os, ost, ist, &picture, &frame_size,
                                        same_quant ? quality : ost->st->codec->global_quality);
                        if (vstats_filename && frame_size)
                            do_video_stats(os, ost, frame_size);
                        break;
                    case AVMEDIA_TYPE_SUBTITLE:
                        do_subtitle_out(os, ost, ist, &subtitle,
                                        pkt->pts);
                        break;
                    default:
                        abort();
                    }
                } else {
                    AVFrame avframe; //FIXME/XXX remove this
                    AVPicture pict;
                    AVPacket opkt;
                    int64_t ost_tb_start_time= av_rescale_q(of->start_time, AV_TIME_BASE_Q, ost->st->time_base);
                    av_init_packet(&opkt);

                    if ((!ost->frame_number && !(pkt->flags & AV_PKT_FLAG_KEY)) && !copy_initial_nonkeyframes)
#if !CONFIG_AVFILTER
                        continue;
#else
                        goto cont;
#endif

                    /* no reencoding needed : output the packet directly */
                    /* force the input stream PTS */

                    avcodec_get_frame_defaults(&avframe);
                    ost->st->codec->coded_frame= &avframe;
                    avframe.key_frame = pkt->flags & AV_PKT_FLAG_KEY;

                    if(ost->st->codec->codec_type == AVMEDIA_TYPE_AUDIO)
                        audio_size += data_size;
                    else if (ost->st->codec->codec_type == AVMEDIA_TYPE_VIDEO) {
                        video_size += data_size;
                        ost->sync_opts++;
                    }

                    opkt.stream_index= ost->index;
                    if(pkt->pts != AV_NOPTS_VALUE)
                        opkt.pts= av_rescale_q(pkt->pts, ist->st->time_base, ost->st->time_base) - ost_tb_start_time;
                    else
                        opkt.pts= AV_NOPTS_VALUE;

                    if (pkt->dts == AV_NOPTS_VALUE)
                        opkt.dts = av_rescale_q(ist->pts, AV_TIME_BASE_Q, ost->st->time_base);
                    else
                        opkt.dts = av_rescale_q(pkt->dts, ist->st->time_base, ost->st->time_base);
                    opkt.dts -= ost_tb_start_time;

                    opkt.duration = av_rescale_q(pkt->duration, ist->st->time_base, ost->st->time_base);
                    opkt.flags= pkt->flags;

                    //FIXME remove the following 2 lines they shall be replaced by the bitstream filters
                    if(   ost->st->codec->codec_id != CODEC_ID_H264
                       && ost->st->codec->codec_id != CODEC_ID_MPEG1VIDEO
                       && ost->st->codec->codec_id != CODEC_ID_MPEG2VIDEO
                       ) {
                        if(av_parser_change(ist->st->parser, ost->st->codec, &opkt.data, &opkt.size, data_buf, data_size, pkt->flags & AV_PKT_FLAG_KEY))
                            opkt.destruct= av_destruct_packet;
                    } else {
                        opkt.data = data_buf;
                        opkt.size = data_size;
                    }

                    if (os->oformat->flags & AVFMT_RAWPICTURE) {
                        /* store AVPicture in AVPacket, as expected by the output format */
                        avpicture_fill(&pict, opkt.data, ost->st->codec->pix_fmt, ost->st->codec->width, ost->st->codec->height);
                        opkt.data = (uint8_t *)&pict;
                        opkt.size = sizeof(AVPicture);
                        opkt.flags |= AV_PKT_FLAG_KEY;
                    }
                    write_frame(os, &opkt, ost->st->codec, ost->bitstream_filters);
                    ost->st->codec->frame_number++;
                    ost->frame_number++;
                    av_free_packet(&opkt);
                }
#if CONFIG_AVFILTER
                cont:
                frame_available = (ist->st->codec->codec_type == AVMEDIA_TYPE_VIDEO) &&
                                   ost->output_video_filter && avfilter_poll_frame(ost->output_video_filter->inputs[0]);
                avfilter_unref_buffer(ost->picref);
            }
#endif
        }

        av_free(buffer_to_free);
        /* XXX: allocate the subtitles in the codec ? */
        if (subtitle_to_free) {
            avsubtitle_free(subtitle_to_free);
            subtitle_to_free = NULL;
        }
    }
 discard_packet:
<<<<<<< HEAD
=======
    if (pkt == NULL) {
        /* EOF handling */

        for(i=0;i<nb_ostreams;i++) {
            ost = ost_table[i];
            if (ost->source_index == ist_index) {
                AVCodecContext *enc= ost->st->codec;
                os = output_files[ost->file_index];

                if(ost->st->codec->codec_type == AVMEDIA_TYPE_AUDIO && enc->frame_size <=1)
                    continue;
                if(ost->st->codec->codec_type == AVMEDIA_TYPE_VIDEO && (os->oformat->flags & AVFMT_RAWPICTURE))
                    continue;

                if (ost->encoding_needed) {
                    for(;;) {
                        AVPacket pkt;
                        int fifo_bytes;
                        av_init_packet(&pkt);
                        pkt.stream_index= ost->index;

                        switch(ost->st->codec->codec_type) {
                        case AVMEDIA_TYPE_AUDIO:
                            fifo_bytes = av_fifo_size(ost->fifo);
                            ret = 0;
                            /* encode any samples remaining in fifo */
                            if (fifo_bytes > 0) {
                                int osize = av_get_bytes_per_sample(enc->sample_fmt);
                                int fs_tmp = enc->frame_size;

                                av_fifo_generic_read(ost->fifo, audio_buf, fifo_bytes, NULL);
                                if (enc->codec->capabilities & CODEC_CAP_SMALL_LAST_FRAME) {
                                    enc->frame_size = fifo_bytes / (osize * enc->channels);
                                } else { /* pad */
                                    int frame_bytes = enc->frame_size*osize*enc->channels;
                                    if (allocated_audio_buf_size < frame_bytes)
                                        exit_program(1);
                                    generate_silence(audio_buf+fifo_bytes, enc->sample_fmt, frame_bytes - fifo_bytes);
                                }

                                ret = avcodec_encode_audio(enc, bit_buffer, bit_buffer_size, (short *)audio_buf);
                                pkt.duration = av_rescale((int64_t)enc->frame_size*ost->st->time_base.den,
                                                          ost->st->time_base.num, enc->sample_rate);
                                enc->frame_size = fs_tmp;
                            }
                            if(ret <= 0) {
                                ret = avcodec_encode_audio(enc, bit_buffer, bit_buffer_size, NULL);
                            }
                            if (ret < 0) {
                                fprintf(stderr, "Audio encoding failed\n");
                                exit_program(1);
                            }
                            audio_size += ret;
                            pkt.flags |= AV_PKT_FLAG_KEY;
                            break;
                        case AVMEDIA_TYPE_VIDEO:
                            ret = avcodec_encode_video(enc, bit_buffer, bit_buffer_size, NULL);
                            if (ret < 0) {
                                fprintf(stderr, "Video encoding failed\n");
                                exit_program(1);
                            }
                            video_size += ret;
                            if(enc->coded_frame && enc->coded_frame->key_frame)
                                pkt.flags |= AV_PKT_FLAG_KEY;
                            if (ost->logfile && enc->stats_out) {
                                fprintf(ost->logfile, "%s", enc->stats_out);
                            }
                            break;
                        default:
                            ret=-1;
                        }

                        if(ret<=0)
                            break;
                        pkt.data= bit_buffer;
                        pkt.size= ret;
                        if(enc->coded_frame && enc->coded_frame->pts != AV_NOPTS_VALUE)
                            pkt.pts= av_rescale_q(enc->coded_frame->pts, enc->time_base, ost->st->time_base);
                        write_frame(os, &pkt, ost->st->codec, ost->bitstream_filters);
                    }
                }
            }
        }
    }
>>>>>>> fb47997e

    return 0;
}

static void print_sdp(OutputFile *output_files, int n)
{
    char sdp[2048];
    int i;
    AVFormatContext **avc = av_malloc(sizeof(*avc)*n);

    if (!avc)
        exit_program(1);
    for (i = 0; i < n; i++)
        avc[i] = output_files[i].ctx;

    av_sdp_create(avc, n, sdp, sizeof(sdp));
    printf("SDP:\n%s\n", sdp);
    fflush(stdout);
    av_freep(&avc);
}

static int init_input_stream(int ist_index, OutputStream *output_streams, int nb_output_streams,
                             char *error, int error_len)
{
    InputStream *ist = &input_streams[ist_index];
    if (ist->decoding_needed) {
        AVCodec *codec = ist->dec;
        if (!codec) {
            snprintf(error, error_len, "Decoder (codec %s) not found for input stream #%d.%d",
                    avcodec_get_name(ist->st->codec->codec_id), ist->file_index, ist->st->index);
            return AVERROR(EINVAL);
        }
        if (avcodec_open2(ist->st->codec, codec, &ist->opts) < 0) {
            snprintf(error, error_len, "Error while opening decoder for input stream #%d.%d",
                    ist->file_index, ist->st->index);
            return AVERROR(EINVAL);
        }
        assert_codec_experimental(ist->st->codec, 0);
        assert_avoptions(ist->opts);
    }

    ist->pts = ist->st->avg_frame_rate.num ? - ist->st->codec->has_b_frames*AV_TIME_BASE / av_q2d(ist->st->avg_frame_rate) : 0;
    ist->next_pts = AV_NOPTS_VALUE;
    ist->is_start = 1;

<<<<<<< HEAD
    return 0;
=======
    for (p = kf; *p; p++)
        if (*p == ',')
            n++;
    ost->forced_kf_count = n;
    ost->forced_kf_pts = av_malloc(sizeof(*ost->forced_kf_pts) * n);
    if (!ost->forced_kf_pts) {
        av_log(NULL, AV_LOG_FATAL, "Could not allocate forced key frames array.\n");
        exit_program(1);
    }
    for (i = 0; i < n; i++) {
        p = i ? strchr(p, ',') + 1 : kf;
        t = parse_time_or_die("force_key_frames", p, 1);
        ost->forced_kf_pts[i] = av_rescale_q(t, AV_TIME_BASE_Q, avctx->time_base);
    }
>>>>>>> fb47997e
}

static int transcode_init(OutputFile *output_files,
                          int nb_output_files,
                          InputFile *input_files,
                          int nb_input_files)
{
    int ret = 0, i;
    AVFormatContext *os;
    AVCodecContext *codec, *icodec;
    OutputStream *ost;
    InputStream *ist;
    char error[1024];
    int want_sdp = 1;

    if (rate_emu)
        for (i = 0; i < nb_input_streams; i++)
            input_streams[i].start = av_gettime();

    /* output stream init */
    for(i=0;i<nb_output_files;i++) {
        os = output_files[i].ctx;
        if (!os->nb_streams && !(os->oformat->flags & AVFMT_NOSTREAMS)) {
            av_dump_format(os, i, os->filename, 1);
            fprintf(stderr, "Output file #%d does not contain any stream\n", i);
<<<<<<< HEAD
            return AVERROR(EINVAL);
=======
            ret = AVERROR(EINVAL);
            goto fail;
        }
        nb_ostreams += os->nb_streams;
    }
    if (nb_stream_maps > 0 && nb_stream_maps != nb_ostreams) {
        fprintf(stderr, "Number of stream maps must match number of output streams\n");
        ret = AVERROR(EINVAL);
        goto fail;
    }

    /* Sanity check the mapping args -- do the input files & streams exist? */
    for(i=0;i<nb_stream_maps;i++) {
        int fi = stream_maps[i].file_index;
        int si = stream_maps[i].stream_index;

        if (fi < 0 || fi > nb_input_files - 1 ||
            si < 0 || si > input_files[fi].ctx->nb_streams - 1) {
            fprintf(stderr,"Could not find input stream #%d.%d\n", fi, si);
            ret = AVERROR(EINVAL);
            goto fail;
        }
        fi = stream_maps[i].sync_file_index;
        si = stream_maps[i].sync_stream_index;
        if (fi < 0 || fi > nb_input_files - 1 ||
            si < 0 || si > input_files[fi].ctx->nb_streams - 1) {
            fprintf(stderr,"Could not find sync stream #%d.%d\n", fi, si);
            ret = AVERROR(EINVAL);
            goto fail;
        }
    }

    ost_table = av_mallocz(sizeof(OutputStream *) * nb_ostreams);
    if (!ost_table)
        goto fail;
    n = 0;
    for(k=0;k<nb_output_files;k++) {
        os = output_files[k];
        for(i=0;i<os->nb_streams;i++,n++) {
            int found;
            ost = ost_table[n] = output_streams_for_file[k][i];
            if (nb_stream_maps > 0) {
                ost->source_index = input_files[stream_maps[n].file_index].ist_index +
                    stream_maps[n].stream_index;

                /* Sanity check that the stream types match */
                if (input_streams[ost->source_index].st->codec->codec_type != ost->st->codec->codec_type) {
                    int i= ost->file_index;
                    av_dump_format(output_files[i], i, output_files[i]->filename, 1);
                    fprintf(stderr, "Codec type mismatch for mapping #%d.%d -> #%d.%d\n",
                        stream_maps[n].file_index, stream_maps[n].stream_index,
                        ost->file_index, ost->index);
                    exit_program(1);
                }

            } else {
                int best_nb_frames=-1;
                /* get corresponding input stream index : we select the first one with the right type */
                found = 0;
                for (j = 0; j < nb_input_streams; j++) {
                    int skip=0;
                    ist = &input_streams[j];
                    if(opt_programid){
                        int pi,si;
                        AVFormatContext *f = input_files[ist->file_index].ctx;
                        skip=1;
                        for(pi=0; pi<f->nb_programs; pi++){
                            AVProgram *p= f->programs[pi];
                            if(p->id == opt_programid)
                                for(si=0; si<p->nb_stream_indexes; si++){
                                    if(f->streams[ p->stream_index[si] ] == ist->st)
                                        skip=0;
                                }
                        }
                    }
                    if (ist->discard && ist->st->discard != AVDISCARD_ALL && !skip &&
                        ist->st->codec->codec_type == ost->st->codec->codec_type) {
                        if(best_nb_frames < ist->st->codec_info_nb_frames){
                            best_nb_frames= ist->st->codec_info_nb_frames;
                            ost->source_index = j;
                            found = 1;
                        }
                    }
                }

                if (!found) {
                    if(! opt_programid) {
                        /* try again and reuse existing stream */
                        for (j = 0; j < nb_input_streams; j++) {
                            ist = &input_streams[j];
                            if (   ist->st->codec->codec_type == ost->st->codec->codec_type
                                && ist->st->discard != AVDISCARD_ALL) {
                                ost->source_index = j;
                                found = 1;
                            }
                        }
                    }
                    if (!found) {
                        int i= ost->file_index;
                        av_dump_format(output_files[i], i, output_files[i]->filename, 1);
                        fprintf(stderr, "Could not find input stream matching output stream #%d.%d\n",
                                ost->file_index, ost->index);
                        exit_program(1);
                    }
                }
            }
            ist = &input_streams[ost->source_index];
            ist->discard = 0;
            ost->sync_ist = (nb_stream_maps > 0) ?
                &input_streams[input_files[stream_maps[n].sync_file_index].ist_index +
                         stream_maps[n].sync_stream_index] : ist;
>>>>>>> fb47997e
        }
    }

    /* for each output stream, we compute the right encoding parameters */
    for (i = 0; i < nb_output_streams; i++) {
        ost = &output_streams[i];
        os = output_files[ost->file_index].ctx;
        ist = &input_streams[ost->source_index];

        codec = ost->st->codec;
        icodec = ist->st->codec;

        ost->st->disposition = ist->st->disposition;
        codec->bits_per_raw_sample= icodec->bits_per_raw_sample;
        codec->chroma_sample_location = icodec->chroma_sample_location;

        if (ost->st->stream_copy) {
            uint64_t extra_size = (uint64_t)icodec->extradata_size + FF_INPUT_BUFFER_PADDING_SIZE;

            if (extra_size > INT_MAX) {
                return AVERROR(EINVAL);
            }

            /* if stream_copy is selected, no need to decode or encode */
            codec->codec_id = icodec->codec_id;
            codec->codec_type = icodec->codec_type;

            if(!codec->codec_tag){
                if(   !os->oformat->codec_tag
                   || av_codec_get_id (os->oformat->codec_tag, icodec->codec_tag) == codec->codec_id
                   || av_codec_get_tag(os->oformat->codec_tag, icodec->codec_id) <= 0)
                    codec->codec_tag = icodec->codec_tag;
            }

            codec->bit_rate = icodec->bit_rate;
            codec->rc_max_rate    = icodec->rc_max_rate;
            codec->rc_buffer_size = icodec->rc_buffer_size;
            codec->extradata= av_mallocz(extra_size);
            if (!codec->extradata) {
                return AVERROR(ENOMEM);
            }
            memcpy(codec->extradata, icodec->extradata, icodec->extradata_size);
            codec->extradata_size= icodec->extradata_size;

            codec->time_base = ist->st->time_base;
            if(!strcmp(os->oformat->name, "avi")) {
                if(!copy_tb && av_q2d(icodec->time_base)*icodec->ticks_per_frame > 2*av_q2d(ist->st->time_base) && av_q2d(ist->st->time_base) < 1.0/500){
                    codec->time_base = icodec->time_base;
                    codec->time_base.num *= icodec->ticks_per_frame;
                    codec->time_base.den *= 2;
                }
            } else if(!(os->oformat->flags & AVFMT_VARIABLE_FPS)) {
                if(!copy_tb && av_q2d(icodec->time_base)*icodec->ticks_per_frame > av_q2d(ist->st->time_base) && av_q2d(ist->st->time_base) < 1.0/500){
                    codec->time_base = icodec->time_base;
                    codec->time_base.num *= icodec->ticks_per_frame;
                }
            }
            av_reduce(&codec->time_base.num, &codec->time_base.den,
                        codec->time_base.num, codec->time_base.den, INT_MAX);

            switch(codec->codec_type) {
            case AVMEDIA_TYPE_AUDIO:
                if(audio_volume != 256) {
                    fprintf(stderr,"-acodec copy and -vol are incompatible (frames are not decoded)\n");
                    exit_program(1);
                }
                codec->channel_layout = icodec->channel_layout;
                codec->sample_rate = icodec->sample_rate;
                codec->channels = icodec->channels;
                codec->frame_size = icodec->frame_size;
                codec->audio_service_type = icodec->audio_service_type;
                codec->block_align= icodec->block_align;
                if(codec->block_align == 1 && codec->codec_id == CODEC_ID_MP3)
                    codec->block_align= 0;
                if(codec->codec_id == CODEC_ID_AC3)
                    codec->block_align= 0;
                break;
            case AVMEDIA_TYPE_VIDEO:
                codec->pix_fmt = icodec->pix_fmt;
                codec->width = icodec->width;
                codec->height = icodec->height;
                codec->has_b_frames = icodec->has_b_frames;
                if (!codec->sample_aspect_ratio.num) {
                    codec->sample_aspect_ratio =
                    ost->st->sample_aspect_ratio =
                        ist->st->sample_aspect_ratio.num ? ist->st->sample_aspect_ratio :
                        ist->st->codec->sample_aspect_ratio.num ?
                        ist->st->codec->sample_aspect_ratio : (AVRational){0, 1};
                }
                break;
            case AVMEDIA_TYPE_SUBTITLE:
                codec->width = icodec->width;
                codec->height = icodec->height;
                break;
            case AVMEDIA_TYPE_DATA:
                break;
            default:
                abort();
            }
        } else {
            if (!ost->enc)
                ost->enc = avcodec_find_encoder(ost->st->codec->codec_id);
            switch(codec->codec_type) {
            case AVMEDIA_TYPE_AUDIO:
                ost->fifo= av_fifo_alloc(1024);
                if (!ost->fifo) {
                    return AVERROR(ENOMEM);
                }
                ost->reformat_pair = MAKE_SFMT_PAIR(AV_SAMPLE_FMT_NONE,AV_SAMPLE_FMT_NONE);
                if (!codec->sample_rate) {
                    codec->sample_rate = icodec->sample_rate;
                }
                choose_sample_rate(ost->st, ost->enc);
                codec->time_base = (AVRational){1, codec->sample_rate};
                if (codec->sample_fmt == AV_SAMPLE_FMT_NONE)
                    codec->sample_fmt = icodec->sample_fmt;
                choose_sample_fmt(ost->st, ost->enc);
                if (!codec->channels) {
                    codec->channels = icodec->channels;
                    codec->channel_layout = icodec->channel_layout;
                }
                if (av_get_channel_layout_nb_channels(codec->channel_layout) != codec->channels)
                    codec->channel_layout = 0;
                ost->audio_resample = codec->sample_rate != icodec->sample_rate || audio_sync_method > 1;
                icodec->request_channels = codec->channels;
                ist->decoding_needed = 1;
                ost->encoding_needed = 1;
                ost->resample_sample_fmt  = icodec->sample_fmt;
                ost->resample_sample_rate = icodec->sample_rate;
                ost->resample_channels    = icodec->channels;
                break;
            case AVMEDIA_TYPE_VIDEO:
                if (codec->pix_fmt == PIX_FMT_NONE)
                    codec->pix_fmt = icodec->pix_fmt;
                choose_pixel_fmt(ost->st, ost->enc);

                if (ost->st->codec->pix_fmt == PIX_FMT_NONE) {
                    fprintf(stderr, "Video pixel format is unknown, stream cannot be encoded\n");
                    exit_program(1);
                }

                if (!codec->width || !codec->height) {
                    codec->width  = icodec->width;
                    codec->height = icodec->height;
                }

                ost->video_resample = codec->width   != icodec->width  ||
                                      codec->height  != icodec->height ||
                                      codec->pix_fmt != icodec->pix_fmt;
                if (ost->video_resample) {
<<<<<<< HEAD
                    codec->bits_per_raw_sample= frame_bits_per_raw_sample;
=======
#if !CONFIG_AVFILTER
                    avcodec_get_frame_defaults(&ost->pict_tmp);
                    if(avpicture_alloc((AVPicture*)&ost->pict_tmp, codec->pix_fmt,
                                       codec->width, codec->height)) {
                        fprintf(stderr, "Cannot allocate temp picture, check pix fmt\n");
                        exit_program(1);
                    }
                    ost->img_resample_ctx = sws_getContext(
                        icodec->width,
                        icodec->height,
                        icodec->pix_fmt,
                        codec->width,
                        codec->height,
                        codec->pix_fmt,
                        ost->sws_flags, NULL, NULL, NULL);
                    if (ost->img_resample_ctx == NULL) {
                        fprintf(stderr, "Cannot get resampling context\n");
                        exit_program(1);
                    }
#endif
                    codec->bits_per_raw_sample= 0;
>>>>>>> fb47997e
                }

                ost->resample_height = icodec->height;
                ost->resample_width  = icodec->width;
                ost->resample_pix_fmt= icodec->pix_fmt;
                ost->encoding_needed = 1;
                ist->decoding_needed = 1;

                if (!ost->frame_rate.num)
                    ost->frame_rate = ist->st->r_frame_rate.num ? ist->st->r_frame_rate : (AVRational){25,1};
                if (ost->enc && ost->enc->supported_framerates && !force_fps) {
                    int idx = av_find_nearest_q_idx(ost->frame_rate, ost->enc->supported_framerates);
                    ost->frame_rate = ost->enc->supported_framerates[idx];
                }
                codec->time_base = (AVRational){ost->frame_rate.den, ost->frame_rate.num};
                if(   av_q2d(codec->time_base) < 0.001 && video_sync_method
                   && (video_sync_method==1 || (video_sync_method<0 && !(os->oformat->flags & AVFMT_VARIABLE_FPS)))){
                    av_log(os, AV_LOG_WARNING, "Frame rate very high for a muxer not effciciently supporting it.\n"
                                               "Please consider specifiying a lower framerate, a different muxer or -vsync 2\n");
                }

#if CONFIG_AVFILTER
                if (configure_video_filters(ist, ost)) {
                    fprintf(stderr, "Error opening filters!\n");
                    exit(1);
                }
#endif
                break;
            case AVMEDIA_TYPE_SUBTITLE:
                ost->encoding_needed = 1;
                ist->decoding_needed = 1;
                break;
            default:
                abort();
                break;
            }
            /* two pass mode */
            if (ost->encoding_needed && codec->codec_id != CODEC_ID_H264 &&
                (codec->flags & (CODEC_FLAG_PASS1 | CODEC_FLAG_PASS2))) {
                char logfilename[1024];
                FILE *f;

                snprintf(logfilename, sizeof(logfilename), "%s-%d.log",
                         pass_logfilename_prefix ? pass_logfilename_prefix : DEFAULT_PASS_LOGFILENAME_PREFIX,
                         i);
                if (codec->flags & CODEC_FLAG_PASS1) {
                    f = fopen(logfilename, "wb");
                    if (!f) {
                        fprintf(stderr, "Cannot write log file '%s' for pass-1 encoding: %s\n", logfilename, strerror(errno));
                        exit_program(1);
                    }
                    ost->logfile = f;
                } else {
                    char  *logbuffer;
                    size_t logbuffer_size;
                    if (read_file(logfilename, &logbuffer, &logbuffer_size) < 0) {
                        fprintf(stderr, "Error reading log file '%s' for pass-2 encoding\n", logfilename);
                        exit_program(1);
                    }
                    codec->stats_in = logbuffer;
                }
            }
        }
        if(codec->codec_type == AVMEDIA_TYPE_VIDEO){
            /* maximum video buffer size is 6-bytes per pixel, plus DPX header size */
            int size= codec->width * codec->height;
            bit_buffer_size= FFMAX(bit_buffer_size, 6*size + 1664);
        }
    }

    if (!bit_buffer)
        bit_buffer = av_malloc(bit_buffer_size);
    if (!bit_buffer) {
        fprintf(stderr, "Cannot allocate %d bytes output buffer\n",
                bit_buffer_size);
        return AVERROR(ENOMEM);
    }

    /* open each encoder */
    for (i = 0; i < nb_output_streams; i++) {
        ost = &output_streams[i];
        if (ost->encoding_needed) {
            AVCodec *codec = ost->enc;
            AVCodecContext *dec = input_streams[ost->source_index].st->codec;
            if (!codec) {
                snprintf(error, sizeof(error), "Encoder (codec %s) not found for output stream #%d.%d",
                         avcodec_get_name(ost->st->codec->codec_id), ost->file_index, ost->index);
                ret = AVERROR(EINVAL);
                goto dump_format;
            }
            if (dec->subtitle_header) {
                ost->st->codec->subtitle_header = av_malloc(dec->subtitle_header_size);
                if (!ost->st->codec->subtitle_header) {
                    ret = AVERROR(ENOMEM);
                    goto dump_format;
                }
                memcpy(ost->st->codec->subtitle_header, dec->subtitle_header, dec->subtitle_header_size);
                ost->st->codec->subtitle_header_size = dec->subtitle_header_size;
            }
            if (avcodec_open2(ost->st->codec, codec, &ost->opts) < 0) {
                snprintf(error, sizeof(error), "Error while opening encoder for output stream #%d.%d - maybe incorrect parameters such as bit_rate, rate, width or height",
                        ost->file_index, ost->index);
                ret = AVERROR(EINVAL);
                goto dump_format;
            }
            assert_codec_experimental(ost->st->codec, 1);
            assert_avoptions(ost->opts);
            if (ost->st->codec->bit_rate && ost->st->codec->bit_rate < 1000)
                av_log(NULL, AV_LOG_WARNING, "The bitrate parameter is set too low."
                                             "It takes bits/s as argument, not kbits/s\n");
            extra_size += ost->st->codec->extradata_size;
        }
    }

    /* init input streams */
    for (i = 0; i < nb_input_streams; i++)
        if ((ret = init_input_stream(i, output_streams, nb_output_streams, error, sizeof(error))) < 0)
            goto dump_format;

    /* open files and write file headers */
    for (i = 0; i < nb_output_files; i++) {
        os = output_files[i].ctx;
        if (avformat_write_header(os, &output_files[i].opts) < 0) {
            snprintf(error, sizeof(error), "Could not write header for output file #%d (incorrect codec parameters ?)", i);
            ret = AVERROR(EINVAL);
            goto dump_format;
        }
//        assert_avoptions(output_files[i].opts);
        if (strcmp(os->oformat->name, "rtp")) {
            want_sdp = 0;
        }
    }

 dump_format:
    /* dump the file output parameters - cannot be done before in case
       of stream copy */
    for(i=0;i<nb_output_files;i++) {
        av_dump_format(output_files[i].ctx, i, output_files[i].ctx->filename, 1);
    }

    /* dump the stream mapping */
    if (verbose >= 0) {
        fprintf(stderr, "Stream mapping:\n");
        for (i = 0; i < nb_output_streams;i ++) {
            ost = &output_streams[i];
            fprintf(stderr, "  Stream #%d.%d -> #%d.%d",
                    input_streams[ost->source_index].file_index,
                    input_streams[ost->source_index].st->index,
                    ost->file_index,
                    ost->index);
            if (ost->sync_ist != &input_streams[ost->source_index])
                fprintf(stderr, " [sync #%d.%d]",
                        ost->sync_ist->file_index,
                        ost->sync_ist->st->index);
            if (ost->st->stream_copy)
                fprintf(stderr, " (copy)");
            else
                fprintf(stderr, " (%s -> %s)", input_streams[ost->source_index].dec ?
                        input_streams[ost->source_index].dec->name : "?",
                        ost->enc ? ost->enc->name : "?");
            fprintf(stderr, "\n");
        }
    }

    if (ret) {
        fprintf(stderr, "%s\n", error);
        return ret;
    }

    if (want_sdp) {
        print_sdp(output_files, nb_output_files);
    }

    return 0;
}

/*
 * The following code is the main loop of the file converter
 */
static int transcode(OutputFile *output_files,
                     int nb_output_files,
                     InputFile *input_files,
                     int nb_input_files)
{
    int ret, i;
    AVFormatContext *is, *os;
    OutputStream *ost;
    InputStream *ist;
    uint8_t *no_packet;
    int no_packet_count=0;
    int64_t timer_start;
    int key;

    if (!(no_packet = av_mallocz(nb_input_files)))
        exit_program(1);

    ret = transcode_init(output_files, nb_output_files, input_files, nb_input_files);
    if (ret < 0)
        goto fail;

    if (!using_stdin) {
        if(verbose >= 0)
            fprintf(stderr, "Press [q] to stop, [?] for help\n");
        avio_set_interrupt_cb(decode_interrupt_cb);
    }
    term_init();

    timer_start = av_gettime();

    for(; received_sigterm == 0;) {
        int file_index, ist_index;
        AVPacket pkt;
        int64_t ipts_min;
        double opts_min;

        ipts_min= INT64_MAX;
        opts_min= 1e100;
        /* if 'q' pressed, exits */
        if (!using_stdin) {
            if (q_pressed)
                break;
            /* read_key() returns 0 on EOF */
            key = read_key();
            if (key == 'q')
                break;
            if (key == '+') verbose++;
            if (key == '-') verbose--;
            if (key == 's') qp_hist     ^= 1;
            if (key == 'h'){
                if (do_hex_dump){
                    do_hex_dump = do_pkt_dump = 0;
                } else if(do_pkt_dump){
                    do_hex_dump = 1;
                } else
                    do_pkt_dump = 1;
                av_log_set_level(AV_LOG_DEBUG);
            }
#if CONFIG_AVFILTER
            if (key == 'c' || key == 'C'){
                char ret[4096], target[64], cmd[256], arg[256]={0};
                double ts;
                int k;
                fprintf(stderr, "\nEnter command: <target> <time> <command>[ <argument>]\n");
                i=0;
                while((k=read_key()) !='\n' && k!='\r' && i<sizeof(ret)-1)
                    if(k>0) ret[i++]= k;
                ret[i]= 0;
                if(k>0 && sscanf(ret, "%63[^ ] %lf %255[^ ] %255[^\n]", target, &ts, cmd, arg) >= 3){
                    for(i=0;i<nb_output_streams;i++) {
                        int r;
                        ost = &output_streams[i];
                        if(ost->graph){
                            if(ts<0){
                                r= avfilter_graph_send_command(ost->graph, target, cmd, arg, ret, sizeof(ret), key == 'c' ? AVFILTER_CMD_FLAG_ONE : 0);
                                fprintf(stderr, "Command reply for %d: %d, %s\n", i, r, ret);
                            }else{
                                r= avfilter_graph_queue_command(ost->graph, target, cmd, arg, 0, ts);
                            }
                        }
                    }
                }else{
                    fprintf(stderr, "Parse error\n");
                }
            }
#endif
            if (key == 'd' || key == 'D'){
                int debug=0;
                if(key == 'D') {
                    debug = input_streams[0].st->codec->debug<<1;
                    if(!debug) debug = 1;
                    while(debug & (FF_DEBUG_DCT_COEFF|FF_DEBUG_VIS_QP|FF_DEBUG_VIS_MB_TYPE)) //unsupported, would just crash
                        debug += debug;
                }else
                    scanf("%d", &debug);
                for(i=0;i<nb_input_streams;i++) {
                    input_streams[i].st->codec->debug = debug;
                }
                for(i=0;i<nb_output_streams;i++) {
                    ost = &output_streams[i];
                    ost->st->codec->debug = debug;
                }
                if(debug) av_log_set_level(AV_LOG_DEBUG);
                fprintf(stderr,"debug=%d\n", debug);
            }
            if (key == '?'){
                fprintf(stderr, "key    function\n"
                                "?      show this help\n"
                                "+      increase verbosity\n"
                                "-      decrease verbosity\n"
                                "c      Send command to filtergraph\n"
                                "D      cycle through available debug modes\n"
                                "h      dump packets/hex press to cycle through the 3 states\n"
                                "q      quit\n"
                                "s      Show QP histogram\n"
                );
            }
        }

        /* select the stream that we must read now by looking at the
           smallest output pts */
        file_index = -1;
        for (i = 0; i < nb_output_streams; i++) {
            OutputFile *of;
            int64_t ipts;
            double  opts;
            ost = &output_streams[i];
            of = &output_files[ost->file_index];
            os = output_files[ost->file_index].ctx;
            ist = &input_streams[ost->source_index];
            if (ost->is_past_recording_time || no_packet[ist->file_index] ||
                (os->pb && avio_tell(os->pb) >= of->limit_filesize))
                continue;
            opts = ost->st->pts.val * av_q2d(ost->st->time_base);
            ipts = ist->pts;
            if (!input_files[ist->file_index].eof_reached){
                if(ipts < ipts_min) {
                    ipts_min = ipts;
                    if(input_sync ) file_index = ist->file_index;
                }
                if(opts < opts_min) {
                    opts_min = opts;
                    if(!input_sync) file_index = ist->file_index;
                }
            }
            if(ost->frame_number >= max_frames[ost->st->codec->codec_type]){
                file_index= -1;
                break;
            }
        }
        /* if none, if is finished */
        if (file_index < 0) {
            if(no_packet_count){
                no_packet_count=0;
                memset(no_packet, 0, nb_input_files);
                usleep(10000);
                continue;
            }
            break;
        }

        /* read a frame from it and output it in the fifo */
        is = input_files[file_index].ctx;
        ret= av_read_frame(is, &pkt);
        if(ret == AVERROR(EAGAIN)){
            no_packet[file_index]=1;
            no_packet_count++;
            continue;
        }
        if (ret < 0) {
            input_files[file_index].eof_reached = 1;
            if (opt_shortest)
                break;
            else
                continue;
        }

        no_packet_count=0;
        memset(no_packet, 0, nb_input_files);

        if (do_pkt_dump) {
            av_pkt_dump_log2(NULL, AV_LOG_DEBUG, &pkt, do_hex_dump,
                             is->streams[pkt.stream_index]);
        }
        /* the following test is needed in case new streams appear
           dynamically in stream : we ignore them */
        if (pkt.stream_index >= input_files[file_index].nb_streams)
            goto discard_packet;
        ist_index = input_files[file_index].ist_index + pkt.stream_index;
        ist = &input_streams[ist_index];
        if (ist->discard)
            goto discard_packet;

        if (pkt.dts != AV_NOPTS_VALUE)
            pkt.dts += av_rescale_q(input_files[ist->file_index].ts_offset, AV_TIME_BASE_Q, ist->st->time_base);
        if (pkt.pts != AV_NOPTS_VALUE)
            pkt.pts += av_rescale_q(input_files[ist->file_index].ts_offset, AV_TIME_BASE_Q, ist->st->time_base);

        if (ist->ts_scale) {
            if(pkt.pts != AV_NOPTS_VALUE)
                pkt.pts *= ist->ts_scale;
            if(pkt.dts != AV_NOPTS_VALUE)
                pkt.dts *= ist->ts_scale;
        }

//        fprintf(stderr, "next:%"PRId64" dts:%"PRId64" off:%"PRId64" %d\n", ist->next_pts, pkt.dts, input_files[ist->file_index].ts_offset, ist->st->codec->codec_type);
        if (pkt.dts != AV_NOPTS_VALUE && ist->next_pts != AV_NOPTS_VALUE
            && (is->iformat->flags & AVFMT_TS_DISCONT)) {
            int64_t pkt_dts= av_rescale_q(pkt.dts, ist->st->time_base, AV_TIME_BASE_Q);
            int64_t delta= pkt_dts - ist->next_pts;
            if((delta < -1LL*dts_delta_threshold*AV_TIME_BASE ||
                (delta > 1LL*dts_delta_threshold*AV_TIME_BASE &&
                 ist->st->codec->codec_type != AVMEDIA_TYPE_SUBTITLE) ||
                pkt_dts+1<ist->pts)&& !copy_ts){
                input_files[ist->file_index].ts_offset -= delta;
                if (verbose > 2)
                    fprintf(stderr, "timestamp discontinuity %"PRId64", new offset= %"PRId64"\n",
                            delta, input_files[ist->file_index].ts_offset);
                pkt.dts-= av_rescale_q(delta, AV_TIME_BASE_Q, ist->st->time_base);
                if(pkt.pts != AV_NOPTS_VALUE)
                    pkt.pts-= av_rescale_q(delta, AV_TIME_BASE_Q, ist->st->time_base);
            }
        }

        //fprintf(stderr,"read #%d.%d size=%d\n", ist->file_index, ist->st->index, pkt.size);
        if (output_packet(ist, ist_index, output_streams, nb_output_streams, &pkt) < 0) {

            if (verbose >= 0)
                fprintf(stderr, "Error while decoding stream #%d.%d\n",
                        ist->file_index, ist->st->index);
            if (exit_on_error)
                exit_program(1);
            av_free_packet(&pkt);
            continue;
        }

    discard_packet:
        av_free_packet(&pkt);

        /* dump report by using the output first video and audio streams */
        print_report(output_files, output_streams, nb_output_streams, 0, timer_start);
    }

    /* at the end of stream, we must flush the decoder buffers */
    for (i = 0; i < nb_input_streams; i++) {
        ist = &input_streams[i];
        if (ist->decoding_needed) {
            output_packet(ist, i, output_streams, nb_output_streams, NULL);
        }
    }
    flush_encoders(output_streams, nb_output_streams);

    term_exit();

    /* write the trailer if needed and close file */
    for(i=0;i<nb_output_files;i++) {
        os = output_files[i].ctx;
        av_write_trailer(os);
    }

    /* dump report by using the first video and audio streams */
    print_report(output_files, output_streams, nb_output_streams, 1, timer_start);

    /* close each encoder */
    for (i = 0; i < nb_output_streams; i++) {
        ost = &output_streams[i];
        if (ost->encoding_needed) {
            av_freep(&ost->st->codec->stats_in);
            avcodec_close(ost->st->codec);
        }
#if CONFIG_AVFILTER
        avfilter_graph_free(&ost->graph);
#endif
    }

    /* close each decoder */
    for (i = 0; i < nb_input_streams; i++) {
        ist = &input_streams[i];
        if (ist->decoding_needed) {
            avcodec_close(ist->st->codec);
        }
    }

    /* finished ! */
    ret = 0;

 fail:
    av_freep(&bit_buffer);
    av_freep(&no_packet);

    if (output_streams) {
        for (i = 0; i < nb_output_streams; i++) {
            ost = &output_streams[i];
            if (ost) {
                if (ost->st->stream_copy)
                    av_freep(&ost->st->codec->extradata);
                if (ost->logfile) {
                    fclose(ost->logfile);
                    ost->logfile = NULL;
                }
                av_fifo_free(ost->fifo); /* works even if fifo is not
                                             initialized but set to zero */
                av_freep(&ost->st->codec->subtitle_header);
                av_free(ost->resample_frame.data[0]);
                av_free(ost->forced_kf_pts);
                if (ost->video_resample)
                    sws_freeContext(ost->img_resample_ctx);
                if (ost->resample)
                    audio_resample_close(ost->resample);
                if (ost->reformat_ctx)
                    av_audio_convert_free(ost->reformat_ctx);
                av_dict_free(&ost->opts);
            }
        }
    }
    return ret;
}

static int opt_format(const char *opt, const char *arg)
{
    last_asked_format = arg;
    return 0;
}

static int opt_video_rc_override_string(const char *opt, const char *arg)
{
    video_rc_override_string = arg;
    return 0;
}

static int opt_me_threshold(const char *opt, const char *arg)
{
    me_threshold = parse_number_or_die(opt, arg, OPT_INT64, INT_MIN, INT_MAX);
    return 0;
}

static int opt_verbose(const char *opt, const char *arg)
{
    verbose = parse_number_or_die(opt, arg, OPT_INT64, -10, 10);
    return 0;
}

static int opt_frame_rate(const char *opt, const char *arg)
{
    if (av_parse_video_rate(&frame_rate, arg) < 0) {
        fprintf(stderr, "Incorrect value for %s: %s\n", opt, arg);
        exit_program(1);
    }
    return 0;
}

static int opt_frame_crop(const char *opt, const char *arg)
{
    fprintf(stderr, "Option '%s' has been removed, use the crop filter instead\n", opt);
    return AVERROR(EINVAL);
}

static int opt_frame_size(const char *opt, const char *arg)
{
    if (av_parse_video_size(&frame_width, &frame_height, arg) < 0) {
        fprintf(stderr, "Incorrect frame size\n");
        return AVERROR(EINVAL);
    }
    return 0;
}

static int opt_pad(const char *opt, const char *arg) {
    fprintf(stderr, "Option '%s' has been removed, use the pad filter instead\n", opt);
    return -1;
}

static int opt_frame_pix_fmt(const char *opt, const char *arg)
{
    if (strcmp(arg, "list")) {
        frame_pix_fmt = av_get_pix_fmt(arg);
        if (frame_pix_fmt == PIX_FMT_NONE) {
            fprintf(stderr, "Unknown pixel format requested: %s\n", arg);
            return AVERROR(EINVAL);
        }
    } else {
<<<<<<< HEAD
        opt_pix_fmts(NULL, NULL);
=======
        show_pix_fmts();
>>>>>>> fb47997e
        exit_program(0);
    }
    return 0;
}

static int opt_frame_aspect_ratio(const char *opt, const char *arg)
{
    int x = 0, y = 0;
    double ar = 0;
    const char *p;
    char *end;

    p = strchr(arg, ':');
    if (p) {
        x = strtol(arg, &end, 10);
        if (end == p)
            y = strtol(end+1, &end, 10);
        if (x > 0 && y > 0)
            ar = (double)x / (double)y;
    } else
        ar = strtod(arg, NULL);

    if (!ar) {
        fprintf(stderr, "Incorrect aspect ratio specification.\n");
        return AVERROR(EINVAL);
    }
    frame_aspect_ratio = ar;
    return 0;
}

static int opt_metadata(const char *opt, const char *arg)
{
    char *mid= strchr(arg, '=');

    if(!mid){
        fprintf(stderr, "Missing =\n");
        exit_program(1);
    }
    *mid++= 0;

    av_dict_set(&metadata, arg, mid, 0);

    return 0;
}

static int opt_qscale(const char *opt, const char *arg)
{
    video_qscale = parse_number_or_die(opt, arg, OPT_FLOAT, 0, 255);
    if (video_qscale <= 0 || video_qscale > 255) {
        fprintf(stderr, "qscale must be > 0.0 and <= 255\n");
        return AVERROR(EINVAL);
    }
    return 0;
}

static int opt_top_field_first(const char *opt, const char *arg)
{
    top_field_first = parse_number_or_die(opt, arg, OPT_INT, 0, 1);
    return opt_default(opt, arg);
}

static int opt_thread_count(const char *opt, const char *arg)
{
    thread_count= parse_number_or_die(opt, arg, OPT_INT64, 0, INT_MAX);
#if !HAVE_THREADS
    if (verbose >= 0)
        fprintf(stderr, "Warning: not compiled with thread support, using thread emulation\n");
#endif
    return 0;
}

static int opt_audio_sample_fmt(const char *opt, const char *arg)
{
    if (strcmp(arg, "list")) {
        audio_sample_fmt = av_get_sample_fmt(arg);
        if (audio_sample_fmt == AV_SAMPLE_FMT_NONE) {
            av_log(NULL, AV_LOG_ERROR, "Invalid sample format '%s'\n", arg);
            return AVERROR(EINVAL);
        }
    } else {
        int i;
        char fmt_str[128];
        for (i = -1; i < AV_SAMPLE_FMT_NB; i++)
            printf("%s\n", av_get_sample_fmt_string(fmt_str, sizeof(fmt_str), i));
        exit_program(0);
    }
    return 0;
}

static int opt_audio_rate(const char *opt, const char *arg)
{
    audio_sample_rate = parse_number_or_die(opt, arg, OPT_INT64, 0, INT_MAX);
    return 0;
}

static int opt_audio_channels(const char *opt, const char *arg)
{
    audio_channels = parse_number_or_die(opt, arg, OPT_INT64, 0, INT_MAX);
    return 0;
}

static int opt_video_channel(const char *opt, const char *arg)
{
    av_log(NULL, AV_LOG_WARNING, "This option is deprecated, use -channel.\n");
    return opt_default("channel", arg);
}

static int opt_video_standard(const char *opt, const char *arg)
{
    av_log(NULL, AV_LOG_WARNING, "This option is deprecated, use -standard.\n");
    return opt_default("standard", arg);
}

static int opt_codec(const char *opt, const char *arg)
{
    switch(opt[strlen(opt)-1]){
    case 'a':    audio_codec_name = arg; break;
    case 'v':    video_codec_name = arg; break;
    case 's': subtitle_codec_name = arg; break;
    }

    return av_dict_set(&codec_names, opt, arg, 0);
}

static int opt_audio_codec(const char *opt, const char *arg)
{
    return opt_codec("codec:a", arg);
}

static int opt_video_codec(const char *opt, const char *arg)
{
    return opt_codec("codec:v", arg);
}

static int opt_subtitle_codec(const char *opt, const char *arg)
{
    return opt_codec("codec:s", arg);
}

static int opt_data_codec(const char *opt, const char *arg)
{
    return opt_codec("codec:d", arg);
}

static int opt_codec_tag(const char *opt, const char *arg)
{
    char *tail;
    uint32_t *codec_tag;

    codec_tag = !strcmp(opt, "atag") ? &audio_codec_tag :
                !strcmp(opt, "vtag") ? &video_codec_tag :
                !strcmp(opt, "stag") ? &subtitle_codec_tag : NULL;
    if (!codec_tag)
        return -1;

    *codec_tag = strtol(arg, &tail, 0);
    if (!tail || *tail)
        *codec_tag = AV_RL32(arg);

    return 0;
}

static int opt_map(const char *opt, const char *arg)
{
    StreamMap *m = NULL;
    int i, negative = 0, file_idx;
    int sync_file_idx = -1, sync_stream_idx;
    char *p, *sync;
    char *map;

    if (*arg == '-') {
        negative = 1;
        arg++;
    }
    map = av_strdup(arg);

    /* parse sync stream first, just pick first matching stream */
    if (sync = strchr(map, ',')) {
        *sync = 0;
        sync_file_idx = strtol(sync + 1, &sync, 0);
        if (sync_file_idx >= nb_input_files || sync_file_idx < 0) {
            av_log(NULL, AV_LOG_ERROR, "Invalid sync file index: %d.\n", sync_file_idx);
            exit_program(1);
        }
        if (*sync)
            sync++;
        for (i = 0; i < input_files[sync_file_idx].nb_streams; i++)
            if (check_stream_specifier(input_files[sync_file_idx].ctx,
                                       input_files[sync_file_idx].ctx->streams[i], sync) == 1) {
                sync_stream_idx = i;
                break;
            }
        if (i == input_files[sync_file_idx].nb_streams) {
            av_log(NULL, AV_LOG_ERROR, "Sync stream specification in map %s does not "
                                       "match any streams.\n", arg);
            exit_program(1);
        }
    }


    file_idx = strtol(map, &p, 0);
    if (file_idx >= nb_input_files || file_idx < 0) {
        av_log(NULL, AV_LOG_ERROR, "Invalid input file index: %d.\n", file_idx);
        exit_program(1);
    }
    if (negative)
        /* disable some already defined maps */
        for (i = 0; i < nb_stream_maps; i++) {
            m = &stream_maps[i];
            if (check_stream_specifier(input_files[m->file_index].ctx,
                                       input_files[m->file_index].ctx->streams[m->stream_index],
                                       *p == ':' ? p + 1 : p) > 0)
                m->disabled = 1;
        }
    else
        for (i = 0; i < input_files[file_idx].nb_streams; i++) {
            if (check_stream_specifier(input_files[file_idx].ctx, input_files[file_idx].ctx->streams[i],
                        *p == ':' ? p + 1 : p) <= 0)
                continue;
            stream_maps = grow_array(stream_maps, sizeof(*stream_maps), &nb_stream_maps, nb_stream_maps + 1);
            m = &stream_maps[nb_stream_maps - 1];

            m->file_index   = file_idx;
            m->stream_index = i;

            if (sync_file_idx >= 0) {
                m->sync_file_index   = sync_file_idx;
                m->sync_stream_index = sync_stream_idx;
            } else {
                m->sync_file_index   = file_idx;
                m->sync_stream_index = i;
            }
        }

    if (!m) {
        av_log(NULL, AV_LOG_ERROR, "Stream map '%s' matches no streams.\n", arg);
        exit_program(1);
    }

    av_freep(&map);
    return 0;
}

static void parse_meta_type(char *arg, char *type, int *index)
{
    if (*arg == ':') {
        *type = *(++arg);
        switch (*arg) {
        case 'g':
            break;
        case 's':
        case 'c':
        case 'p':
            if (*(++arg) == ':')
                *index = strtol(++arg, NULL, 0);
            break;
        default:
            fprintf(stderr, "Invalid metadata type %c.\n", *arg);
            exit_program(1);
        }
    } else
        *type = 'g';
}

static int opt_map_metadata(const char *opt, const char *arg)
{
    MetadataMap *m, *m1;
    char *p;

    meta_data_maps = grow_array(meta_data_maps, sizeof(*meta_data_maps),
                                &nb_meta_data_maps, nb_meta_data_maps + 1);

    m = &meta_data_maps[nb_meta_data_maps - 1][1];
    m->file = strtol(arg, &p, 0);
    parse_meta_type(p, &m->type, &m->index);

    m1 = &meta_data_maps[nb_meta_data_maps - 1][0];
    if (p = strchr(opt, ':'))
        parse_meta_type(p, &m1->type, &m1->index);
    else
        m1->type = 'g';

    if (m->type == 'g' || m1->type == 'g')
        metadata_global_autocopy = 0;
    if (m->type == 's' || m1->type == 's')
        metadata_streams_autocopy = 0;
    if (m->type == 'c' || m1->type == 'c')
        metadata_chapters_autocopy = 0;

    return 0;
}

static int opt_map_meta_data(const char *opt, const char *arg)
{
    fprintf(stderr, "-map_meta_data is deprecated and will be removed soon. "
                    "Use -map_metadata instead.\n");
    return opt_map_metadata(opt, arg);
}

static int opt_input_ts_scale(const char *opt, const char *arg)
{
    return av_dict_set(&ts_scale, opt, arg, 0);
}

static int opt_recording_time(const char *opt, const char *arg)
{
    recording_time = parse_time_or_die(opt, arg, 1);
    return 0;
}

static int opt_start_time(const char *opt, const char *arg)
{
    start_time = parse_time_or_die(opt, arg, 1);
    return 0;
}

static int opt_recording_timestamp(const char *opt, const char *arg)
{
    char buf[128];
    int64_t recording_timestamp = parse_time_or_die(opt, arg, 0) / 1E6;
    struct tm time = *gmtime((time_t*)&recording_timestamp);
    strftime(buf, sizeof(buf), "creation_time=%FT%T%z", &time);
    opt_metadata("metadata", buf);

    av_log(NULL, AV_LOG_WARNING, "%s is deprecated, set the 'creation_time' metadata "
                                 "tag instead.\n", opt);
    return 0;
}

static int opt_input_ts_offset(const char *opt, const char *arg)
{
    input_ts_offset = parse_time_or_die(opt, arg, 1);
    return 0;
}

static enum CodecID find_codec_or_die(const char *name, enum AVMediaType type, int encoder)
{
    const char *codec_string = encoder ? "encoder" : "decoder";
    AVCodec *codec;

    if(!name)
        return CODEC_ID_NONE;
    codec = encoder ?
        avcodec_find_encoder_by_name(name) :
        avcodec_find_decoder_by_name(name);
    if(!codec) {
<<<<<<< HEAD
        av_log(NULL, AV_LOG_ERROR, "Unknown %s '%s'\n", codec_string, name);
        exit_program(1);
    }
    if(codec->type != type) {
        av_log(NULL, AV_LOG_ERROR, "Invalid %s type '%s'\n", codec_string, name);
=======
        fprintf(stderr, "Unknown %s '%s'\n", codec_string, name);
        exit_program(1);
    }
    if(codec->type != type) {
        fprintf(stderr, "Invalid %s type '%s'\n", codec_string, name);
>>>>>>> fb47997e
        exit_program(1);
    }
    return codec->id;
}

static AVCodec *choose_codec(AVFormatContext *s, AVStream *st, enum AVMediaType type, AVDictionary *codec_names)
{
    AVDictionaryEntry *e = NULL;
    char *codec_name = NULL;
    int ret;

    while (e = av_dict_get(codec_names, "", e, AV_DICT_IGNORE_SUFFIX)) {
        char *p = strchr(e->key, ':');

        if ((ret = check_stream_specifier(s, st, p ? p + 1 : "")) > 0)
            codec_name = e->value;
        else if (ret < 0)
            exit_program(1);
    }

    if (!codec_name) {
        if (s->oformat) {
            st->codec->codec_id = av_guess_codec(s->oformat, NULL, s->filename, NULL, type);
            return avcodec_find_encoder(st->codec->codec_id);
        }
    } else if (!strcmp(codec_name, "copy"))
        st->stream_copy = 1;
    else {
        st->codec->codec_id = find_codec_or_die(codec_name, type, s->iformat == NULL);
        return s->oformat ? avcodec_find_encoder_by_name(codec_name) :
                            avcodec_find_decoder_by_name(codec_name);
    }

    return NULL;
}

/**
 * Add all the streams from the given input file to the global
 * list of input streams.
 */
static void add_input_streams(AVFormatContext *ic)
{
    int i, rfps, rfps_base, ret;

    for (i = 0; i < ic->nb_streams; i++) {
        AVStream *st = ic->streams[i];
        AVCodecContext *dec = st->codec;
        AVDictionaryEntry *e = NULL;
        InputStream *ist;
        char *scale = NULL;

        dec->thread_count = thread_count;

        input_streams = grow_array(input_streams, sizeof(*input_streams), &nb_input_streams, nb_input_streams + 1);
        ist = &input_streams[nb_input_streams - 1];
        ist->st = st;
        ist->file_index = nb_input_files;
        ist->discard = 1;
        ist->opts = filter_codec_opts(codec_opts, ist->st->codec->codec_id, ic, st);

        while (e = av_dict_get(ts_scale, "", e, AV_DICT_IGNORE_SUFFIX)) {
            char *p = strchr(e->key, ':');

            if ((ret = check_stream_specifier(ic, st, p ? p + 1 : "")) > 0)
                scale = e->value;
            else if (ret < 0)
                exit_program(1);
        }
        if (scale)
            ist->ts_scale = strtod(scale, NULL);

        ist->dec = choose_codec(ic, st, dec->codec_type, codec_names);
        if (!ist->dec)
            ist->dec = avcodec_find_decoder(dec->codec_id);

        switch (dec->codec_type) {
        case AVMEDIA_TYPE_AUDIO:
            if(!ist->dec)
                ist->dec = avcodec_find_decoder(dec->codec_id);
            if(audio_disable)
                st->discard= AVDISCARD_ALL;
            break;
        case AVMEDIA_TYPE_VIDEO:
            if(!ist->dec)
                ist->dec = avcodec_find_decoder(dec->codec_id);
            rfps      = ic->streams[i]->r_frame_rate.num;
            rfps_base = ic->streams[i]->r_frame_rate.den;
            if (dec->lowres) {
                dec->flags |= CODEC_FLAG_EMU_EDGE;
            }
            if(me_threshold)
                dec->debug |= FF_DEBUG_MV;

            if (dec->time_base.den != rfps*dec->ticks_per_frame || dec->time_base.num != rfps_base) {

                if (verbose >= 0)
                    fprintf(stderr,"\nSeems stream %d codec frame rate differs from container frame rate: %2.2f (%d/%d) -> %2.2f (%d/%d)\n",
                            i, (float)dec->time_base.den / dec->time_base.num, dec->time_base.den, dec->time_base.num,

                    (float)rfps / rfps_base, rfps, rfps_base);
            }

            if(video_disable)
                st->discard= AVDISCARD_ALL;
            else if(video_discard)
                st->discard= video_discard;
            break;
        case AVMEDIA_TYPE_DATA:
            break;
        case AVMEDIA_TYPE_SUBTITLE:
            if(!ist->dec)
                ist->dec = avcodec_find_decoder(dec->codec_id);
            if(subtitle_disable)
                st->discard = AVDISCARD_ALL;
            break;
        case AVMEDIA_TYPE_ATTACHMENT:
        case AVMEDIA_TYPE_UNKNOWN:
            break;
        default:
            abort();
        }
    }
}

static int opt_input_file(const char *opt, const char *filename)
{
    AVFormatContext *ic;
    AVInputFormat *file_iformat = NULL;
    int err, i, ret;
    int64_t timestamp;
    uint8_t buf[128];
    AVDictionary **opts;
    int orig_nb_streams;                     // number of streams before avformat_find_stream_info

    if (last_asked_format) {
        if (!(file_iformat = av_find_input_format(last_asked_format))) {
            fprintf(stderr, "Unknown input format: '%s'\n", last_asked_format);
            exit_program(1);
        }
        last_asked_format = NULL;
    }

    if (!strcmp(filename, "-"))
        filename = "pipe:";

    using_stdin |= !strncmp(filename, "pipe:", 5) ||
                    !strcmp(filename, "/dev/stdin");

    /* get default parameters from command line */
    ic = avformat_alloc_context();
    if (!ic) {
        print_error(filename, AVERROR(ENOMEM));
        exit_program(1);
    }
    if (audio_sample_rate) {
        snprintf(buf, sizeof(buf), "%d", audio_sample_rate);
        av_dict_set(&format_opts, "sample_rate", buf, 0);
    }
    if (audio_channels) {
        snprintf(buf, sizeof(buf), "%d", audio_channels);
        av_dict_set(&format_opts, "channels", buf, 0);
    }
    if (frame_rate.num) {
        snprintf(buf, sizeof(buf), "%d/%d", frame_rate.num, frame_rate.den);
        av_dict_set(&format_opts, "framerate", buf, 0);
    }
    if (frame_width && frame_height) {
        snprintf(buf, sizeof(buf), "%dx%d", frame_width, frame_height);
        av_dict_set(&format_opts, "video_size", buf, 0);
    }
    if (frame_pix_fmt != PIX_FMT_NONE)
        av_dict_set(&format_opts, "pixel_format", av_get_pix_fmt_name(frame_pix_fmt), 0);

    ic->flags |= AVFMT_FLAG_NONBLOCK;

    if (loop_input) {
        av_log(NULL, AV_LOG_WARNING, "-loop_input is deprecated, use -loop 1\n");
        ic->loop_input = loop_input;
    }

    /* open the input file with generic libav function */
    err = avformat_open_input(&ic, filename, file_iformat, &format_opts);
    if (err < 0) {
        print_error(filename, err);
        exit_program(1);
    }
    assert_avoptions(format_opts);

    if(opt_programid) {
        int i, j;
        int found=0;
        for(i=0; i<ic->nb_streams; i++){
            ic->streams[i]->discard= AVDISCARD_ALL;
        }
        for(i=0; i<ic->nb_programs; i++){
            AVProgram *p= ic->programs[i];
            if(p->id != opt_programid){
                p->discard = AVDISCARD_ALL;
            }else{
                found=1;
                for(j=0; j<p->nb_stream_indexes; j++){
                    ic->streams[p->stream_index[j]]->discard= AVDISCARD_DEFAULT;
                }
            }
        }
        if(!found){
            fprintf(stderr, "Specified program id not found\n");
            exit_program(1);
        }
        opt_programid=0;
    }

    /* apply forced codec ids */
    for (i = 0; i < ic->nb_streams; i++)
        choose_codec(ic, ic->streams[i], ic->streams[i]->codec->codec_type, codec_names);

    /* Set AVCodecContext options for avformat_find_stream_info */
    opts = setup_find_stream_info_opts(ic, codec_opts);
    orig_nb_streams = ic->nb_streams;

    /* If not enough info to get the stream parameters, we decode the
       first frames to get it. (used in mpeg case for example) */
    ret = avformat_find_stream_info(ic, opts);
    if (ret < 0 && verbose >= 0) {
        fprintf(stderr, "%s: could not find codec parameters\n", filename);
        av_close_input_file(ic);
        exit_program(1);
    }

    timestamp = start_time;
    /* add the stream start time */
    if (ic->start_time != AV_NOPTS_VALUE)
        timestamp += ic->start_time;

    /* if seeking requested, we execute it */
    if (start_time != 0) {
        ret = av_seek_frame(ic, -1, timestamp, AVSEEK_FLAG_BACKWARD);
        if (ret < 0) {
            fprintf(stderr, "%s: could not seek to position %0.3f\n",
                    filename, (double)timestamp / AV_TIME_BASE);
        }
        /* reset seek info */
        start_time = 0;
    }

    /* update the current parameters so that they match the one of the input stream */
    add_input_streams(ic);

    /* dump the file content */
    if (verbose >= 0)
        av_dump_format(ic, nb_input_files, filename, 0);

    input_files = grow_array(input_files, sizeof(*input_files), &nb_input_files, nb_input_files + 1);
    input_files[nb_input_files - 1].ctx        = ic;
    input_files[nb_input_files - 1].ist_index  = nb_input_streams - ic->nb_streams;
    input_files[nb_input_files - 1].ts_offset  = input_ts_offset - (copy_ts ? 0 : timestamp);
    input_files[nb_input_files - 1].nb_streams = ic->nb_streams;

    top_field_first = -1;
    frame_rate    = (AVRational){0, 0};
    frame_pix_fmt = PIX_FMT_NONE;
    frame_height = 0;
    frame_width  = 0;
    audio_sample_rate = 0;
    audio_channels    = 0;
    audio_sample_fmt  = AV_SAMPLE_FMT_NONE;
    av_dict_free(&ts_scale);
    input_ts_offset = 0;

    for (i = 0; i < orig_nb_streams; i++)
        av_dict_free(&opts[i]);
    av_freep(&opts);
    av_dict_free(&codec_names);
    uninit_opts();
    init_opts();
    return 0;
}

static void parse_forced_key_frames(char *kf, OutputStream *ost,
                                    AVCodecContext *avctx)
{
    char *p;
    int n = 1, i;
    int64_t t;

    for (p = kf; *p; p++)
        if (*p == ',')
            n++;
    ost->forced_kf_count = n;
    ost->forced_kf_pts = av_malloc(sizeof(*ost->forced_kf_pts) * n);
    if (!ost->forced_kf_pts) {
        av_log(NULL, AV_LOG_FATAL, "Could not allocate forced key frames array.\n");
        exit_program(1);
    }
    for (i = 0; i < n; i++) {
        p = i ? strchr(p, ',') + 1 : kf;
        t = parse_time_or_die("force_key_frames", p, 1);
        ost->forced_kf_pts[i] = av_rescale_q(t, AV_TIME_BASE_Q, avctx->time_base);
    }
}

static OutputStream *new_output_stream(AVFormatContext *oc, enum AVMediaType type)
{
    OutputStream *ost;
    AVStream *st = av_new_stream(oc, oc->nb_streams < nb_streamid_map ? streamid_map[oc->nb_streams] : 0);
    int idx      = oc->nb_streams - 1;

    if (!st) {
        av_log(NULL, AV_LOG_ERROR, "Could not alloc stream.\n");
        exit_program(1);
    }

    output_streams = grow_array(output_streams, sizeof(*output_streams), &nb_output_streams,
                                nb_output_streams + 1);
    ost = &output_streams[nb_output_streams - 1];
    ost->file_index = nb_output_files;
    ost->index = idx;
    ost->st    = st;
    st->codec->codec_type = type;
    ost->enc = choose_codec(oc, st, type, codec_names);
    if (ost->enc) {
        ost->opts  = filter_codec_opts(codec_opts, ost->enc->id, oc, st);
    }

    avcodec_get_context_defaults3(st->codec, ost->enc);
    st->codec->codec_type = type; // XXX hack, avcodec_get_context_defaults2() sets type to unknown for stream copy

    ost->sws_flags = av_get_int(sws_opts, "sws_flags", NULL);
    return ost;
}

static OutputStream *new_video_stream(AVFormatContext *oc)
{
    AVStream *st;
    OutputStream *ost;
    AVCodecContext *video_enc;

    ost = new_output_stream(oc, AVMEDIA_TYPE_VIDEO);
    st  = ost->st;
    if (!st->stream_copy) {
        ost->frame_aspect_ratio = frame_aspect_ratio;
        frame_aspect_ratio = 0;
#if CONFIG_AVFILTER
        ost->avfilter = vfilters;
        vfilters = NULL;
#endif
    }

    ost->bitstream_filters = video_bitstream_filters;
    video_bitstream_filters= NULL;

    st->codec->thread_count= thread_count;

    video_enc = st->codec;

    if(video_codec_tag)
        video_enc->codec_tag= video_codec_tag;

    if(oc->oformat->flags & AVFMT_GLOBALHEADER) {
        video_enc->flags |= CODEC_FLAG_GLOBAL_HEADER;
    }

    if (st->stream_copy) {
        video_enc->sample_aspect_ratio =
        st->sample_aspect_ratio = av_d2q(frame_aspect_ratio*frame_height/frame_width, 255);
    } else {
        const char *p;
        int i;

        if (frame_rate.num)
            ost->frame_rate = frame_rate;

        video_enc->width = frame_width;
        video_enc->height = frame_height;
        video_enc->pix_fmt = frame_pix_fmt;
        video_enc->bits_per_raw_sample = frame_bits_per_raw_sample;
        st->sample_aspect_ratio = video_enc->sample_aspect_ratio;

        if (intra_only)
            video_enc->gop_size = 0;
        if (video_qscale || same_quant) {
            video_enc->flags |= CODEC_FLAG_QSCALE;
            video_enc->global_quality = FF_QP2LAMBDA * video_qscale;
        }

        if(intra_matrix)
            video_enc->intra_matrix = intra_matrix;
        if(inter_matrix)
            video_enc->inter_matrix = inter_matrix;

        p= video_rc_override_string;
        for(i=0; p; i++){
            int start, end, q;
            int e=sscanf(p, "%d,%d,%d", &start, &end, &q);
            if(e!=3){
                fprintf(stderr, "error parsing rc_override\n");
                exit_program(1);
            }
            video_enc->rc_override=
                av_realloc(video_enc->rc_override,
                           sizeof(RcOverride)*(i+1));
            video_enc->rc_override[i].start_frame= start;
            video_enc->rc_override[i].end_frame  = end;
            if(q>0){
                video_enc->rc_override[i].qscale= q;
                video_enc->rc_override[i].quality_factor= 1.0;
            }
            else{
                video_enc->rc_override[i].qscale= 0;
                video_enc->rc_override[i].quality_factor= -q/100.0;
            }
            p= strchr(p, '/');
            if(p) p++;
        }
        video_enc->rc_override_count=i;
        if (!video_enc->rc_initial_buffer_occupancy)
            video_enc->rc_initial_buffer_occupancy = video_enc->rc_buffer_size*3/4;
        video_enc->me_threshold= me_threshold;
        video_enc->intra_dc_precision= intra_dc_precision - 8;

        if (do_psnr)
            video_enc->flags|= CODEC_FLAG_PSNR;

        /* two pass mode */
        if (do_pass) {
            if (do_pass == 1) {
                video_enc->flags |= CODEC_FLAG_PASS1;
            } else {
                video_enc->flags |= CODEC_FLAG_PASS2;
            }
        }

        if (forced_key_frames)
            parse_forced_key_frames(forced_key_frames, ost, video_enc);
    }
    if (video_language) {
        av_dict_set(&st->metadata, "language", video_language, 0);
        av_freep(&video_language);
    }

    /* reset some key parameters */
    video_disable = 0;
    av_freep(&forced_key_frames);
    frame_pix_fmt = PIX_FMT_NONE;
    return ost;
}

static OutputStream *new_audio_stream(AVFormatContext *oc)
{
    AVStream *st;
    OutputStream *ost;
    AVCodecContext *audio_enc;

    ost = new_output_stream(oc, AVMEDIA_TYPE_AUDIO);
    st  = ost->st;

    ost->bitstream_filters = audio_bitstream_filters;
    audio_bitstream_filters= NULL;

    st->codec->thread_count= thread_count;

    audio_enc = st->codec;
    audio_enc->codec_type = AVMEDIA_TYPE_AUDIO;

    if(audio_codec_tag)
        audio_enc->codec_tag= audio_codec_tag;

    if (oc->oformat->flags & AVFMT_GLOBALHEADER) {
        audio_enc->flags |= CODEC_FLAG_GLOBAL_HEADER;
    }
    if (!st->stream_copy) {
        if (audio_qscale > QSCALE_NONE) {
            audio_enc->flags |= CODEC_FLAG_QSCALE;
            audio_enc->global_quality = FF_QP2LAMBDA * audio_qscale;
        }
        if (audio_channels)
            audio_enc->channels = audio_channels;
        if (audio_sample_fmt != AV_SAMPLE_FMT_NONE)
            audio_enc->sample_fmt = audio_sample_fmt;
        if (audio_sample_rate)
            audio_enc->sample_rate = audio_sample_rate;
    }
    if (audio_language) {
        av_dict_set(&st->metadata, "language", audio_language, 0);
        av_freep(&audio_language);
    }

    /* reset some key parameters */
    audio_disable = 0;

    return ost;
}

static OutputStream *new_data_stream(AVFormatContext *oc)
{
    AVStream *st;
    OutputStream *ost;
    AVCodecContext *data_enc;

    ost = new_output_stream(oc, AVMEDIA_TYPE_DATA);
    st  = ost->st;
    data_enc = st->codec;
    if (!st->stream_copy) {
        fprintf(stderr, "Data stream encoding not supported yet (only streamcopy)\n");
        exit_program(1);
    }

    if (data_codec_tag)
        data_enc->codec_tag= data_codec_tag;

    if (oc->oformat->flags & AVFMT_GLOBALHEADER) {
        data_enc->flags |= CODEC_FLAG_GLOBAL_HEADER;
    }

    data_disable = 0;
    return ost;
}

static OutputStream *new_subtitle_stream(AVFormatContext *oc)
{
    AVStream *st;
    OutputStream *ost;
    AVCodecContext *subtitle_enc;

    ost = new_output_stream(oc, AVMEDIA_TYPE_SUBTITLE);
    st  = ost->st;
    subtitle_enc = st->codec;

    ost->bitstream_filters = subtitle_bitstream_filters;
    subtitle_bitstream_filters= NULL;

    subtitle_enc->codec_type = AVMEDIA_TYPE_SUBTITLE;

    if(subtitle_codec_tag)
        subtitle_enc->codec_tag= subtitle_codec_tag;

    if (oc->oformat->flags & AVFMT_GLOBALHEADER) {
        subtitle_enc->flags |= CODEC_FLAG_GLOBAL_HEADER;
    }

    if (subtitle_language) {
        av_dict_set(&st->metadata, "language", subtitle_language, 0);
        av_freep(&subtitle_language);
    }

    subtitle_disable = 0;
<<<<<<< HEAD
    return ost;
=======
    av_freep(&subtitle_codec_name);
    subtitle_stream_copy = 0;
}

static int opt_new_stream(const char *opt, const char *arg)
{
    AVFormatContext *oc;
    int file_idx = nb_output_files - 1;
    if (nb_output_files <= 0) {
        fprintf(stderr, "At least one output file must be specified\n");
        exit_program(1);
    }
    oc = output_files[file_idx];

    if      (!strcmp(opt, "newvideo"   )) new_video_stream   (oc, file_idx);
    else if (!strcmp(opt, "newaudio"   )) new_audio_stream   (oc, file_idx);
    else if (!strcmp(opt, "newsubtitle")) new_subtitle_stream(oc, file_idx);
    else if (!strcmp(opt, "newdata"    )) new_data_stream    (oc, file_idx);
    else av_assert0(0);
    return 0;
>>>>>>> fb47997e
}

/* arg format is "output-stream-index:streamid-value". */
static int opt_streamid(const char *opt, const char *arg)
{
    int idx;
    char *p;
    char idx_str[16];

    av_strlcpy(idx_str, arg, sizeof(idx_str));
    p = strchr(idx_str, ':');
    if (!p) {
        fprintf(stderr,
                "Invalid value '%s' for option '%s', required syntax is 'index:value'\n",
                arg, opt);
        exit_program(1);
    }
    *p++ = '\0';
    idx = parse_number_or_die(opt, idx_str, OPT_INT, 0, MAX_STREAMS-1);
    streamid_map = grow_array(streamid_map, sizeof(*streamid_map), &nb_streamid_map, idx+1);
    streamid_map[idx] = parse_number_or_die(opt, p, OPT_INT, 0, INT_MAX);
    return 0;
}
static int read_ffserver_streams(AVFormatContext *s, const char *filename)
{
    int i, err;
    AVFormatContext *ic = NULL;

    err = avformat_open_input(&ic, filename, NULL, NULL);
    if (err < 0)
        return err;
    /* copy stream format */
    for(i=0;i<ic->nb_streams;i++) {
        AVStream *st;
        OutputStream *ost;
        AVCodec *codec;

        codec = avcodec_find_encoder(ic->streams[i]->codec->codec_id);
        ost   = new_output_stream(s, codec->type);
        st    = ost->st;

        // FIXME: a more elegant solution is needed
        memcpy(st, ic->streams[i], sizeof(AVStream));
        st->info = av_malloc(sizeof(*st->info));
        memcpy(st->info, ic->streams[i]->info, sizeof(*st->info));
        avcodec_copy_context(st->codec, ic->streams[i]->codec);

        if (st->codec->codec_type == AVMEDIA_TYPE_AUDIO && !st->stream_copy)
            choose_sample_fmt(st, codec);
        else if (st->codec->codec_type == AVMEDIA_TYPE_VIDEO && !st->stream_copy)
            choose_pixel_fmt(st, codec);
    }

    av_close_input_file(ic);
    return 0;
}


static int copy_chapters(int infile, int outfile)
{
    AVFormatContext *is = input_files[infile].ctx;
    AVFormatContext *os = output_files[outfile].ctx;
    int i;

    for (i = 0; i < is->nb_chapters; i++) {
        AVChapter *in_ch = is->chapters[i], *out_ch;
        int64_t ts_off   = av_rescale_q(start_time - input_files[infile].ts_offset,
                                      AV_TIME_BASE_Q, in_ch->time_base);
        int64_t rt       = (recording_time == INT64_MAX) ? INT64_MAX :
                           av_rescale_q(recording_time, AV_TIME_BASE_Q, in_ch->time_base);


        if (in_ch->end < ts_off)
            continue;
        if (rt != INT64_MAX && in_ch->start > rt + ts_off)
            break;

        out_ch = av_mallocz(sizeof(AVChapter));
        if (!out_ch)
            return AVERROR(ENOMEM);

        out_ch->id        = in_ch->id;
        out_ch->time_base = in_ch->time_base;
        out_ch->start     = FFMAX(0,  in_ch->start - ts_off);
        out_ch->end       = FFMIN(rt, in_ch->end   - ts_off);

        if (metadata_chapters_autocopy)
            av_dict_copy(&out_ch->metadata, in_ch->metadata, 0);

        os->nb_chapters++;
        os->chapters = av_realloc(os->chapters, sizeof(AVChapter)*os->nb_chapters);
        if (!os->chapters)
            return AVERROR(ENOMEM);
        os->chapters[os->nb_chapters - 1] = out_ch;
    }
    return 0;
}

<<<<<<< HEAD
static int opt_output_file(const char *opt, const char *filename)
=======
static void opt_output_file(void *optctx, const char *filename)
>>>>>>> fb47997e
{
    AVFormatContext *oc;
    int i, err;
    AVOutputFormat *file_oformat;
    OutputStream *ost;
    InputStream  *ist;

    if (!strcmp(filename, "-"))
        filename = "pipe:";

    err = avformat_alloc_output_context2(&oc, NULL, last_asked_format, filename);
    last_asked_format = NULL;
    if (!oc) {
<<<<<<< HEAD
        print_error(filename, err);
        exit_program(1);
=======
        print_error(filename, AVERROR(ENOMEM));
        exit_program(1);
    }

    if (last_asked_format) {
        file_oformat = av_guess_format(last_asked_format, NULL, NULL);
        if (!file_oformat) {
            fprintf(stderr, "Requested output format '%s' is not a suitable output format\n", last_asked_format);
            exit_program(1);
        }
        last_asked_format = NULL;
    } else {
        file_oformat = av_guess_format(NULL, filename, NULL);
        if (!file_oformat) {
            fprintf(stderr, "Unable to find a suitable output format for '%s'\n",
                    filename);
            exit_program(1);
        }
>>>>>>> fb47997e
    }
    file_oformat= oc->oformat;

    if (!strcmp(file_oformat->name, "ffm") &&
        av_strstart(filename, "http:", NULL)) {
        /* special case for files sent to ffserver: we get the stream
           parameters from ffserver */
        int err = read_ffserver_streams(oc, filename);
        if (err < 0) {
            print_error(filename, err);
            exit_program(1);
<<<<<<< HEAD
        }
    } else if (!nb_stream_maps) {
        /* pick the "best" stream of each type */
#define NEW_STREAM(type, index)\
        if (index >= 0) {\
            ost = new_ ## type ## _stream(oc);\
            ost->source_index = index;\
            ost->sync_ist     = &input_streams[index];\
            input_streams[index].discard = 0;\
        }

        /* video: highest resolution */
        if (!video_disable && oc->oformat->video_codec != CODEC_ID_NONE) {
            int area = 0, idx = -1;
            for (i = 0; i < nb_input_streams; i++) {
                ist = &input_streams[i];
                if (ist->st->codec->codec_type == AVMEDIA_TYPE_VIDEO &&
                    ist->st->codec->width * ist->st->codec->height > area) {
                    area = ist->st->codec->width * ist->st->codec->height;
                    idx = i;
                }
            }
            NEW_STREAM(video, idx);
        }

        /* audio: most channels */
        if (!audio_disable && oc->oformat->audio_codec != CODEC_ID_NONE) {
            int channels = 0, idx = -1;
            for (i = 0; i < nb_input_streams; i++) {
                ist = &input_streams[i];
                if (ist->st->codec->codec_type == AVMEDIA_TYPE_AUDIO &&
                    ist->st->codec->channels > channels) {
                    channels = ist->st->codec->channels;
                    idx = i;
                }
            }
            NEW_STREAM(audio, idx);
        }

        /* subtitles: pick first */
        if (!subtitle_disable && oc->oformat->subtitle_codec != CODEC_ID_NONE) {
            for (i = 0; i < nb_input_streams; i++)
                if (input_streams[i].st->codec->codec_type == AVMEDIA_TYPE_SUBTITLE) {
                    NEW_STREAM(subtitle, i);
                    break;
                }
=======
>>>>>>> fb47997e
        }
        /* do something with data? */
    } else {
        for (i = 0; i < nb_stream_maps; i++) {
            StreamMap *map = &stream_maps[i];

            if (map->disabled)
                continue;

            ist = &input_streams[input_files[map->file_index].ist_index + map->stream_index];
            switch (ist->st->codec->codec_type) {
            case AVMEDIA_TYPE_VIDEO:    ost = new_video_stream(oc);    break;
            case AVMEDIA_TYPE_AUDIO:    ost = new_audio_stream(oc);    break;
            case AVMEDIA_TYPE_SUBTITLE: ost = new_subtitle_stream(oc); break;
            case AVMEDIA_TYPE_DATA:     ost = new_data_stream(oc);     break;
            default:
                av_log(NULL, AV_LOG_ERROR, "Cannot map stream #%d.%d - unsupported type.\n",
                       map->file_index, map->stream_index);
                exit_program(1);
            }

            ost->source_index = input_files[map->file_index].ist_index + map->stream_index;
            ost->sync_ist = &input_streams[input_files[map->sync_file_index].ist_index +
                                           map->sync_stream_index];
            ist->discard = 0;
        }
    }

    av_dict_copy(&oc->metadata, metadata, 0);
    av_dict_free(&metadata);


    output_files = grow_array(output_files, sizeof(*output_files), &nb_output_files, nb_output_files + 1);
    output_files[nb_output_files - 1].ctx       = oc;
    output_files[nb_output_files - 1].ost_index = nb_output_streams - oc->nb_streams;
    output_files[nb_output_files - 1].recording_time = recording_time;
    output_files[nb_output_files - 1].start_time     = start_time;
    output_files[nb_output_files - 1].limit_filesize = limit_filesize;
    av_dict_copy(&output_files[nb_output_files - 1].opts, format_opts, 0);

    /* check filename in case of an image number is expected */
    if (oc->oformat->flags & AVFMT_NEEDNUMBER) {
        if (!av_filename_number_test(oc->filename)) {
            print_error(oc->filename, AVERROR(EINVAL));
            exit_program(1);
        }
    }

    if (!(oc->oformat->flags & AVFMT_NOFILE)) {
        /* test if it already exists to avoid loosing precious files */
        if (!file_overwrite &&
            (strchr(filename, ':') == NULL ||
             filename[1] == ':' ||
             av_strstart(filename, "file:", NULL))) {
            if (avio_check(filename, 0) == 0) {
                if (!using_stdin) {
                    fprintf(stderr,"File '%s' already exists. Overwrite ? [y/N] ", filename);
                    fflush(stderr);
                    if (!read_yesno()) {
                        fprintf(stderr, "Not overwriting - exiting\n");
                        exit_program(1);
                    }
                }
                else {
                    fprintf(stderr,"File '%s' already exists. Exiting.\n", filename);
                    exit_program(1);
                }
            }
        }

        /* open the file */
        if ((err = avio_open(&oc->pb, filename, AVIO_FLAG_WRITE)) < 0) {
            print_error(filename, err);
            exit_program(1);
        }
    }

    oc->preload= (int)(mux_preload*AV_TIME_BASE);
    oc->max_delay= (int)(mux_max_delay*AV_TIME_BASE);

    if (loop_output >= 0) {
        av_log(NULL, AV_LOG_WARNING, "-loop_output is deprecated, use -loop\n");
        oc->loop_output = loop_output;
    }

    /* copy chapters */
    if (chapters_input_file >= nb_input_files) {
        if (chapters_input_file == INT_MAX) {
            /* copy chapters from the first input file that has them*/
            chapters_input_file = -1;
            for (i = 0; i < nb_input_files; i++)
                if (input_files[i].ctx->nb_chapters) {
                    chapters_input_file = i;
                    break;
                }
        } else {
            av_log(NULL, AV_LOG_ERROR, "Invalid input file index %d in chapter mapping.\n",
                   chapters_input_file);
            exit_program(1);
        }
    }
    if (chapters_input_file >= 0)
        copy_chapters(chapters_input_file, nb_output_files - 1);

    /* copy metadata */
    for (i = 0; i < nb_meta_data_maps; i++) {
        AVFormatContext *files[2];
        AVDictionary    **meta[2];
        int j;

#define METADATA_CHECK_INDEX(index, nb_elems, desc)\
        if ((index) < 0 || (index) >= (nb_elems)) {\
            av_log(NULL, AV_LOG_ERROR, "Invalid %s index %d while processing metadata maps\n",\
                     (desc), (index));\
            exit_program(1);\
        }

        int in_file_index = meta_data_maps[i][1].file;
        if (in_file_index < 0)
            continue;
        METADATA_CHECK_INDEX(in_file_index, nb_input_files, "input file")

        files[0] = oc;
        files[1] = input_files[in_file_index].ctx;

        for (j = 0; j < 2; j++) {
            MetadataMap *map = &meta_data_maps[i][j];

            switch (map->type) {
            case 'g':
                meta[j] = &files[j]->metadata;
                break;
            case 's':
                METADATA_CHECK_INDEX(map->index, files[j]->nb_streams, "stream")
                meta[j] = &files[j]->streams[map->index]->metadata;
                break;
            case 'c':
                METADATA_CHECK_INDEX(map->index, files[j]->nb_chapters, "chapter")
                meta[j] = &files[j]->chapters[map->index]->metadata;
                break;
            case 'p':
                METADATA_CHECK_INDEX(map->index, files[j]->nb_programs, "program")
                meta[j] = &files[j]->programs[map->index]->metadata;
                break;
            }
        }

        av_dict_copy(meta[0], *meta[1], AV_DICT_DONT_OVERWRITE);
    }

    /* copy global metadata by default */
    if (metadata_global_autocopy && nb_input_files)
        av_dict_copy(&oc->metadata, input_files[0].ctx->metadata,
                     AV_DICT_DONT_OVERWRITE);
    if (metadata_streams_autocopy)
        for (i = output_files[nb_output_files - 1].ost_index; i < nb_output_streams; i++) {
            InputStream *ist = &input_streams[output_streams[i].source_index];
            av_dict_copy(&output_streams[i].st->metadata, ist->st->metadata, AV_DICT_DONT_OVERWRITE);
        }

    frame_rate    = (AVRational){0, 0};
    frame_width   = 0;
    frame_height  = 0;
    audio_sample_rate = 0;
    audio_channels    = 0;
    audio_sample_fmt  = AV_SAMPLE_FMT_NONE;
    chapters_input_file = INT_MAX;
    recording_time = INT64_MAX;
    start_time     = 0;
    limit_filesize = UINT64_MAX;

    av_freep(&meta_data_maps);
    nb_meta_data_maps = 0;
    metadata_global_autocopy   = 1;
    metadata_streams_autocopy  = 1;
    metadata_chapters_autocopy = 1;
    av_freep(&stream_maps);
    nb_stream_maps = 0;
    av_freep(&streamid_map);
    nb_streamid_map = 0;

    av_dict_free(&codec_names);

    av_freep(&forced_key_frames);
    uninit_opts();
    init_opts();
    return 0;
}

/* same option as mencoder */
static int opt_pass(const char *opt, const char *arg)
{
    do_pass = parse_number_or_die(opt, arg, OPT_INT, 1, 2);
    return 0;
}

static int64_t getutime(void)
{
#if HAVE_GETRUSAGE
    struct rusage rusage;

    getrusage(RUSAGE_SELF, &rusage);
    return (rusage.ru_utime.tv_sec * 1000000LL) + rusage.ru_utime.tv_usec;
#elif HAVE_GETPROCESSTIMES
    HANDLE proc;
    FILETIME c, e, k, u;
    proc = GetCurrentProcess();
    GetProcessTimes(proc, &c, &e, &k, &u);
    return ((int64_t) u.dwHighDateTime << 32 | u.dwLowDateTime) / 10;
#else
    return av_gettime();
#endif
}

static int64_t getmaxrss(void)
{
#if HAVE_GETRUSAGE && HAVE_STRUCT_RUSAGE_RU_MAXRSS
    struct rusage rusage;
    getrusage(RUSAGE_SELF, &rusage);
    return (int64_t)rusage.ru_maxrss * 1024;
#elif HAVE_GETPROCESSMEMORYINFO
    HANDLE proc;
    PROCESS_MEMORY_COUNTERS memcounters;
    proc = GetCurrentProcess();
    memcounters.cb = sizeof(memcounters);
    GetProcessMemoryInfo(proc, &memcounters, sizeof(memcounters));
    return memcounters.PeakPagefileUsage;
#else
    return 0;
#endif
}

static void parse_matrix_coeffs(uint16_t *dest, const char *str)
{
    int i;
    const char *p = str;
    for(i = 0;; i++) {
        dest[i] = atoi(p);
        if(i == 63)
            break;
        p = strchr(p, ',');
        if(!p) {
            fprintf(stderr, "Syntax error in matrix \"%s\" at coeff %d\n", str, i);
            exit_program(1);
        }
        p++;
    }
}

static int opt_inter_matrix(const char *opt, const char *arg)
{
    inter_matrix = av_mallocz(sizeof(uint16_t) * 64);
    parse_matrix_coeffs(inter_matrix, arg);
    return 0;
}

static int opt_intra_matrix(const char *opt, const char *arg)
{
    intra_matrix = av_mallocz(sizeof(uint16_t) * 64);
    parse_matrix_coeffs(intra_matrix, arg);
    return 0;
}

static void show_usage(void)
{
    printf("Hyper fast Audio and Video encoder\n");
    printf("usage: %s [options] [[infile options] -i infile]... {[outfile options] outfile}...\n", program_name);
    printf("\n");
}

static int opt_help(const char *opt, const char *arg)
{
    AVCodec *c;
    AVOutputFormat *oformat = NULL;
    AVInputFormat  *iformat = NULL;
    const AVClass *class;

    av_log_set_callback(log_callback_help);
    show_usage();
    show_help_options(options, "Main options:\n",
                      OPT_EXPERT | OPT_AUDIO | OPT_VIDEO | OPT_SUBTITLE | OPT_GRAB, 0);
    show_help_options(options, "\nAdvanced options:\n",
                      OPT_EXPERT | OPT_AUDIO | OPT_VIDEO | OPT_SUBTITLE | OPT_GRAB,
                      OPT_EXPERT);
    show_help_options(options, "\nVideo options:\n",
                      OPT_EXPERT | OPT_AUDIO | OPT_VIDEO | OPT_GRAB,
                      OPT_VIDEO);
    show_help_options(options, "\nAdvanced Video options:\n",
                      OPT_EXPERT | OPT_AUDIO | OPT_VIDEO | OPT_GRAB,
                      OPT_VIDEO | OPT_EXPERT);
    show_help_options(options, "\nAudio options:\n",
                      OPT_EXPERT | OPT_AUDIO | OPT_VIDEO | OPT_GRAB,
                      OPT_AUDIO);
    show_help_options(options, "\nAdvanced Audio options:\n",
                      OPT_EXPERT | OPT_AUDIO | OPT_VIDEO | OPT_GRAB,
                      OPT_AUDIO | OPT_EXPERT);
    show_help_options(options, "\nSubtitle options:\n",
                      OPT_SUBTITLE | OPT_GRAB,
                      OPT_SUBTITLE);
    show_help_options(options, "\nAudio/Video grab options:\n",
                      OPT_GRAB,
                      OPT_GRAB);
    printf("\n");
    class = avcodec_get_class();
    av_opt_show2(&class, NULL, AV_OPT_FLAG_ENCODING_PARAM|AV_OPT_FLAG_DECODING_PARAM, 0);
    printf("\n");

    /* individual codec options */
    c = NULL;
    while ((c = av_codec_next(c))) {
        if (c->priv_class) {
            av_opt_show2(&c->priv_class, NULL, AV_OPT_FLAG_ENCODING_PARAM|AV_OPT_FLAG_DECODING_PARAM, 0);
            printf("\n");
        }
    }

    class = avformat_get_class();
    av_opt_show2(&class, NULL, AV_OPT_FLAG_ENCODING_PARAM|AV_OPT_FLAG_DECODING_PARAM, 0);
    printf("\n");

    /* individual muxer options */
    while ((oformat = av_oformat_next(oformat))) {
        if (oformat->priv_class) {
            av_opt_show2(&oformat->priv_class, NULL, AV_OPT_FLAG_ENCODING_PARAM, 0);
            printf("\n");
        }
    }

    /* individual demuxer options */
    while ((iformat = av_iformat_next(iformat))) {
        if (iformat->priv_class) {
            av_opt_show2(&iformat->priv_class, NULL, AV_OPT_FLAG_DECODING_PARAM, 0);
            printf("\n");
        }
    }

    class = sws_get_class();
    av_opt_show2(&class, NULL, AV_OPT_FLAG_ENCODING_PARAM|AV_OPT_FLAG_DECODING_PARAM, 0);
    return 0;
}

static int opt_target(const char *opt, const char *arg)
{
    enum { PAL, NTSC, FILM, UNKNOWN } norm = UNKNOWN;
    static const char *const frame_rates[] = {"25", "30000/1001", "24000/1001"};

    if(!strncmp(arg, "pal-", 4)) {
        norm = PAL;
        arg += 4;
    } else if(!strncmp(arg, "ntsc-", 5)) {
        norm = NTSC;
        arg += 5;
    } else if(!strncmp(arg, "film-", 5)) {
        norm = FILM;
        arg += 5;
    } else {
        int fr;
        /* Calculate FR via float to avoid int overflow */
        fr = (int)(frame_rate.num * 1000.0 / frame_rate.den);
        if(fr == 25000) {
            norm = PAL;
        } else if((fr == 29970) || (fr == 23976)) {
            norm = NTSC;
        } else {
            /* Try to determine PAL/NTSC by peeking in the input files */
            if(nb_input_files) {
                int i, j;
                for (j = 0; j < nb_input_files; j++) {
                    for (i = 0; i < input_files[j].nb_streams; i++) {
                        AVCodecContext *c = input_files[j].ctx->streams[i]->codec;
                        if(c->codec_type != AVMEDIA_TYPE_VIDEO)
                            continue;
                        fr = c->time_base.den * 1000 / c->time_base.num;
                        if(fr == 25000) {
                            norm = PAL;
                            break;
                        } else if((fr == 29970) || (fr == 23976)) {
                            norm = NTSC;
                            break;
                        }
                    }
                    if(norm != UNKNOWN)
                        break;
                }
            }
        }
        if(verbose > 0 && norm != UNKNOWN)
            fprintf(stderr, "Assuming %s for target.\n", norm == PAL ? "PAL" : "NTSC");
    }

    if(norm == UNKNOWN) {
        fprintf(stderr, "Could not determine norm (PAL/NTSC/NTSC-Film) for target.\n");
        fprintf(stderr, "Please prefix target with \"pal-\", \"ntsc-\" or \"film-\",\n");
        fprintf(stderr, "or set a framerate with \"-r xxx\".\n");
        exit_program(1);
    }

    if(!strcmp(arg, "vcd")) {
        opt_codec("c:v", "mpeg1video");
        opt_codec("c:a", "mp2");
        opt_format("f", "vcd");

        opt_frame_size("s", norm == PAL ? "352x288" : "352x240");
        opt_frame_rate("r", frame_rates[norm]);
        opt_default("g", norm == PAL ? "15" : "18");

        opt_default("b", "1150000");
        opt_default("maxrate", "1150000");
        opt_default("minrate", "1150000");
        opt_default("bufsize", "327680"); // 40*1024*8;

        opt_default("b:a", "224000");
        audio_sample_rate = 44100;
        audio_channels = 2;

        opt_default("packetsize", "2324");
        opt_default("muxrate", "1411200"); // 2352 * 75 * 8;

        /* We have to offset the PTS, so that it is consistent with the SCR.
           SCR starts at 36000, but the first two packs contain only padding
           and the first pack from the other stream, respectively, may also have
           been written before.
           So the real data starts at SCR 36000+3*1200. */
        mux_preload= (36000+3*1200) / 90000.0; //0.44
    } else if(!strcmp(arg, "svcd")) {

        opt_codec("c:v", "mpeg2video");
        opt_codec("c:a", "mp2");
        opt_format("f", "svcd");

        opt_frame_size("s", norm == PAL ? "480x576" : "480x480");
        opt_frame_rate("r", frame_rates[norm]);
        opt_frame_pix_fmt("pix_fmt", "yuv420p");
        opt_default("g", norm == PAL ? "15" : "18");

        opt_default("b", "2040000");
        opt_default("maxrate", "2516000");
        opt_default("minrate", "0"); //1145000;
        opt_default("bufsize", "1835008"); //224*1024*8;
        opt_default("flags", "+scan_offset");


        opt_default("b:a", "224000");
        audio_sample_rate = 44100;

        opt_default("packetsize", "2324");

    } else if(!strcmp(arg, "dvd")) {

        opt_codec("c:v", "mpeg2video");
        opt_codec("c:a", "ac3");
        opt_format("f", "dvd");

        opt_frame_size("vcodec", norm == PAL ? "720x576" : "720x480");
        opt_frame_rate("r", frame_rates[norm]);
        opt_frame_pix_fmt("pix_fmt", "yuv420p");
        opt_default("g", norm == PAL ? "15" : "18");

        opt_default("b", "6000000");
        opt_default("maxrate", "9000000");
        opt_default("minrate", "0"); //1500000;
        opt_default("bufsize", "1835008"); //224*1024*8;

        opt_default("packetsize", "2048");  // from www.mpucoder.com: DVD sectors contain 2048 bytes of data, this is also the size of one pack.
        opt_default("muxrate", "10080000"); // from mplex project: data_rate = 1260000. mux_rate = data_rate * 8

        opt_default("b:a", "448000");
        audio_sample_rate = 48000;

    } else if(!strncmp(arg, "dv", 2)) {

        opt_format("f", "dv");

        opt_frame_size("s", norm == PAL ? "720x576" : "720x480");
        opt_frame_pix_fmt("pix_fmt", !strncmp(arg, "dv50", 4) ? "yuv422p" :
                          norm == PAL ? "yuv420p" : "yuv411p");
        opt_frame_rate("r", frame_rates[norm]);

        audio_sample_rate = 48000;
        audio_channels = 2;

    } else {
        fprintf(stderr, "Unknown target: %s\n", arg);
        return AVERROR(EINVAL);
    }
    return 0;
}

static int opt_vstats_file(const char *opt, const char *arg)
{
    av_free (vstats_filename);
    vstats_filename=av_strdup (arg);
    return 0;
}

static int opt_vstats(const char *opt, const char *arg)
{
    char filename[40];
    time_t today2 = time(NULL);
    struct tm *today = localtime(&today2);

    snprintf(filename, sizeof(filename), "vstats_%02d%02d%02d.log", today->tm_hour, today->tm_min,
             today->tm_sec);
    return opt_vstats_file(opt, filename);
}

static int opt_bsf(const char *opt, const char *arg)
{
    AVBitStreamFilterContext *bsfc= av_bitstream_filter_init(arg); //FIXME split name and args for filter at '='
    AVBitStreamFilterContext **bsfp;

    if(!bsfc){
        fprintf(stderr, "Unknown bitstream filter %s\n", arg);
        exit_program(1);
    }

    bsfp= *opt == 'v' ? &video_bitstream_filters :
          *opt == 'a' ? &audio_bitstream_filters :
                        &subtitle_bitstream_filters;
    while(*bsfp)
        bsfp= &(*bsfp)->next;

    *bsfp= bsfc;

    return 0;
}

static int opt_preset(const char *opt, const char *arg)
{
    FILE *f=NULL;
    char filename[1000], tmp[1000], tmp2[1000], line[1000];
    char *codec_name = *opt == 'v' ? video_codec_name :
                       *opt == 'a' ? audio_codec_name :
                                     subtitle_codec_name;

    if (!(f = get_preset_file(filename, sizeof(filename), arg, *opt == 'f', codec_name))) {
        fprintf(stderr, "File for preset '%s' not found\n", arg);
        exit_program(1);
    }

    while(!feof(f)){
        int e= fscanf(f, "%999[^\n]\n", line) - 1;
        if(line[0] == '#' && !e)
            continue;
        e|= sscanf(line, "%999[^=]=%999[^\n]\n", tmp, tmp2) - 2;
        if(e){
            fprintf(stderr, "%s: Invalid syntax: '%s'\n", filename, line);
            exit_program(1);
        }
        if(!strcmp(tmp, "acodec")){
            opt_audio_codec(tmp, tmp2);
        }else if(!strcmp(tmp, "vcodec")){
            opt_video_codec(tmp, tmp2);
        }else if(!strcmp(tmp, "scodec")){
            opt_subtitle_codec(tmp, tmp2);
        }else if(!strcmp(tmp, "dcodec")){
            opt_data_codec(tmp, tmp2);
        }else if(opt_default(tmp, tmp2) < 0){
            fprintf(stderr, "%s: Invalid option or argument: '%s', parsed as '%s' = '%s'\n", filename, line, tmp, tmp2);
            exit_program(1);
        }
    }

    fclose(f);

    return 0;
}

static void log_callback_null(void* ptr, int level, const char* fmt, va_list vl)
{
}

static int opt_passlogfile(const char *opt, const char *arg)
{
    pass_logfilename_prefix = arg;
#if CONFIG_LIBX264_ENCODER
    return opt_default("passlogfile", arg);
#else
    return 0;
#endif
}

static const OptionDef options[] = {
    /* main options */
#include "cmdutils_common_opts.h"
    { "f", HAS_ARG, {(void*)opt_format}, "force format", "fmt" },
    { "i", HAS_ARG, {(void*)opt_input_file}, "input file name", "filename" },
    { "y", OPT_BOOL, {(void*)&file_overwrite}, "overwrite output files" },
    { "c", HAS_ARG, {(void*)opt_codec}, "codec name", "codec" },
    { "codec", HAS_ARG, {(void*)opt_codec}, "codec name", "codec" },
    { "map", HAS_ARG | OPT_EXPERT, {(void*)opt_map}, "set input stream mapping", "file.stream[:syncfile.syncstream]" },
    { "map_meta_data", HAS_ARG | OPT_EXPERT, {(void*)opt_map_meta_data}, "DEPRECATED set meta data information of outfile from infile",
      "outfile[,metadata]:infile[,metadata]" },
    { "map_metadata", HAS_ARG | OPT_EXPERT, {(void*)opt_map_metadata}, "set metadata information of outfile from infile",
      "outfile[,metadata]:infile[,metadata]" },
    { "map_chapters",  OPT_INT | HAS_ARG | OPT_EXPERT, {(void*)&chapters_input_file},  "set chapters mapping", "input_file_index" },
    { "t", HAS_ARG, {(void*)opt_recording_time}, "record or transcode \"duration\" seconds of audio/video", "duration" },
    { "fs", HAS_ARG | OPT_INT64, {(void*)&limit_filesize}, "set the limit file size in bytes", "limit_size" }, //
    { "ss", HAS_ARG, {(void*)opt_start_time}, "set the start time offset", "time_off" },
    { "itsoffset", HAS_ARG, {(void*)opt_input_ts_offset}, "set the input ts offset", "time_off" },
    { "itsscale", HAS_ARG, {(void*)opt_input_ts_scale}, "set the input ts scale", "scale" },
    { "timestamp", HAS_ARG, {(void*)opt_recording_timestamp}, "set the recording timestamp ('now' to set the current time)", "time" },
    { "metadata", HAS_ARG, {(void*)opt_metadata}, "add metadata", "string=string" },
    { "dframes", OPT_INT | HAS_ARG, {(void*)&max_frames[AVMEDIA_TYPE_DATA]}, "set the number of data frames to record", "number" },
    { "benchmark", OPT_BOOL | OPT_EXPERT, {(void*)&do_benchmark},
      "add timings for benchmarking" },
    { "timelimit", HAS_ARG, {(void*)opt_timelimit}, "set max runtime in seconds", "limit" },
    { "dump", OPT_BOOL | OPT_EXPERT, {(void*)&do_pkt_dump},
      "dump each input packet" },
    { "hex", OPT_BOOL | OPT_EXPERT, {(void*)&do_hex_dump},
      "when dumping packets, also dump the payload" },
    { "re", OPT_BOOL | OPT_EXPERT, {(void*)&rate_emu}, "read input at native frame rate", "" },
    { "loop_input", OPT_BOOL | OPT_EXPERT, {(void*)&loop_input}, "deprecated, use -loop" },
    { "loop_output", HAS_ARG | OPT_INT | OPT_EXPERT, {(void*)&loop_output}, "deprecated, use -loop", "" },
    { "v", HAS_ARG, {(void*)opt_verbose}, "set the verbosity level", "number" },
    { "target", HAS_ARG, {(void*)opt_target}, "specify target file type (\"vcd\", \"svcd\", \"dvd\", \"dv\", \"dv50\", \"pal-vcd\", \"ntsc-svcd\", ...)", "type" },
    { "threads",  HAS_ARG | OPT_EXPERT, {(void*)opt_thread_count}, "thread count", "count" },
    { "vsync", HAS_ARG | OPT_INT | OPT_EXPERT, {(void*)&video_sync_method}, "video sync method", "" },
    { "async", HAS_ARG | OPT_INT | OPT_EXPERT, {(void*)&audio_sync_method}, "audio sync method", "" },
    { "adrift_threshold", HAS_ARG | OPT_FLOAT | OPT_EXPERT, {(void*)&audio_drift_threshold}, "audio drift threshold", "threshold" },
    { "copyts", OPT_BOOL | OPT_EXPERT, {(void*)&copy_ts}, "copy timestamps" },
    { "copytb", OPT_BOOL | OPT_EXPERT, {(void*)&copy_tb}, "copy input stream time base when stream copying" },
    { "shortest", OPT_BOOL | OPT_EXPERT, {(void*)&opt_shortest}, "finish encoding within shortest input" }, //
    { "dts_delta_threshold", HAS_ARG | OPT_FLOAT | OPT_EXPERT, {(void*)&dts_delta_threshold}, "timestamp discontinuity delta threshold", "threshold" },
    { "programid", HAS_ARG | OPT_INT | OPT_EXPERT, {(void*)&opt_programid}, "desired program number", "" },
    { "xerror", OPT_BOOL, {(void*)&exit_on_error}, "exit on error", "error" },
    { "copyinkf", OPT_BOOL | OPT_EXPERT, {(void*)&copy_initial_nonkeyframes}, "copy initial non-keyframes" },

    /* video options */
    { "vframes", OPT_INT | HAS_ARG | OPT_VIDEO, {(void*)&max_frames[AVMEDIA_TYPE_VIDEO]}, "set the number of video frames to record", "number" },
    { "r", HAS_ARG | OPT_VIDEO, {(void*)opt_frame_rate}, "set frame rate (Hz value, fraction or abbreviation)", "rate" },
    { "s", HAS_ARG | OPT_VIDEO, {(void*)opt_frame_size}, "set frame size (WxH or abbreviation)", "size" },
    { "aspect", HAS_ARG | OPT_VIDEO, {(void*)opt_frame_aspect_ratio}, "set aspect ratio (4:3, 16:9 or 1.3333, 1.7777)", "aspect" },
    { "pix_fmt", HAS_ARG | OPT_EXPERT | OPT_VIDEO, {(void*)opt_frame_pix_fmt}, "set pixel format, 'list' as argument shows all the pixel formats supported", "format" },
    { "bits_per_raw_sample", OPT_INT | HAS_ARG | OPT_VIDEO, {(void*)&frame_bits_per_raw_sample}, "set the number of bits per raw sample", "number" },
    { "croptop",  HAS_ARG | OPT_VIDEO, {(void*)opt_frame_crop}, "Removed, use the crop filter instead", "size" },
    { "cropbottom", HAS_ARG | OPT_VIDEO, {(void*)opt_frame_crop}, "Removed, use the crop filter instead", "size" },
    { "cropleft", HAS_ARG | OPT_VIDEO, {(void*)opt_frame_crop}, "Removed, use the crop filter instead", "size" },
    { "cropright", HAS_ARG | OPT_VIDEO, {(void*)opt_frame_crop}, "Removed, use the crop filter instead", "size" },
    { "padtop", HAS_ARG | OPT_VIDEO, {(void*)opt_pad}, "Removed, use the pad filter instead", "size" },
    { "padbottom", HAS_ARG | OPT_VIDEO, {(void*)opt_pad}, "Removed, use the pad filter instead", "size" },
    { "padleft", HAS_ARG | OPT_VIDEO, {(void*)opt_pad}, "Removed, use the pad filter instead", "size" },
    { "padright", HAS_ARG | OPT_VIDEO, {(void*)opt_pad}, "Removed, use the pad filter instead", "size" },
    { "padcolor", HAS_ARG | OPT_VIDEO, {(void*)opt_pad}, "Removed, use the pad filter instead", "color" },
    { "intra", OPT_BOOL | OPT_EXPERT | OPT_VIDEO, {(void*)&intra_only}, "use only intra frames"},
    { "vn", OPT_BOOL | OPT_VIDEO, {(void*)&video_disable}, "disable video" },
    { "vdt", OPT_INT | HAS_ARG | OPT_EXPERT | OPT_VIDEO, {(void*)&video_discard}, "discard threshold", "n" },
    { "qscale", HAS_ARG | OPT_EXPERT | OPT_VIDEO, {(void*)opt_qscale}, "use fixed video quantizer scale (VBR)", "q" },
    { "rc_override", HAS_ARG | OPT_EXPERT | OPT_VIDEO, {(void*)opt_video_rc_override_string}, "rate control override for specific intervals", "override" },
    { "vcodec", HAS_ARG | OPT_VIDEO, {(void*)opt_video_codec}, "force video codec ('copy' to copy stream)", "codec" },
    { "me_threshold", HAS_ARG | OPT_EXPERT | OPT_VIDEO, {(void*)opt_me_threshold}, "motion estimation threshold",  "threshold" },
    { "sameq", OPT_BOOL | OPT_VIDEO, {(void*)&same_quant}, "use same quantizer as source (implies VBR)" },
    { "same_quant", OPT_BOOL | OPT_VIDEO, {(void*)&same_quant}, "use same quantizer as source (implies VBR)" },
    { "pass", HAS_ARG | OPT_VIDEO, {(void*)opt_pass}, "select the pass number (1 or 2)", "n" },
    { "passlogfile", HAS_ARG | OPT_VIDEO, {(void*)&opt_passlogfile}, "select two pass log file name prefix", "prefix" },
    { "deinterlace", OPT_BOOL | OPT_EXPERT | OPT_VIDEO, {(void*)&do_deinterlace},
      "deinterlace pictures" },
    { "psnr", OPT_BOOL | OPT_EXPERT | OPT_VIDEO, {(void*)&do_psnr}, "calculate PSNR of compressed frames" },
    { "vstats", OPT_EXPERT | OPT_VIDEO, {(void*)&opt_vstats}, "dump video coding statistics to file" },
    { "vstats_file", HAS_ARG | OPT_EXPERT | OPT_VIDEO, {(void*)opt_vstats_file}, "dump video coding statistics to file", "file" },
#if CONFIG_AVFILTER
    { "vf", OPT_STRING | HAS_ARG, {(void*)&vfilters}, "video filters", "filter list" },
#endif
    { "intra_matrix", HAS_ARG | OPT_EXPERT | OPT_VIDEO, {(void*)opt_intra_matrix}, "specify intra matrix coeffs", "matrix" },
    { "inter_matrix", HAS_ARG | OPT_EXPERT | OPT_VIDEO, {(void*)opt_inter_matrix}, "specify inter matrix coeffs", "matrix" },
    { "top", HAS_ARG | OPT_EXPERT | OPT_VIDEO, {(void*)opt_top_field_first}, "top=1/bottom=0/auto=-1 field first", "" },
    { "dc", OPT_INT | HAS_ARG | OPT_EXPERT | OPT_VIDEO, {(void*)&intra_dc_precision}, "intra_dc_precision", "precision" },
    { "vtag", HAS_ARG | OPT_EXPERT | OPT_VIDEO, {(void*)opt_codec_tag}, "force video tag/fourcc", "fourcc/tag" },
    { "vlang", HAS_ARG | OPT_STRING | OPT_VIDEO, {(void *)&video_language}, "set the ISO 639 language code (3 letters) of the current video stream" , "code" },
    { "qphist", OPT_BOOL | OPT_EXPERT | OPT_VIDEO, { (void *)&qp_hist }, "show QP histogram" },
    { "force_fps", OPT_BOOL | OPT_EXPERT | OPT_VIDEO, {(void*)&force_fps}, "force the selected framerate, disable the best supported framerate selection" },
    { "streamid", HAS_ARG | OPT_EXPERT, {(void*)opt_streamid}, "set the value of an outfile streamid", "streamIndex:value" },
    { "force_key_frames", OPT_STRING | HAS_ARG | OPT_EXPERT | OPT_VIDEO, {(void *)&forced_key_frames}, "force key frames at specified timestamps", "timestamps" },

    /* audio options */
    { "aframes", OPT_INT | HAS_ARG | OPT_AUDIO, {(void*)&max_frames[AVMEDIA_TYPE_AUDIO]}, "set the number of audio frames to record", "number" },
    { "aq", OPT_FLOAT | HAS_ARG | OPT_AUDIO, {(void*)&audio_qscale}, "set audio quality (codec-specific)", "quality", },
    { "ar", HAS_ARG | OPT_AUDIO, {(void*)opt_audio_rate}, "set audio sampling rate (in Hz)", "rate" },
    { "ac", HAS_ARG | OPT_AUDIO, {(void*)opt_audio_channels}, "set number of audio channels", "channels" },
    { "an", OPT_BOOL | OPT_AUDIO, {(void*)&audio_disable}, "disable audio" },
    { "acodec", HAS_ARG | OPT_AUDIO, {(void*)opt_audio_codec}, "force audio codec ('copy' to copy stream)", "codec" },
    { "atag", HAS_ARG | OPT_EXPERT | OPT_AUDIO, {(void*)opt_codec_tag}, "force audio tag/fourcc", "fourcc/tag" },
    { "vol", OPT_INT | HAS_ARG | OPT_AUDIO, {(void*)&audio_volume}, "change audio volume (256=normal)" , "volume" }, //
    { "alang", HAS_ARG | OPT_STRING | OPT_AUDIO, {(void *)&audio_language}, "set the ISO 639 language code (3 letters) of the current audio stream" , "code" },
    { "sample_fmt", HAS_ARG | OPT_EXPERT | OPT_AUDIO, {(void*)opt_audio_sample_fmt}, "set sample format, 'list' as argument shows all the sample formats supported", "format" },

    /* subtitle options */
    { "sn", OPT_BOOL | OPT_SUBTITLE, {(void*)&subtitle_disable}, "disable subtitle" },
    { "scodec", HAS_ARG | OPT_SUBTITLE, {(void*)opt_subtitle_codec}, "force subtitle codec ('copy' to copy stream)", "codec" },
    { "slang", HAS_ARG | OPT_STRING | OPT_SUBTITLE, {(void *)&subtitle_language}, "set the ISO 639 language code (3 letters) of the current subtitle stream" , "code" },
    { "stag", HAS_ARG | OPT_EXPERT | OPT_SUBTITLE, {(void*)opt_codec_tag}, "force subtitle tag/fourcc", "fourcc/tag" },

    /* grab options */
    { "vc", HAS_ARG | OPT_EXPERT | OPT_VIDEO | OPT_GRAB, {(void*)opt_video_channel}, "deprecated, use -channel", "channel" },
    { "tvstd", HAS_ARG | OPT_EXPERT | OPT_VIDEO | OPT_GRAB, {(void*)opt_video_standard}, "deprecated, use -standard", "standard" },
    { "isync", OPT_BOOL | OPT_EXPERT | OPT_GRAB, {(void*)&input_sync}, "sync read on input", "" },

    /* muxer options */
    { "muxdelay", OPT_FLOAT | HAS_ARG | OPT_EXPERT, {(void*)&mux_max_delay}, "set the maximum demux-decode delay", "seconds" },
    { "muxpreload", OPT_FLOAT | HAS_ARG | OPT_EXPERT, {(void*)&mux_preload}, "set the initial demux-decode delay", "seconds" },

    { "absf", HAS_ARG | OPT_AUDIO | OPT_EXPERT, {(void*)opt_bsf}, "", "bitstream_filter" },
    { "vbsf", HAS_ARG | OPT_VIDEO | OPT_EXPERT, {(void*)opt_bsf}, "", "bitstream_filter" },
    { "sbsf", HAS_ARG | OPT_SUBTITLE | OPT_EXPERT, {(void*)opt_bsf}, "", "bitstream_filter" },

    { "apre", HAS_ARG | OPT_AUDIO | OPT_EXPERT, {(void*)opt_preset}, "set the audio options to the indicated preset", "preset" },
    { "vpre", HAS_ARG | OPT_VIDEO | OPT_EXPERT, {(void*)opt_preset}, "set the video options to the indicated preset", "preset" },
    { "spre", HAS_ARG | OPT_SUBTITLE | OPT_EXPERT, {(void*)opt_preset}, "set the subtitle options to the indicated preset", "preset" },
    { "fpre", HAS_ARG | OPT_EXPERT, {(void*)opt_preset}, "set options from indicated preset file", "filename" },
    /* data codec support */
    { "dcodec", HAS_ARG | OPT_DATA, {(void*)opt_data_codec}, "force data codec ('copy' to copy stream)", "codec" },

    { "default", HAS_ARG | OPT_AUDIO | OPT_VIDEO | OPT_EXPERT, {(void*)opt_default}, "generic catch all option", "" },
    { NULL, },
};

int main(int argc, char **argv)
{
    int64_t ti;

    av_log_set_flags(AV_LOG_SKIP_REPEATED);

    if(argc>1 && !strcmp(argv[1], "-d")){
        run_as_daemon=1;
        verbose=-1;
        av_log_set_callback(log_callback_null);
        argc--;
        argv++;
    }

    avcodec_register_all();
#if CONFIG_AVDEVICE
    avdevice_register_all();
#endif
#if CONFIG_AVFILTER
    avfilter_register_all();
#endif
    av_register_all();

#if HAVE_ISATTY
    if(isatty(STDIN_FILENO))
        avio_set_interrupt_cb(decode_interrupt_cb);
#endif

    init_opts();

    if(verbose>=0)
        show_banner();

    /* parse options */
    parse_options(NULL, argc, argv, options, opt_output_file);

    if(nb_output_files <= 0 && nb_input_files == 0) {
        show_usage();
<<<<<<< HEAD
        fprintf(stderr, "Use -h to get full help or, even better, run 'man %s'\n", program_name);
=======
        fprintf(stderr, "Use -h to get full help or, even better, run 'man ffmpeg'\n");
>>>>>>> fb47997e
        exit_program(1);
    }

    /* file converter / grab */
    if (nb_output_files <= 0) {
        fprintf(stderr, "At least one output file must be specified\n");
        exit_program(1);
    }

    if (nb_input_files == 0) {
        fprintf(stderr, "At least one input file must be specified\n");
        exit_program(1);
    }

    ti = getutime();
<<<<<<< HEAD
    if (transcode(output_files, nb_output_files, input_files, nb_input_files) < 0)
=======
    if (transcode(output_files, nb_output_files, input_files, nb_input_files,
                  stream_maps, nb_stream_maps) < 0)
>>>>>>> fb47997e
        exit_program(1);
    ti = getutime() - ti;
    if (do_benchmark) {
        int maxrss = getmaxrss() / 1024;
        printf("bench: utime=%0.3fs maxrss=%ikB\n", ti / 1000000.0, maxrss);
    }

<<<<<<< HEAD
    return exit_program(0);
=======
    exit_program(0);
    return 0;
>>>>>>> fb47997e
}<|MERGE_RESOLUTION|>--- conflicted
+++ resolved
@@ -110,11 +110,7 @@
 static const OptionDef options[];
 
 #define MAX_STREAMS 1024    /* arbitrary sanity check value */
-static const char *last_asked_format = NULL;
 static AVDictionary *ts_scale;
-
-static StreamMap *stream_maps = NULL;
-static int nb_stream_maps;
 
 static AVDictionary *codec_names;
 
@@ -182,9 +178,6 @@
 static float mux_preload= 0.5;
 static float mux_max_delay= 0.7;
 
-static int64_t recording_time = INT64_MAX;
-static int64_t start_time = 0;
-static int64_t input_ts_offset = 0;
 static int file_overwrite = 0;
 static AVDictionary *metadata;
 static int do_benchmark = 0;
@@ -220,7 +213,6 @@
 static int nb_frames_dup = 0;
 static int nb_frames_drop = 0;
 static int input_sync;
-static uint64_t limit_filesize = UINT64_MAX;
 static int force_fps = 0;
 static char *forced_key_frames = NULL;
 
@@ -348,6 +340,56 @@
 static OutputFile   *output_files   = NULL;
 static int        nb_output_files   = 0;
 
+typedef struct OptionsContext {
+    /* input/output options */
+    int64_t start_time;
+    const char *format;
+
+    /* input options */
+    int64_t input_ts_offset;
+
+    /* output options */
+    StreamMap *stream_maps;
+    int     nb_stream_maps;
+
+    int64_t recording_time;
+    uint64_t limit_filesize;
+} OptionsContext;
+
+static void reset_options(OptionsContext *o)
+{
+    const OptionDef *po = options;
+
+    /* all OPT_SPEC and OPT_STRING can be freed in generic way */
+    while (po->name) {
+        void *dst = (uint8_t*)o + po->u.off;
+
+        if (po->flags & OPT_SPEC) {
+            SpecifierOpt **so = dst;
+            int i, *count = (int*)(so + 1);
+            for (i = 0; i < *count; i++) {
+                av_freep(&(*so)[i].specifier);
+                if (po->flags & OPT_STRING)
+                    av_freep(&(*so)[i].u.str);
+            }
+            av_freep(so);
+            *count = 0;
+        } else if (po->flags & OPT_OFFSET && po->flags & OPT_STRING)
+            av_freep(dst);
+        po++;
+    }
+
+    av_freep(&o->stream_maps);
+
+    memset(o, 0, sizeof(*o));
+
+    o->recording_time = INT64_MAX;
+    o->limit_filesize = UINT64_MAX;
+
+    uninit_opts();
+    init_opts();
+}
+
 #if CONFIG_AVFILTER
 
 static int configure_video_filters(InputStream *ist, OutputStream *ost)
@@ -547,11 +589,7 @@
     return q_pressed > 1;
 }
 
-<<<<<<< HEAD
-static int exit_program(int ret)
-=======
 void exit_program(int ret)
->>>>>>> fb47997e
 {
     int i;
 
@@ -628,28 +666,6 @@
             av_log(NULL, AV_LOG_ERROR, "Or use the non experimental %s '%s'.\n",
                    codec_string, codec->name);
         exit_program(1);
-<<<<<<< HEAD
-    }
-}
-
-/* similar to ff_dynarray_add() and av_fast_realloc() */
-static void *grow_array(void *array, int elem_size, int *size, int new_size)
-{
-    if (new_size >= INT_MAX / elem_size) {
-        fprintf(stderr, "Array too big.\n");
-        exit_program(1);
-    }
-    if (*size < new_size) {
-        uint8_t *tmp = av_realloc(array, new_size*elem_size);
-        if (!tmp) {
-            fprintf(stderr, "Could not alloc buffer.\n");
-            exit_program(1);
-        }
-        memset(tmp + *size*elem_size, 0, (new_size-*size) * elem_size);
-        *size = new_size;
-        return tmp;
-=======
->>>>>>> fb47997e
     }
 }
 
@@ -722,84 +738,6 @@
     }
 }
 
-<<<<<<< HEAD
-=======
-static OutputStream *new_output_stream(AVFormatContext *oc, int file_idx, AVCodec *codec)
-{
-    OutputStream *ost;
-    AVStream *st = av_new_stream(oc, oc->nb_streams < nb_streamid_map ? streamid_map[oc->nb_streams] : 0);
-    int idx      = oc->nb_streams - 1;
-
-    if (!st) {
-        av_log(NULL, AV_LOG_ERROR, "Could not alloc stream.\n");
-        exit_program(1);
-    }
-
-    output_streams_for_file[file_idx] =
-        grow_array(output_streams_for_file[file_idx],
-                   sizeof(*output_streams_for_file[file_idx]),
-                   &nb_output_streams_for_file[file_idx],
-                   oc->nb_streams);
-    ost = output_streams_for_file[file_idx][idx] =
-        av_mallocz(sizeof(OutputStream));
-    if (!ost) {
-        fprintf(stderr, "Could not alloc output stream\n");
-        exit_program(1);
-    }
-    ost->file_index = file_idx;
-    ost->index = idx;
-    ost->st    = st;
-    ost->enc   = codec;
-    if (codec)
-        ost->opts  = filter_codec_opts(codec_opts, codec->id, oc, st);
-
-    avcodec_get_context_defaults3(st->codec, codec);
-
-    ost->sws_flags = av_get_int(sws_opts, "sws_flags", NULL);
-    return ost;
-}
-
-static int read_avserver_streams(AVFormatContext *s, const char *filename)
-{
-    int i, err;
-    AVFormatContext *ic = NULL;
-
-    err = avformat_open_input(&ic, filename, NULL, NULL);
-    if (err < 0)
-        return err;
-    /* copy stream format */
-    for(i=0;i<ic->nb_streams;i++) {
-        AVStream *st;
-        OutputStream *ost;
-        AVCodec *codec;
-
-        codec = avcodec_find_encoder(ic->streams[i]->codec->codec_id);
-        ost   = new_output_stream(s, nb_output_files, codec);
-        st    = ost->st;
-
-        // FIXME: a more elegant solution is needed
-        memcpy(st, ic->streams[i], sizeof(AVStream));
-        st->info = NULL;
-        avcodec_copy_context(st->codec, ic->streams[i]->codec);
-
-        if (st->codec->codec_type == AVMEDIA_TYPE_AUDIO) {
-            if (audio_stream_copy) {
-                st->stream_copy = 1;
-            } else
-                choose_sample_fmt(st, codec);
-        } else if (st->codec->codec_type == AVMEDIA_TYPE_VIDEO) {
-            if (video_stream_copy) {
-                st->stream_copy = 1;
-            } else
-                choose_pixel_fmt(st, codec);
-        }
-    }
-
-    av_close_input_file(ic);
-    return 0;
-}
-
->>>>>>> fb47997e
 static double
 get_sync_ipts(const OutputStream *ost)
 {
@@ -1300,50 +1238,7 @@
     if (nb_frames <= 0)
         return;
 
-<<<<<<< HEAD
     do_video_resample(ost, ist, in_picture, &final_picture);
-=======
-    formatted_picture = in_picture;
-    final_picture = formatted_picture;
-
-    resample_changed = ost->resample_width   != dec->width  ||
-                       ost->resample_height  != dec->height ||
-                       ost->resample_pix_fmt != dec->pix_fmt;
-
-    if (resample_changed) {
-        av_log(NULL, AV_LOG_INFO,
-               "Input stream #%d.%d frame changed from size:%dx%d fmt:%s to size:%dx%d fmt:%s\n",
-               ist->file_index, ist->st->index,
-               ost->resample_width, ost->resample_height, av_get_pix_fmt_name(ost->resample_pix_fmt),
-               dec->width         , dec->height         , av_get_pix_fmt_name(dec->pix_fmt));
-        if(!ost->video_resample)
-            exit_program(1);
-    }
-
-#if !CONFIG_AVFILTER
-    if (ost->video_resample) {
-        final_picture = &ost->pict_tmp;
-        if (resample_changed) {
-            /* initialize a new scaler context */
-            sws_freeContext(ost->img_resample_ctx);
-            ost->img_resample_ctx = sws_getContext(
-                ist->st->codec->width,
-                ist->st->codec->height,
-                ist->st->codec->pix_fmt,
-                ost->st->codec->width,
-                ost->st->codec->height,
-                ost->st->codec->pix_fmt,
-                ost->sws_flags, NULL, NULL, NULL);
-            if (ost->img_resample_ctx == NULL) {
-                fprintf(stderr, "Cannot get resampling context\n");
-                exit_program(1);
-            }
-        }
-        sws_scale(ost->img_resample_ctx, formatted_picture->data, formatted_picture->linesize,
-              0, ost->resample_height, final_picture->data, final_picture->linesize);
-    }
-#endif
->>>>>>> fb47997e
 
     /* duplicates frame if needed */
     for(i=0;i<nb_frames;i++) {
@@ -1841,8 +1736,9 @@
 
 #if CONFIG_AVFILTER
         if(ist->st->codec->codec_type == AVMEDIA_TYPE_VIDEO)
-        if (start_time == 0 || ist->pts >= start_time) {
-            for(i=0;i<nb_ostreams;i++) {
+        for(i=0;i<nb_ostreams;i++) {
+            OutputFile *of = &output_files[ost_table[i].file_index];
+            if (of->start_time == 0 || ist->pts >= of->start_time) {
                 ost = &ost_table[i];
                 if (ost->input_video_filter && ost->source_index == ist_index) {
                     if (!picture.sample_aspect_ratio.num)
@@ -2020,93 +1916,6 @@
         }
     }
  discard_packet:
-<<<<<<< HEAD
-=======
-    if (pkt == NULL) {
-        /* EOF handling */
-
-        for(i=0;i<nb_ostreams;i++) {
-            ost = ost_table[i];
-            if (ost->source_index == ist_index) {
-                AVCodecContext *enc= ost->st->codec;
-                os = output_files[ost->file_index];
-
-                if(ost->st->codec->codec_type == AVMEDIA_TYPE_AUDIO && enc->frame_size <=1)
-                    continue;
-                if(ost->st->codec->codec_type == AVMEDIA_TYPE_VIDEO && (os->oformat->flags & AVFMT_RAWPICTURE))
-                    continue;
-
-                if (ost->encoding_needed) {
-                    for(;;) {
-                        AVPacket pkt;
-                        int fifo_bytes;
-                        av_init_packet(&pkt);
-                        pkt.stream_index= ost->index;
-
-                        switch(ost->st->codec->codec_type) {
-                        case AVMEDIA_TYPE_AUDIO:
-                            fifo_bytes = av_fifo_size(ost->fifo);
-                            ret = 0;
-                            /* encode any samples remaining in fifo */
-                            if (fifo_bytes > 0) {
-                                int osize = av_get_bytes_per_sample(enc->sample_fmt);
-                                int fs_tmp = enc->frame_size;
-
-                                av_fifo_generic_read(ost->fifo, audio_buf, fifo_bytes, NULL);
-                                if (enc->codec->capabilities & CODEC_CAP_SMALL_LAST_FRAME) {
-                                    enc->frame_size = fifo_bytes / (osize * enc->channels);
-                                } else { /* pad */
-                                    int frame_bytes = enc->frame_size*osize*enc->channels;
-                                    if (allocated_audio_buf_size < frame_bytes)
-                                        exit_program(1);
-                                    generate_silence(audio_buf+fifo_bytes, enc->sample_fmt, frame_bytes - fifo_bytes);
-                                }
-
-                                ret = avcodec_encode_audio(enc, bit_buffer, bit_buffer_size, (short *)audio_buf);
-                                pkt.duration = av_rescale((int64_t)enc->frame_size*ost->st->time_base.den,
-                                                          ost->st->time_base.num, enc->sample_rate);
-                                enc->frame_size = fs_tmp;
-                            }
-                            if(ret <= 0) {
-                                ret = avcodec_encode_audio(enc, bit_buffer, bit_buffer_size, NULL);
-                            }
-                            if (ret < 0) {
-                                fprintf(stderr, "Audio encoding failed\n");
-                                exit_program(1);
-                            }
-                            audio_size += ret;
-                            pkt.flags |= AV_PKT_FLAG_KEY;
-                            break;
-                        case AVMEDIA_TYPE_VIDEO:
-                            ret = avcodec_encode_video(enc, bit_buffer, bit_buffer_size, NULL);
-                            if (ret < 0) {
-                                fprintf(stderr, "Video encoding failed\n");
-                                exit_program(1);
-                            }
-                            video_size += ret;
-                            if(enc->coded_frame && enc->coded_frame->key_frame)
-                                pkt.flags |= AV_PKT_FLAG_KEY;
-                            if (ost->logfile && enc->stats_out) {
-                                fprintf(ost->logfile, "%s", enc->stats_out);
-                            }
-                            break;
-                        default:
-                            ret=-1;
-                        }
-
-                        if(ret<=0)
-                            break;
-                        pkt.data= bit_buffer;
-                        pkt.size= ret;
-                        if(enc->coded_frame && enc->coded_frame->pts != AV_NOPTS_VALUE)
-                            pkt.pts= av_rescale_q(enc->coded_frame->pts, enc->time_base, ost->st->time_base);
-                        write_frame(os, &pkt, ost->st->codec, ost->bitstream_filters);
-                    }
-                }
-            }
-        }
-    }
->>>>>>> fb47997e
 
     return 0;
 }
@@ -2152,24 +1961,7 @@
     ist->next_pts = AV_NOPTS_VALUE;
     ist->is_start = 1;
 
-<<<<<<< HEAD
     return 0;
-=======
-    for (p = kf; *p; p++)
-        if (*p == ',')
-            n++;
-    ost->forced_kf_count = n;
-    ost->forced_kf_pts = av_malloc(sizeof(*ost->forced_kf_pts) * n);
-    if (!ost->forced_kf_pts) {
-        av_log(NULL, AV_LOG_FATAL, "Could not allocate forced key frames array.\n");
-        exit_program(1);
-    }
-    for (i = 0; i < n; i++) {
-        p = i ? strchr(p, ',') + 1 : kf;
-        t = parse_time_or_die("force_key_frames", p, 1);
-        ost->forced_kf_pts[i] = av_rescale_q(t, AV_TIME_BASE_Q, avctx->time_base);
-    }
->>>>>>> fb47997e
 }
 
 static int transcode_init(OutputFile *output_files,
@@ -2195,121 +1987,7 @@
         if (!os->nb_streams && !(os->oformat->flags & AVFMT_NOSTREAMS)) {
             av_dump_format(os, i, os->filename, 1);
             fprintf(stderr, "Output file #%d does not contain any stream\n", i);
-<<<<<<< HEAD
             return AVERROR(EINVAL);
-=======
-            ret = AVERROR(EINVAL);
-            goto fail;
-        }
-        nb_ostreams += os->nb_streams;
-    }
-    if (nb_stream_maps > 0 && nb_stream_maps != nb_ostreams) {
-        fprintf(stderr, "Number of stream maps must match number of output streams\n");
-        ret = AVERROR(EINVAL);
-        goto fail;
-    }
-
-    /* Sanity check the mapping args -- do the input files & streams exist? */
-    for(i=0;i<nb_stream_maps;i++) {
-        int fi = stream_maps[i].file_index;
-        int si = stream_maps[i].stream_index;
-
-        if (fi < 0 || fi > nb_input_files - 1 ||
-            si < 0 || si > input_files[fi].ctx->nb_streams - 1) {
-            fprintf(stderr,"Could not find input stream #%d.%d\n", fi, si);
-            ret = AVERROR(EINVAL);
-            goto fail;
-        }
-        fi = stream_maps[i].sync_file_index;
-        si = stream_maps[i].sync_stream_index;
-        if (fi < 0 || fi > nb_input_files - 1 ||
-            si < 0 || si > input_files[fi].ctx->nb_streams - 1) {
-            fprintf(stderr,"Could not find sync stream #%d.%d\n", fi, si);
-            ret = AVERROR(EINVAL);
-            goto fail;
-        }
-    }
-
-    ost_table = av_mallocz(sizeof(OutputStream *) * nb_ostreams);
-    if (!ost_table)
-        goto fail;
-    n = 0;
-    for(k=0;k<nb_output_files;k++) {
-        os = output_files[k];
-        for(i=0;i<os->nb_streams;i++,n++) {
-            int found;
-            ost = ost_table[n] = output_streams_for_file[k][i];
-            if (nb_stream_maps > 0) {
-                ost->source_index = input_files[stream_maps[n].file_index].ist_index +
-                    stream_maps[n].stream_index;
-
-                /* Sanity check that the stream types match */
-                if (input_streams[ost->source_index].st->codec->codec_type != ost->st->codec->codec_type) {
-                    int i= ost->file_index;
-                    av_dump_format(output_files[i], i, output_files[i]->filename, 1);
-                    fprintf(stderr, "Codec type mismatch for mapping #%d.%d -> #%d.%d\n",
-                        stream_maps[n].file_index, stream_maps[n].stream_index,
-                        ost->file_index, ost->index);
-                    exit_program(1);
-                }
-
-            } else {
-                int best_nb_frames=-1;
-                /* get corresponding input stream index : we select the first one with the right type */
-                found = 0;
-                for (j = 0; j < nb_input_streams; j++) {
-                    int skip=0;
-                    ist = &input_streams[j];
-                    if(opt_programid){
-                        int pi,si;
-                        AVFormatContext *f = input_files[ist->file_index].ctx;
-                        skip=1;
-                        for(pi=0; pi<f->nb_programs; pi++){
-                            AVProgram *p= f->programs[pi];
-                            if(p->id == opt_programid)
-                                for(si=0; si<p->nb_stream_indexes; si++){
-                                    if(f->streams[ p->stream_index[si] ] == ist->st)
-                                        skip=0;
-                                }
-                        }
-                    }
-                    if (ist->discard && ist->st->discard != AVDISCARD_ALL && !skip &&
-                        ist->st->codec->codec_type == ost->st->codec->codec_type) {
-                        if(best_nb_frames < ist->st->codec_info_nb_frames){
-                            best_nb_frames= ist->st->codec_info_nb_frames;
-                            ost->source_index = j;
-                            found = 1;
-                        }
-                    }
-                }
-
-                if (!found) {
-                    if(! opt_programid) {
-                        /* try again and reuse existing stream */
-                        for (j = 0; j < nb_input_streams; j++) {
-                            ist = &input_streams[j];
-                            if (   ist->st->codec->codec_type == ost->st->codec->codec_type
-                                && ist->st->discard != AVDISCARD_ALL) {
-                                ost->source_index = j;
-                                found = 1;
-                            }
-                        }
-                    }
-                    if (!found) {
-                        int i= ost->file_index;
-                        av_dump_format(output_files[i], i, output_files[i]->filename, 1);
-                        fprintf(stderr, "Could not find input stream matching output stream #%d.%d\n",
-                                ost->file_index, ost->index);
-                        exit_program(1);
-                    }
-                }
-            }
-            ist = &input_streams[ost->source_index];
-            ist->discard = 0;
-            ost->sync_ist = (nb_stream_maps > 0) ?
-                &input_streams[input_files[stream_maps[n].sync_file_index].ist_index +
-                         stream_maps[n].sync_stream_index] : ist;
->>>>>>> fb47997e
         }
     }
 
@@ -2460,31 +2138,7 @@
                                       codec->height  != icodec->height ||
                                       codec->pix_fmt != icodec->pix_fmt;
                 if (ost->video_resample) {
-<<<<<<< HEAD
                     codec->bits_per_raw_sample= frame_bits_per_raw_sample;
-=======
-#if !CONFIG_AVFILTER
-                    avcodec_get_frame_defaults(&ost->pict_tmp);
-                    if(avpicture_alloc((AVPicture*)&ost->pict_tmp, codec->pix_fmt,
-                                       codec->width, codec->height)) {
-                        fprintf(stderr, "Cannot allocate temp picture, check pix fmt\n");
-                        exit_program(1);
-                    }
-                    ost->img_resample_ctx = sws_getContext(
-                        icodec->width,
-                        icodec->height,
-                        icodec->pix_fmt,
-                        codec->width,
-                        codec->height,
-                        codec->pix_fmt,
-                        ost->sws_flags, NULL, NULL, NULL);
-                    if (ost->img_resample_ctx == NULL) {
-                        fprintf(stderr, "Cannot get resampling context\n");
-                        exit_program(1);
-                    }
-#endif
-                    codec->bits_per_raw_sample= 0;
->>>>>>> fb47997e
                 }
 
                 ost->resample_height = icodec->height;
@@ -2982,12 +2636,6 @@
     return ret;
 }
 
-static int opt_format(const char *opt, const char *arg)
-{
-    last_asked_format = arg;
-    return 0;
-}
-
 static int opt_video_rc_override_string(const char *opt, const char *arg)
 {
     video_rc_override_string = arg;
@@ -3044,11 +2692,7 @@
             return AVERROR(EINVAL);
         }
     } else {
-<<<<<<< HEAD
         opt_pix_fmts(NULL, NULL);
-=======
-        show_pix_fmts();
->>>>>>> fb47997e
         exit_program(0);
     }
     return 0;
@@ -3211,7 +2855,7 @@
     return 0;
 }
 
-static int opt_map(const char *opt, const char *arg)
+static int opt_map(OptionsContext *o, const char *opt, const char *arg)
 {
     StreamMap *m = NULL;
     int i, negative = 0, file_idx;
@@ -3256,8 +2900,8 @@
     }
     if (negative)
         /* disable some already defined maps */
-        for (i = 0; i < nb_stream_maps; i++) {
-            m = &stream_maps[i];
+        for (i = 0; i < o->nb_stream_maps; i++) {
+            m = &o->stream_maps[i];
             if (check_stream_specifier(input_files[m->file_index].ctx,
                                        input_files[m->file_index].ctx->streams[m->stream_index],
                                        *p == ':' ? p + 1 : p) > 0)
@@ -3268,8 +2912,9 @@
             if (check_stream_specifier(input_files[file_idx].ctx, input_files[file_idx].ctx->streams[i],
                         *p == ':' ? p + 1 : p) <= 0)
                 continue;
-            stream_maps = grow_array(stream_maps, sizeof(*stream_maps), &nb_stream_maps, nb_stream_maps + 1);
-            m = &stream_maps[nb_stream_maps - 1];
+            o->stream_maps = grow_array(o->stream_maps, sizeof(*o->stream_maps),
+                                        &o->nb_stream_maps, o->nb_stream_maps + 1);
+            m = &o->stream_maps[o->nb_stream_maps - 1];
 
             m->file_index   = file_idx;
             m->stream_index = i;
@@ -3353,18 +2998,6 @@
     return av_dict_set(&ts_scale, opt, arg, 0);
 }
 
-static int opt_recording_time(const char *opt, const char *arg)
-{
-    recording_time = parse_time_or_die(opt, arg, 1);
-    return 0;
-}
-
-static int opt_start_time(const char *opt, const char *arg)
-{
-    start_time = parse_time_or_die(opt, arg, 1);
-    return 0;
-}
-
 static int opt_recording_timestamp(const char *opt, const char *arg)
 {
     char buf[128];
@@ -3375,12 +3008,6 @@
 
     av_log(NULL, AV_LOG_WARNING, "%s is deprecated, set the 'creation_time' metadata "
                                  "tag instead.\n", opt);
-    return 0;
-}
-
-static int opt_input_ts_offset(const char *opt, const char *arg)
-{
-    input_ts_offset = parse_time_or_die(opt, arg, 1);
     return 0;
 }
 
@@ -3395,19 +3022,11 @@
         avcodec_find_encoder_by_name(name) :
         avcodec_find_decoder_by_name(name);
     if(!codec) {
-<<<<<<< HEAD
         av_log(NULL, AV_LOG_ERROR, "Unknown %s '%s'\n", codec_string, name);
         exit_program(1);
     }
     if(codec->type != type) {
         av_log(NULL, AV_LOG_ERROR, "Invalid %s type '%s'\n", codec_string, name);
-=======
-        fprintf(stderr, "Unknown %s '%s'\n", codec_string, name);
-        exit_program(1);
-    }
-    if(codec->type != type) {
-        fprintf(stderr, "Invalid %s type '%s'\n", codec_string, name);
->>>>>>> fb47997e
         exit_program(1);
     }
     return codec->id;
@@ -3532,7 +3151,7 @@
     }
 }
 
-static int opt_input_file(const char *opt, const char *filename)
+static int opt_input_file(OptionsContext *o, const char *opt, const char *filename)
 {
     AVFormatContext *ic;
     AVInputFormat *file_iformat = NULL;
@@ -3542,12 +3161,11 @@
     AVDictionary **opts;
     int orig_nb_streams;                     // number of streams before avformat_find_stream_info
 
-    if (last_asked_format) {
-        if (!(file_iformat = av_find_input_format(last_asked_format))) {
-            fprintf(stderr, "Unknown input format: '%s'\n", last_asked_format);
+    if (o->format) {
+        if (!(file_iformat = av_find_input_format(o->format))) {
+            fprintf(stderr, "Unknown input format: '%s'\n", o->format);
             exit_program(1);
         }
-        last_asked_format = NULL;
     }
 
     if (!strcmp(filename, "-"))
@@ -3637,20 +3255,18 @@
         exit_program(1);
     }
 
-    timestamp = start_time;
+    timestamp = o->start_time;
     /* add the stream start time */
     if (ic->start_time != AV_NOPTS_VALUE)
         timestamp += ic->start_time;
 
     /* if seeking requested, we execute it */
-    if (start_time != 0) {
+    if (o->start_time != 0) {
         ret = av_seek_frame(ic, -1, timestamp, AVSEEK_FLAG_BACKWARD);
         if (ret < 0) {
             fprintf(stderr, "%s: could not seek to position %0.3f\n",
                     filename, (double)timestamp / AV_TIME_BASE);
         }
-        /* reset seek info */
-        start_time = 0;
     }
 
     /* update the current parameters so that they match the one of the input stream */
@@ -3663,7 +3279,7 @@
     input_files = grow_array(input_files, sizeof(*input_files), &nb_input_files, nb_input_files + 1);
     input_files[nb_input_files - 1].ctx        = ic;
     input_files[nb_input_files - 1].ist_index  = nb_input_streams - ic->nb_streams;
-    input_files[nb_input_files - 1].ts_offset  = input_ts_offset - (copy_ts ? 0 : timestamp);
+    input_files[nb_input_files - 1].ts_offset  = o->input_ts_offset - (copy_ts ? 0 : timestamp);
     input_files[nb_input_files - 1].nb_streams = ic->nb_streams;
 
     top_field_first = -1;
@@ -3675,14 +3291,13 @@
     audio_channels    = 0;
     audio_sample_fmt  = AV_SAMPLE_FMT_NONE;
     av_dict_free(&ts_scale);
-    input_ts_offset = 0;
 
     for (i = 0; i < orig_nb_streams; i++)
         av_dict_free(&opts[i]);
     av_freep(&opts);
     av_dict_free(&codec_names);
-    uninit_opts();
-    init_opts();
+
+    reset_options(o);
     return 0;
 }
 
@@ -3954,30 +3569,7 @@
     }
 
     subtitle_disable = 0;
-<<<<<<< HEAD
     return ost;
-=======
-    av_freep(&subtitle_codec_name);
-    subtitle_stream_copy = 0;
-}
-
-static int opt_new_stream(const char *opt, const char *arg)
-{
-    AVFormatContext *oc;
-    int file_idx = nb_output_files - 1;
-    if (nb_output_files <= 0) {
-        fprintf(stderr, "At least one output file must be specified\n");
-        exit_program(1);
-    }
-    oc = output_files[file_idx];
-
-    if      (!strcmp(opt, "newvideo"   )) new_video_stream   (oc, file_idx);
-    else if (!strcmp(opt, "newaudio"   )) new_audio_stream   (oc, file_idx);
-    else if (!strcmp(opt, "newsubtitle")) new_subtitle_stream(oc, file_idx);
-    else if (!strcmp(opt, "newdata"    )) new_data_stream    (oc, file_idx);
-    else av_assert0(0);
-    return 0;
->>>>>>> fb47997e
 }
 
 /* arg format is "output-stream-index:streamid-value". */
@@ -4036,18 +3628,18 @@
 }
 
 
-static int copy_chapters(int infile, int outfile)
-{
-    AVFormatContext *is = input_files[infile].ctx;
-    AVFormatContext *os = output_files[outfile].ctx;
+static int copy_chapters(InputFile *ifile, OutputFile *ofile)
+{
+    AVFormatContext *is = ifile->ctx;
+    AVFormatContext *os = ofile->ctx;
     int i;
 
     for (i = 0; i < is->nb_chapters; i++) {
         AVChapter *in_ch = is->chapters[i], *out_ch;
-        int64_t ts_off   = av_rescale_q(start_time - input_files[infile].ts_offset,
+        int64_t ts_off   = av_rescale_q(ofile->start_time - ifile->ts_offset,
                                       AV_TIME_BASE_Q, in_ch->time_base);
-        int64_t rt       = (recording_time == INT64_MAX) ? INT64_MAX :
-                           av_rescale_q(recording_time, AV_TIME_BASE_Q, in_ch->time_base);
+        int64_t rt       = (ofile->recording_time == INT64_MAX) ? INT64_MAX :
+                           av_rescale_q(ofile->recording_time, AV_TIME_BASE_Q, in_ch->time_base);
 
 
         if (in_ch->end < ts_off)
@@ -4076,12 +3668,9 @@
     return 0;
 }
 
-<<<<<<< HEAD
-static int opt_output_file(const char *opt, const char *filename)
-=======
 static void opt_output_file(void *optctx, const char *filename)
->>>>>>> fb47997e
-{
+{
+    OptionsContext *o = optctx;
     AVFormatContext *oc;
     int i, err;
     AVOutputFormat *file_oformat;
@@ -4091,32 +3680,10 @@
     if (!strcmp(filename, "-"))
         filename = "pipe:";
 
-    err = avformat_alloc_output_context2(&oc, NULL, last_asked_format, filename);
-    last_asked_format = NULL;
+    err = avformat_alloc_output_context2(&oc, NULL, o->format, filename);
     if (!oc) {
-<<<<<<< HEAD
         print_error(filename, err);
         exit_program(1);
-=======
-        print_error(filename, AVERROR(ENOMEM));
-        exit_program(1);
-    }
-
-    if (last_asked_format) {
-        file_oformat = av_guess_format(last_asked_format, NULL, NULL);
-        if (!file_oformat) {
-            fprintf(stderr, "Requested output format '%s' is not a suitable output format\n", last_asked_format);
-            exit_program(1);
-        }
-        last_asked_format = NULL;
-    } else {
-        file_oformat = av_guess_format(NULL, filename, NULL);
-        if (!file_oformat) {
-            fprintf(stderr, "Unable to find a suitable output format for '%s'\n",
-                    filename);
-            exit_program(1);
-        }
->>>>>>> fb47997e
     }
     file_oformat= oc->oformat;
 
@@ -4128,9 +3695,8 @@
         if (err < 0) {
             print_error(filename, err);
             exit_program(1);
-<<<<<<< HEAD
-        }
-    } else if (!nb_stream_maps) {
+        }
+    } else if (!o->nb_stream_maps) {
         /* pick the "best" stream of each type */
 #define NEW_STREAM(type, index)\
         if (index >= 0) {\
@@ -4175,13 +3741,11 @@
                     NEW_STREAM(subtitle, i);
                     break;
                 }
-=======
->>>>>>> fb47997e
         }
         /* do something with data? */
     } else {
-        for (i = 0; i < nb_stream_maps; i++) {
-            StreamMap *map = &stream_maps[i];
+        for (i = 0; i < o->nb_stream_maps; i++) {
+            StreamMap *map = &o->stream_maps[i];
 
             if (map->disabled)
                 continue;
@@ -4212,9 +3776,9 @@
     output_files = grow_array(output_files, sizeof(*output_files), &nb_output_files, nb_output_files + 1);
     output_files[nb_output_files - 1].ctx       = oc;
     output_files[nb_output_files - 1].ost_index = nb_output_streams - oc->nb_streams;
-    output_files[nb_output_files - 1].recording_time = recording_time;
-    output_files[nb_output_files - 1].start_time     = start_time;
-    output_files[nb_output_files - 1].limit_filesize = limit_filesize;
+    output_files[nb_output_files - 1].recording_time = o->recording_time;
+    output_files[nb_output_files - 1].start_time     = o->start_time;
+    output_files[nb_output_files - 1].limit_filesize = o->limit_filesize;
     av_dict_copy(&output_files[nb_output_files - 1].opts, format_opts, 0);
 
     /* check filename in case of an image number is expected */
@@ -4279,7 +3843,7 @@
         }
     }
     if (chapters_input_file >= 0)
-        copy_chapters(chapters_input_file, nb_output_files - 1);
+        copy_chapters(&input_files[chapters_input_file], &output_files[nb_output_files - 1]);
 
     /* copy metadata */
     for (i = 0; i < nb_meta_data_maps; i++) {
@@ -4344,26 +3908,19 @@
     audio_channels    = 0;
     audio_sample_fmt  = AV_SAMPLE_FMT_NONE;
     chapters_input_file = INT_MAX;
-    recording_time = INT64_MAX;
-    start_time     = 0;
-    limit_filesize = UINT64_MAX;
 
     av_freep(&meta_data_maps);
     nb_meta_data_maps = 0;
     metadata_global_autocopy   = 1;
     metadata_streams_autocopy  = 1;
     metadata_chapters_autocopy = 1;
-    av_freep(&stream_maps);
-    nb_stream_maps = 0;
     av_freep(&streamid_map);
     nb_streamid_map = 0;
 
     av_dict_free(&codec_names);
 
     av_freep(&forced_key_frames);
-    uninit_opts();
-    init_opts();
-    return 0;
+    reset_options(o);
 }
 
 /* same option as mencoder */
@@ -4518,7 +4075,7 @@
     return 0;
 }
 
-static int opt_target(const char *opt, const char *arg)
+static int opt_target(OptionsContext *o, const char *opt, const char *arg)
 {
     enum { PAL, NTSC, FILM, UNKNOWN } norm = UNKNOWN;
     static const char *const frame_rates[] = {"25", "30000/1001", "24000/1001"};
@@ -4577,7 +4134,7 @@
     if(!strcmp(arg, "vcd")) {
         opt_codec("c:v", "mpeg1video");
         opt_codec("c:a", "mp2");
-        opt_format("f", "vcd");
+        parse_option(o, "f", "vcd", options);
 
         opt_frame_size("s", norm == PAL ? "352x288" : "352x240");
         opt_frame_rate("r", frame_rates[norm]);
@@ -4605,7 +4162,7 @@
 
         opt_codec("c:v", "mpeg2video");
         opt_codec("c:a", "mp2");
-        opt_format("f", "svcd");
+        parse_option(o, "f", "svcd", options);
 
         opt_frame_size("s", norm == PAL ? "480x576" : "480x480");
         opt_frame_rate("r", frame_rates[norm]);
@@ -4628,7 +4185,7 @@
 
         opt_codec("c:v", "mpeg2video");
         opt_codec("c:a", "ac3");
-        opt_format("f", "dvd");
+        parse_option(o, "f", "dvd", options);
 
         opt_frame_size("vcodec", norm == PAL ? "720x576" : "720x480");
         opt_frame_rate("r", frame_rates[norm]);
@@ -4648,7 +4205,7 @@
 
     } else if(!strncmp(arg, "dv", 2)) {
 
-        opt_format("f", "dv");
+        parse_option(o, "f", "dv", options);
 
         opt_frame_size("s", norm == PAL ? "720x576" : "720x480");
         opt_frame_pix_fmt("pix_fmt", !strncmp(arg, "dv50", 4) ? "yuv422p" :
@@ -4759,24 +4316,25 @@
 #endif
 }
 
+#define OFFSET(x) offsetof(OptionsContext, x)
 static const OptionDef options[] = {
     /* main options */
 #include "cmdutils_common_opts.h"
-    { "f", HAS_ARG, {(void*)opt_format}, "force format", "fmt" },
-    { "i", HAS_ARG, {(void*)opt_input_file}, "input file name", "filename" },
+    { "f", HAS_ARG | OPT_STRING | OPT_OFFSET, {.off = OFFSET(format)}, "force format", "fmt" },
+    { "i", HAS_ARG | OPT_FUNC2, {(void*)opt_input_file}, "input file name", "filename" },
     { "y", OPT_BOOL, {(void*)&file_overwrite}, "overwrite output files" },
     { "c", HAS_ARG, {(void*)opt_codec}, "codec name", "codec" },
     { "codec", HAS_ARG, {(void*)opt_codec}, "codec name", "codec" },
-    { "map", HAS_ARG | OPT_EXPERT, {(void*)opt_map}, "set input stream mapping", "file.stream[:syncfile.syncstream]" },
+    { "map", HAS_ARG | OPT_EXPERT | OPT_FUNC2, {(void*)opt_map}, "set input stream mapping", "file.stream[:syncfile.syncstream]" },
     { "map_meta_data", HAS_ARG | OPT_EXPERT, {(void*)opt_map_meta_data}, "DEPRECATED set meta data information of outfile from infile",
       "outfile[,metadata]:infile[,metadata]" },
     { "map_metadata", HAS_ARG | OPT_EXPERT, {(void*)opt_map_metadata}, "set metadata information of outfile from infile",
       "outfile[,metadata]:infile[,metadata]" },
     { "map_chapters",  OPT_INT | HAS_ARG | OPT_EXPERT, {(void*)&chapters_input_file},  "set chapters mapping", "input_file_index" },
-    { "t", HAS_ARG, {(void*)opt_recording_time}, "record or transcode \"duration\" seconds of audio/video", "duration" },
-    { "fs", HAS_ARG | OPT_INT64, {(void*)&limit_filesize}, "set the limit file size in bytes", "limit_size" }, //
-    { "ss", HAS_ARG, {(void*)opt_start_time}, "set the start time offset", "time_off" },
-    { "itsoffset", HAS_ARG, {(void*)opt_input_ts_offset}, "set the input ts offset", "time_off" },
+    { "t", HAS_ARG | OPT_TIME | OPT_OFFSET, {.off = OFFSET(recording_time)}, "record or transcode \"duration\" seconds of audio/video", "duration" },
+    { "fs", HAS_ARG | OPT_INT64 | OPT_OFFSET, {.off = OFFSET(limit_filesize)}, "set the limit file size in bytes", "limit_size" }, //
+    { "ss", HAS_ARG | OPT_TIME | OPT_OFFSET, {.off = OFFSET(start_time)}, "set the start time offset", "time_off" },
+    { "itsoffset", HAS_ARG | OPT_TIME | OPT_OFFSET, {.off = OFFSET(input_ts_offset)}, "set the input ts offset", "time_off" },
     { "itsscale", HAS_ARG, {(void*)opt_input_ts_scale}, "set the input ts scale", "scale" },
     { "timestamp", HAS_ARG, {(void*)opt_recording_timestamp}, "set the recording timestamp ('now' to set the current time)", "time" },
     { "metadata", HAS_ARG, {(void*)opt_metadata}, "add metadata", "string=string" },
@@ -4792,7 +4350,7 @@
     { "loop_input", OPT_BOOL | OPT_EXPERT, {(void*)&loop_input}, "deprecated, use -loop" },
     { "loop_output", HAS_ARG | OPT_INT | OPT_EXPERT, {(void*)&loop_output}, "deprecated, use -loop", "" },
     { "v", HAS_ARG, {(void*)opt_verbose}, "set the verbosity level", "number" },
-    { "target", HAS_ARG, {(void*)opt_target}, "specify target file type (\"vcd\", \"svcd\", \"dvd\", \"dv\", \"dv50\", \"pal-vcd\", \"ntsc-svcd\", ...)", "type" },
+    { "target", HAS_ARG | OPT_FUNC2, {(void*)opt_target}, "specify target file type (\"vcd\", \"svcd\", \"dvd\", \"dv\", \"dv50\", \"pal-vcd\", \"ntsc-svcd\", ...)", "type" },
     { "threads",  HAS_ARG | OPT_EXPERT, {(void*)opt_thread_count}, "thread count", "count" },
     { "vsync", HAS_ARG | OPT_INT | OPT_EXPERT, {(void*)&video_sync_method}, "video sync method", "" },
     { "async", HAS_ARG | OPT_INT | OPT_EXPERT, {(void*)&audio_sync_method}, "audio sync method", "" },
@@ -4895,7 +4453,10 @@
 
 int main(int argc, char **argv)
 {
+    OptionsContext o = { 0 };
     int64_t ti;
+
+    reset_options(&o);
 
     av_log_set_flags(AV_LOG_SKIP_REPEATED);
 
@@ -4921,21 +4482,15 @@
         avio_set_interrupt_cb(decode_interrupt_cb);
 #endif
 
-    init_opts();
-
     if(verbose>=0)
         show_banner();
 
     /* parse options */
-    parse_options(NULL, argc, argv, options, opt_output_file);
+    parse_options(&o, argc, argv, options, opt_output_file);
 
     if(nb_output_files <= 0 && nb_input_files == 0) {
         show_usage();
-<<<<<<< HEAD
         fprintf(stderr, "Use -h to get full help or, even better, run 'man %s'\n", program_name);
-=======
-        fprintf(stderr, "Use -h to get full help or, even better, run 'man ffmpeg'\n");
->>>>>>> fb47997e
         exit_program(1);
     }
 
@@ -4951,12 +4506,7 @@
     }
 
     ti = getutime();
-<<<<<<< HEAD
     if (transcode(output_files, nb_output_files, input_files, nb_input_files) < 0)
-=======
-    if (transcode(output_files, nb_output_files, input_files, nb_input_files,
-                  stream_maps, nb_stream_maps) < 0)
->>>>>>> fb47997e
         exit_program(1);
     ti = getutime() - ti;
     if (do_benchmark) {
@@ -4964,10 +4514,6 @@
         printf("bench: utime=%0.3fs maxrss=%ikB\n", ti / 1000000.0, maxrss);
     }
 
-<<<<<<< HEAD
-    return exit_program(0);
-=======
     exit_program(0);
     return 0;
->>>>>>> fb47997e
 }