/*
 * ffmpeg main
 * Copyright (c) 2000-2003 Fabrice Bellard
 *
 * This file is part of FFmpeg.
 *
 * FFmpeg is free software; you can redistribute it and/or
 * modify it under the terms of the GNU Lesser General Public
 * License as published by the Free Software Foundation; either
 * version 2.1 of the License, or (at your option) any later version.
 *
 * FFmpeg is distributed in the hope that it will be useful,
 * but WITHOUT ANY WARRANTY; without even the implied warranty of
 * MERCHANTABILITY or FITNESS FOR A PARTICULAR PURPOSE.  See the GNU
 * Lesser General Public License for more details.
 *
 * You should have received a copy of the GNU Lesser General Public
 * License along with FFmpeg; if not, write to the Free Software
 * Foundation, Inc., 51 Franklin Street, Fifth Floor, Boston, MA 02110-1301 USA
 */

#include "config.h"
#include <ctype.h>
#include <string.h>
#include <math.h>
#include <stdlib.h>
#include <errno.h>
#include <signal.h>
#include <limits.h>
#include <unistd.h>
#include "libavformat/avformat.h"
#include "libavdevice/avdevice.h"
#include "libswscale/swscale.h"
#include "libavutil/opt.h"
#include "libavcodec/audioconvert.h"
#include "libavutil/audioconvert.h"
#include "libavutil/parseutils.h"
#include "libavutil/samplefmt.h"
#include "libavutil/colorspace.h"
#include "libavutil/fifo.h"
#include "libavutil/intreadwrite.h"
#include "libavutil/dict.h"
#include "libavutil/mathematics.h"
#include "libavutil/pixdesc.h"
#include "libavutil/avstring.h"
#include "libavutil/libm.h"
#include "libavformat/os_support.h"

#include "libavformat/ffm.h" // not public API

#if CONFIG_AVFILTER
# include "libavfilter/avcodec.h"
# include "libavfilter/avfilter.h"
# include "libavfilter/avfiltergraph.h"
# include "libavfilter/vsink_buffer.h"
# include "libavfilter/vsrc_buffer.h"
#endif

#if HAVE_SYS_RESOURCE_H
#include <sys/types.h>
#include <sys/time.h>
#include <sys/resource.h>
#elif HAVE_GETPROCESSTIMES
#include <windows.h>
#endif
#if HAVE_GETPROCESSMEMORYINFO
#include <windows.h>
#include <psapi.h>
#endif

#if HAVE_SYS_SELECT_H
#include <sys/select.h>
#endif

#if HAVE_TERMIOS_H
#include <fcntl.h>
#include <sys/ioctl.h>
#include <sys/time.h>
#include <termios.h>
#elif HAVE_KBHIT
#include <conio.h>
#endif
#include <time.h>

#include "cmdutils.h"

#include "libavutil/avassert.h"

const char program_name[] = "ffmpeg";
const int program_birth_year = 2000;

/* select an input stream for an output stream */
typedef struct StreamMap {
    int file_index;
    int stream_index;
    int sync_file_index;
    int sync_stream_index;
} StreamMap;

/**
 * select an input file for an output file
 */
typedef struct MetadataMap {
    int  file;      //< file index
    char type;      //< type of metadata to copy -- (g)lobal, (s)tream, (c)hapter or (p)rogram
    int  index;     //< stream/chapter/program number
} MetadataMap;

typedef struct ChapterMap {
    int in_file;
    int out_file;
} ChapterMap;

static const OptionDef options[];

#define MAX_FILES 100
<<<<<<< HEAD
#define MAX_STREAMS 1024    /* arbitrary sanity check value */
=======
>>>>>>> b5849f77

static const char *last_asked_format = NULL;
static double *ts_scale;
static int  nb_ts_scale;

static AVFormatContext *output_files[MAX_FILES];
static int nb_output_files = 0;

static StreamMap *stream_maps = NULL;
static int nb_stream_maps;

/* first item specifies output metadata, second is input */
static MetadataMap (*meta_data_maps)[2] = NULL;
static int nb_meta_data_maps;
static int metadata_global_autocopy   = 1;
static int metadata_streams_autocopy  = 1;
static int metadata_chapters_autocopy = 1;

static ChapterMap *chapter_maps = NULL;
static int nb_chapter_maps;

/* indexed by output file stream index */
static int *streamid_map = NULL;
static int nb_streamid_map = 0;

static int frame_width  = 0;
static int frame_height = 0;
static float frame_aspect_ratio = 0;
static enum PixelFormat frame_pix_fmt = PIX_FMT_NONE;
static int frame_bits_per_raw_sample = 0;
static enum AVSampleFormat audio_sample_fmt = AV_SAMPLE_FMT_NONE;
static int max_frames[4] = {INT_MAX, INT_MAX, INT_MAX, INT_MAX};
static AVRational frame_rate;
static float video_qscale = 0;
static uint16_t *intra_matrix = NULL;
static uint16_t *inter_matrix = NULL;
static const char *video_rc_override_string=NULL;
static int video_disable = 0;
static int video_discard = 0;
static char *video_codec_name = NULL;
static unsigned int video_codec_tag = 0;
static char *video_language = NULL;
static int same_quality = 0;
static int do_deinterlace = 0;
static int top_field_first = -1;
static int me_threshold = 0;
static int intra_dc_precision = 8;
static int loop_input = 0;
static int loop_output = AVFMT_NOOUTPUTLOOP;
static int qp_hist = 0;
#if CONFIG_AVFILTER
static char *vfilters = NULL;
#endif

static int intra_only = 0;
static int audio_sample_rate = 0;
#define QSCALE_NONE -99999
static float audio_qscale = QSCALE_NONE;
static int audio_disable = 0;
static int audio_channels = 0;
static char  *audio_codec_name = NULL;
static unsigned int audio_codec_tag = 0;
static char *audio_language = NULL;

static int subtitle_disable = 0;
static char *subtitle_codec_name = NULL;
static char *subtitle_language = NULL;
static unsigned int subtitle_codec_tag = 0;

static int data_disable = 0;
static char *data_codec_name = NULL;
static unsigned int data_codec_tag = 0;

static float mux_preload= 0.5;
static float mux_max_delay= 0.7;

static int64_t recording_time = INT64_MAX;
static int64_t start_time = 0;
static int64_t input_ts_offset = 0;
static int file_overwrite = 0;
static AVDictionary *metadata;
static int do_benchmark = 0;
static int do_hex_dump = 0;
static int do_pkt_dump = 0;
static int do_psnr = 0;
static int do_pass = 0;
static const char *pass_logfilename_prefix;
static int audio_stream_copy = 0;
static int video_stream_copy = 0;
static int subtitle_stream_copy = 0;
static int data_stream_copy = 0;
static int video_sync_method= -1;
static int audio_sync_method= 0;
static float audio_drift_threshold= 0.1;
static int copy_ts= 0;
static int copy_tb= 0;
static int opt_shortest = 0;
static char *vstats_filename;
static FILE *vstats_file;
static int opt_programid = 0;
static int copy_initial_nonkeyframes = 0;

static int rate_emu = 0;

static int  video_channel = 0;
static char *video_standard;

static int audio_volume = 256;

static int exit_on_error = 0;
static int using_stdin = 0;
static int verbose = 1;
static int run_as_daemon  = 0;
static int thread_count= 1;
static int q_pressed = 0;
static int64_t video_size = 0;
static int64_t audio_size = 0;
static int64_t extra_size = 0;
static int nb_frames_dup = 0;
static int nb_frames_drop = 0;
static int input_sync;
static uint64_t limit_filesize = 0;
static int force_fps = 0;
static char *forced_key_frames = NULL;

static float dts_delta_threshold = 10;

static int64_t timer_start;

static uint8_t *audio_buf;
static uint8_t *audio_out;
static unsigned int allocated_audio_out_size, allocated_audio_buf_size;

static short *samples;

static AVBitStreamFilterContext *video_bitstream_filters=NULL;
static AVBitStreamFilterContext *audio_bitstream_filters=NULL;
static AVBitStreamFilterContext *subtitle_bitstream_filters=NULL;

#define DEFAULT_PASS_LOGFILENAME_PREFIX "ffmpeg2pass"

struct InputStream;

typedef struct OutputStream {
    int file_index;          /* file index */
    int index;               /* stream index in the output file */
    int source_index;        /* InputStream index */
    AVStream *st;            /* stream in the output file */
    int encoding_needed;     /* true if encoding needed for this stream */
    int frame_number;
    /* input pts and corresponding output pts
       for A/V sync */
    //double sync_ipts;        /* dts from the AVPacket of the demuxer in second units */
    struct InputStream *sync_ist; /* input stream to sync against */
    int64_t sync_opts;       /* output frame counter, could be changed to some true timestamp */ //FIXME look at frame_number
    AVBitStreamFilterContext *bitstream_filters;
    AVCodec *enc;

    /* video only */
    int video_resample;
    AVFrame resample_frame;              /* temporary frame for image resampling */
    struct SwsContext *img_resample_ctx; /* for image resampling */
    int resample_height;
    int resample_width;
    int resample_pix_fmt;
    AVRational frame_rate;

    float frame_aspect_ratio;

    /* forced key frames */
    int64_t *forced_kf_pts;
    int forced_kf_count;
    int forced_kf_index;

    /* audio only */
    int audio_resample;
    ReSampleContext *resample; /* for audio resampling */
    int resample_sample_fmt;
    int resample_channels;
    int resample_sample_rate;
    int reformat_pair;
    AVAudioConvert *reformat_ctx;
    AVFifoBuffer *fifo;     /* for compression: one audio fifo per codec */
    FILE *logfile;

#if CONFIG_AVFILTER
    AVFilterContext *output_video_filter;
    AVFilterContext *input_video_filter;
    AVFilterBufferRef *picref;
    char *avfilter;
    AVFilterGraph *graph;
#endif

   int sws_flags;
} OutputStream;

static OutputStream **output_streams_for_file[MAX_FILES] = { NULL };
static int nb_output_streams_for_file[MAX_FILES] = { 0 };

typedef struct InputStream {
    int file_index;
    AVStream *st;
    int discard;             /* true if stream data should be discarded */
    int decoding_needed;     /* true if the packets must be decoded in 'raw_fifo' */
    AVCodec *dec;

    int64_t       start;     /* time when read started */
    int64_t       next_pts;  /* synthetic pts for cases where pkt.pts
                                is not defined */
    int64_t       pts;       /* current pts */
    double ts_scale;
    int is_start;            /* is 1 at the start and after a discontinuity */
    int showed_multi_packet_warning;
    int is_past_recording_time;
} InputStream;

typedef struct InputFile {
    AVFormatContext *ctx;
    int eof_reached;      /* true if eof reached */
    int ist_index;        /* index of first stream in ist_table */
    int buffer_size;      /* current total buffer size */
    int64_t ts_offset;
} InputFile;

#if HAVE_TERMIOS_H

/* init terminal so that we can grab keys */
static struct termios oldtty;
#endif

static InputStream *input_streams = NULL;
static int         nb_input_streams = 0;
static InputFile   *input_files   = NULL;
static int         nb_input_files   = 0;

#if CONFIG_AVFILTER

static int configure_video_filters(InputStream *ist, OutputStream *ost)
{
    AVFilterContext *last_filter, *filter;
    /** filter graph containing all filters including input & output */
    AVCodecContext *codec = ost->st->codec;
    AVCodecContext *icodec = ist->st->codec;
    enum PixelFormat pix_fmts[] = { codec->pix_fmt, PIX_FMT_NONE };
    AVRational sample_aspect_ratio;
    char args[255];
    int ret;

    ost->graph = avfilter_graph_alloc();

    if (ist->st->sample_aspect_ratio.num){
        sample_aspect_ratio = ist->st->sample_aspect_ratio;
    }else
        sample_aspect_ratio = ist->st->codec->sample_aspect_ratio;

    snprintf(args, 255, "%d:%d:%d:%d:%d:%d:%d", ist->st->codec->width,
             ist->st->codec->height, ist->st->codec->pix_fmt, 1, AV_TIME_BASE,
             sample_aspect_ratio.num, sample_aspect_ratio.den);

    ret = avfilter_graph_create_filter(&ost->input_video_filter, avfilter_get_by_name("buffer"),
                                       "src", args, NULL, ost->graph);
    if (ret < 0)
        return ret;
    ret = avfilter_graph_create_filter(&ost->output_video_filter, avfilter_get_by_name("buffersink"),
                                       "out", NULL, pix_fmts, ost->graph);
    if (ret < 0)
        return ret;
    last_filter = ost->input_video_filter;

    if (codec->width  != icodec->width || codec->height != icodec->height) {
        snprintf(args, 255, "%d:%d:flags=0x%X",
                 codec->width,
                 codec->height,
                 ost->sws_flags);
        if ((ret = avfilter_graph_create_filter(&filter, avfilter_get_by_name("scale"),
                                                NULL, args, NULL, ost->graph)) < 0)
            return ret;
        if ((ret = avfilter_link(last_filter, 0, filter, 0)) < 0)
            return ret;
        last_filter = filter;
    }

    snprintf(args, sizeof(args), "flags=0x%X", ost->sws_flags);
    ost->graph->scale_sws_opts = av_strdup(args);

    if (ost->avfilter) {
        AVFilterInOut *outputs = avfilter_inout_alloc();
        AVFilterInOut *inputs  = avfilter_inout_alloc();

        outputs->name    = av_strdup("in");
        outputs->filter_ctx = last_filter;
        outputs->pad_idx = 0;
        outputs->next    = NULL;

        inputs->name    = av_strdup("out");
        inputs->filter_ctx = ost->output_video_filter;
        inputs->pad_idx = 0;
        inputs->next    = NULL;

        if ((ret = avfilter_graph_parse(ost->graph, ost->avfilter, &inputs, &outputs, NULL)) < 0)
            return ret;
        av_freep(&ost->avfilter);
    } else {
        if ((ret = avfilter_link(last_filter, 0, ost->output_video_filter, 0)) < 0)
            return ret;
    }

    if ((ret = avfilter_graph_config(ost->graph, NULL)) < 0)
        return ret;

    codec->width  = ost->output_video_filter->inputs[0]->w;
    codec->height = ost->output_video_filter->inputs[0]->h;
    codec->sample_aspect_ratio = ost->st->sample_aspect_ratio =
        ost->frame_aspect_ratio ? // overriden by the -aspect cli option
        av_d2q(ost->frame_aspect_ratio*codec->height/codec->width, 255) :
        ost->output_video_filter->inputs[0]->sample_aspect_ratio;

    return 0;
}
#endif /* CONFIG_AVFILTER */

static void term_exit(void)
{
    av_log(NULL, AV_LOG_QUIET, "%s", "");
#if HAVE_TERMIOS_H
    if(!run_as_daemon)
        tcsetattr (0, TCSANOW, &oldtty);
#endif
}

static volatile int received_sigterm = 0;

static void
sigterm_handler(int sig)
{
    received_sigterm = sig;
    q_pressed++;
    term_exit();
}

static void term_init(void)
{
#if HAVE_TERMIOS_H
    if(!run_as_daemon){
    struct termios tty;

    tcgetattr (0, &tty);
    oldtty = tty;
    atexit(term_exit);

    tty.c_iflag &= ~(IGNBRK|BRKINT|PARMRK|ISTRIP
                          |INLCR|IGNCR|ICRNL|IXON);
    tty.c_oflag |= OPOST;
    tty.c_lflag &= ~(ECHO|ECHONL|ICANON|IEXTEN);
    tty.c_cflag &= ~(CSIZE|PARENB);
    tty.c_cflag |= CS8;
    tty.c_cc[VMIN] = 1;
    tty.c_cc[VTIME] = 0;

    tcsetattr (0, TCSANOW, &tty);
    signal(SIGQUIT, sigterm_handler); /* Quit (POSIX).  */
    }
#endif

    signal(SIGINT , sigterm_handler); /* Interrupt (ANSI).  */
    signal(SIGTERM, sigterm_handler); /* Termination (ANSI).  */
#ifdef SIGXCPU
    signal(SIGXCPU, sigterm_handler);
#endif
}

/* read a key without blocking */
static int read_key(void)
{
#if HAVE_TERMIOS_H
    int n = 1;
    unsigned char ch;
    struct timeval tv;
    fd_set rfds;

    if(run_as_daemon)
        return -1;

    FD_ZERO(&rfds);
    FD_SET(0, &rfds);
    tv.tv_sec = 0;
    tv.tv_usec = 0;
    n = select(1, &rfds, NULL, NULL, &tv);
    if (n > 0) {
        n = read(0, &ch, 1);
        if (n == 1)
            return ch;

        return n;
    }
#elif HAVE_KBHIT
    if(kbhit())
        return(getch());
#endif
    return -1;
}

static int decode_interrupt_cb(void)
{
    q_pressed += read_key() == 'q';
    return q_pressed > 1;
}

static int ffmpeg_exit(int ret)
{
    int i;

    /* close files */
    for(i=0;i<nb_output_files;i++) {
        AVFormatContext *s = output_files[i];
        if (!(s->oformat->flags & AVFMT_NOFILE) && s->pb)
            avio_close(s->pb);
        avformat_free_context(s);
        av_free(output_streams_for_file[i]);
    }
    for(i=0;i<nb_input_files;i++) {
        av_close_input_file(input_files[i].ctx);
    }

    av_free(intra_matrix);
    av_free(inter_matrix);

    if (vstats_file)
        fclose(vstats_file);
    av_free(vstats_filename);

    av_free(streamid_map);
    av_free(stream_maps);
    av_free(meta_data_maps);

    av_freep(&input_streams);
    av_freep(&input_files);

    av_free(video_codec_name);
    av_free(audio_codec_name);
    av_free(subtitle_codec_name);
    av_free(data_codec_name);

    av_free(video_standard);

    uninit_opts();
    av_free(audio_buf);
    av_free(audio_out);
    allocated_audio_buf_size= allocated_audio_out_size= 0;
    av_free(samples);

#if CONFIG_AVFILTER
    avfilter_uninit();
#endif

    if (received_sigterm) {
        fprintf(stderr,
            "Received signal %d: terminating.\n",
            (int) received_sigterm);
        exit (255);
    }

    exit(ret); /* not all OS-es handle main() return value */
    return ret;
}

/* similar to ff_dynarray_add() and av_fast_realloc() */
static void *grow_array(void *array, int elem_size, int *size, int new_size)
{
    if (new_size >= INT_MAX / elem_size) {
        fprintf(stderr, "Array too big.\n");
        ffmpeg_exit(1);
    }
    if (*size < new_size) {
        uint8_t *tmp = av_realloc(array, new_size*elem_size);
        if (!tmp) {
            fprintf(stderr, "Could not alloc buffer.\n");
            ffmpeg_exit(1);
        }
        memset(tmp + *size*elem_size, 0, (new_size-*size) * elem_size);
        *size = new_size;
        return tmp;
    }
    return array;
}

static void choose_sample_fmt(AVStream *st, AVCodec *codec)
{
    if(codec && codec->sample_fmts){
        const enum AVSampleFormat *p= codec->sample_fmts;
        for(; *p!=-1; p++){
            if(*p == st->codec->sample_fmt)
                break;
        }
        if (*p == -1) {
            if((codec->capabilities & CODEC_CAP_LOSSLESS) && av_get_sample_fmt_name(st->codec->sample_fmt) > av_get_sample_fmt_name(codec->sample_fmts[0]))
                av_log(NULL, AV_LOG_ERROR, "Convertion will not be lossless'\n");
            av_log(NULL, AV_LOG_WARNING,
                   "Incompatible sample format '%s' for codec '%s', auto-selecting format '%s'\n",
                   av_get_sample_fmt_name(st->codec->sample_fmt),
                   codec->name,
                   av_get_sample_fmt_name(codec->sample_fmts[0]));
            st->codec->sample_fmt = codec->sample_fmts[0];
        }
    }
}

static void choose_sample_rate(AVStream *st, AVCodec *codec)
{
    if(codec && codec->supported_samplerates){
        const int *p= codec->supported_samplerates;
        int best=0;
        int best_dist=INT_MAX;
        for(; *p; p++){
            int dist= abs(st->codec->sample_rate - *p);
            if(dist < best_dist){
                best_dist= dist;
                best= *p;
            }
        }
        if(best_dist){
            av_log(st->codec, AV_LOG_WARNING, "Requested sampling rate unsupported using closest supported (%d)\n", best);
        }
        st->codec->sample_rate= best;
    }
}

static void choose_pixel_fmt(AVStream *st, AVCodec *codec)
{
    if(codec && codec->pix_fmts){
        const enum PixelFormat *p= codec->pix_fmts;
        if(st->codec->strict_std_compliance <= FF_COMPLIANCE_UNOFFICIAL){
            if(st->codec->codec_id==CODEC_ID_MJPEG){
                p= (const enum PixelFormat[]){PIX_FMT_YUVJ420P, PIX_FMT_YUVJ422P, PIX_FMT_YUV420P, PIX_FMT_YUV422P, PIX_FMT_NONE};
            }else if(st->codec->codec_id==CODEC_ID_LJPEG){
                p= (const enum PixelFormat[]){PIX_FMT_YUVJ420P, PIX_FMT_YUVJ422P, PIX_FMT_YUVJ444P, PIX_FMT_YUV420P, PIX_FMT_YUV422P, PIX_FMT_YUV444P, PIX_FMT_BGRA, PIX_FMT_NONE};
            }
        }
        for(; *p!=-1; p++){
            if(*p == st->codec->pix_fmt)
                break;
        }
        if (*p == -1) {
            if(st->codec->pix_fmt != PIX_FMT_NONE)
                av_log(NULL, AV_LOG_WARNING,
                        "Incompatible pixel format '%s' for codec '%s', auto-selecting format '%s'\n",
                        av_pix_fmt_descriptors[st->codec->pix_fmt].name,
                        codec->name,
                        av_pix_fmt_descriptors[codec->pix_fmts[0]].name);
            st->codec->pix_fmt = codec->pix_fmts[0];
        }
    }
}

static OutputStream *new_output_stream(AVFormatContext *oc, int file_idx, AVCodec *codec)
{
    OutputStream *ost;
    AVStream *st = av_new_stream(oc, oc->nb_streams < nb_streamid_map ? streamid_map[oc->nb_streams] : 0);
    int idx      = oc->nb_streams - 1;

    if (!st) {
        av_log(NULL, AV_LOG_ERROR, "Could not alloc stream.\n");
        ffmpeg_exit(1);
    }

    output_streams_for_file[file_idx] =
        grow_array(output_streams_for_file[file_idx],
                   sizeof(*output_streams_for_file[file_idx]),
                   &nb_output_streams_for_file[file_idx],
                   oc->nb_streams);
    ost = output_streams_for_file[file_idx][idx] =
        av_mallocz(sizeof(OutputStream));
    if (!ost) {
        fprintf(stderr, "Could not alloc output stream\n");
        ffmpeg_exit(1);
    }
    ost->file_index = file_idx;
    ost->index = idx;
    ost->st    = st;
    ost->enc   = codec;

    avcodec_get_context_defaults3(st->codec, codec);

    ost->sws_flags = av_get_int(sws_opts, "sws_flags", NULL);
    return ost;
}

static int read_ffserver_streams(AVFormatContext *s, const char *filename)
{
    int i, err;
    AVFormatContext *ic;
    int nopts = 0;

    err = av_open_input_file(&ic, filename, NULL, FFM_PACKET_SIZE, NULL);
    if (err < 0)
        return err;
    /* copy stream format */
    for(i=0;i<ic->nb_streams;i++) {
        AVStream *st;
        OutputStream *ost;
        AVCodec *codec;

        codec = avcodec_find_encoder(ic->streams[i]->codec->codec_id);
        ost   = new_output_stream(s, nb_output_files, codec);
        st    = ost->st;

        // FIXME: a more elegant solution is needed
        memcpy(st, ic->streams[i], sizeof(AVStream));
        st->info = av_malloc(sizeof(*st->info));
        memcpy(st->info, ic->streams[i]->info, sizeof(*st->info));
        avcodec_copy_context(st->codec, ic->streams[i]->codec);

        if (st->codec->codec_type == AVMEDIA_TYPE_AUDIO) {
            if (audio_stream_copy) {
                st->stream_copy = 1;
            } else
                choose_sample_fmt(st, codec);
        } else if (st->codec->codec_type == AVMEDIA_TYPE_VIDEO) {
            if (video_stream_copy) {
                st->stream_copy = 1;
            } else
                choose_pixel_fmt(st, codec);
        }

        if(st->codec->flags & CODEC_FLAG_BITEXACT)
            nopts = 1;
    }

    av_close_input_file(ic);
    return 0;
}

static double
get_sync_ipts(const OutputStream *ost)
{
    const InputStream *ist = ost->sync_ist;
    return (double)(ist->pts - start_time)/AV_TIME_BASE;
}

static void write_frame(AVFormatContext *s, AVPacket *pkt, AVCodecContext *avctx, AVBitStreamFilterContext *bsfc){
    int ret;

    while(bsfc){
        AVPacket new_pkt= *pkt;
        int a= av_bitstream_filter_filter(bsfc, avctx, NULL,
                                          &new_pkt.data, &new_pkt.size,
                                          pkt->data, pkt->size,
                                          pkt->flags & AV_PKT_FLAG_KEY);
        if(a>0){
            av_free_packet(pkt);
            new_pkt.destruct= av_destruct_packet;
        } else if(a<0){
            fprintf(stderr, "%s failed for stream %d, codec %s",
                    bsfc->filter->name, pkt->stream_index,
                    avctx->codec ? avctx->codec->name : "copy");
            print_error("", a);
            if (exit_on_error)
                ffmpeg_exit(1);
        }
        *pkt= new_pkt;

        bsfc= bsfc->next;
    }

    ret= av_interleaved_write_frame(s, pkt);
    if(ret < 0){
        print_error("av_interleaved_write_frame()", ret);
        ffmpeg_exit(1);
    }
}

#define MAX_AUDIO_PACKET_SIZE (128 * 1024)

static void do_audio_out(AVFormatContext *s,
                         OutputStream *ost,
                         InputStream *ist,
                         unsigned char *buf, int size)
{
    uint8_t *buftmp;
    int64_t audio_out_size, audio_buf_size;
    int64_t allocated_for_size= size;

    int size_out, frame_bytes, ret, resample_changed;
    AVCodecContext *enc= ost->st->codec;
    AVCodecContext *dec= ist->st->codec;
    int osize = av_get_bytes_per_sample(enc->sample_fmt);
    int isize = av_get_bytes_per_sample(dec->sample_fmt);
    const int coded_bps = av_get_bits_per_sample(enc->codec->id);

need_realloc:
    audio_buf_size= (allocated_for_size + isize*dec->channels - 1) / (isize*dec->channels);
    audio_buf_size= (audio_buf_size*enc->sample_rate + dec->sample_rate) / dec->sample_rate;
    audio_buf_size= audio_buf_size*2 + 10000; //safety factors for the deprecated resampling API
    audio_buf_size= FFMAX(audio_buf_size, enc->frame_size);
    audio_buf_size*= osize*enc->channels;

    audio_out_size= FFMAX(audio_buf_size, enc->frame_size * osize * enc->channels);
    if(coded_bps > 8*osize)
        audio_out_size= audio_out_size * coded_bps / (8*osize);
    audio_out_size += FF_MIN_BUFFER_SIZE;

    if(audio_out_size > INT_MAX || audio_buf_size > INT_MAX){
        fprintf(stderr, "Buffer sizes too large\n");
        ffmpeg_exit(1);
    }

    av_fast_malloc(&audio_buf, &allocated_audio_buf_size, audio_buf_size);
    av_fast_malloc(&audio_out, &allocated_audio_out_size, audio_out_size);
    if (!audio_buf || !audio_out){
        fprintf(stderr, "Out of memory in do_audio_out\n");
        ffmpeg_exit(1);
    }

    if (enc->channels != dec->channels)
        ost->audio_resample = 1;

    resample_changed = ost->resample_sample_fmt  != dec->sample_fmt ||
                       ost->resample_channels    != dec->channels   ||
                       ost->resample_sample_rate != dec->sample_rate;

    if ((ost->audio_resample && !ost->resample) || resample_changed) {
        if (resample_changed) {
            av_log(NULL, AV_LOG_INFO, "Input stream #%d.%d frame changed from rate:%d fmt:%s ch:%d to rate:%d fmt:%s ch:%d\n",
                   ist->file_index, ist->st->index,
                   ost->resample_sample_rate, av_get_sample_fmt_name(ost->resample_sample_fmt), ost->resample_channels,
                   dec->sample_rate, av_get_sample_fmt_name(dec->sample_fmt), dec->channels);
            ost->resample_sample_fmt  = dec->sample_fmt;
            ost->resample_channels    = dec->channels;
            ost->resample_sample_rate = dec->sample_rate;
            if (ost->resample)
                audio_resample_close(ost->resample);
        }
        /* if audio_sync_method is >1 the resampler is needed for audio drift compensation */
        if (audio_sync_method <= 1 &&
            ost->resample_sample_fmt  == enc->sample_fmt &&
            ost->resample_channels    == enc->channels   &&
            ost->resample_sample_rate == enc->sample_rate) {
            ost->resample = NULL;
            ost->audio_resample = 0;
        } else {
            if (dec->sample_fmt != AV_SAMPLE_FMT_S16)
                fprintf(stderr, "Warning, using s16 intermediate sample format for resampling\n");
            ost->resample = av_audio_resample_init(enc->channels,    dec->channels,
                                                   enc->sample_rate, dec->sample_rate,
                                                   enc->sample_fmt,  dec->sample_fmt,
                                                   16, 10, 0, 0.8);
            if (!ost->resample) {
                fprintf(stderr, "Can not resample %d channels @ %d Hz to %d channels @ %d Hz\n",
                        dec->channels, dec->sample_rate,
                        enc->channels, enc->sample_rate);
                ffmpeg_exit(1);
            }
        }
    }

#define MAKE_SFMT_PAIR(a,b) ((a)+AV_SAMPLE_FMT_NB*(b))
    if (!ost->audio_resample && dec->sample_fmt!=enc->sample_fmt &&
        MAKE_SFMT_PAIR(enc->sample_fmt,dec->sample_fmt)!=ost->reformat_pair) {
        if (ost->reformat_ctx)
            av_audio_convert_free(ost->reformat_ctx);
        ost->reformat_ctx = av_audio_convert_alloc(enc->sample_fmt, 1,
                                                   dec->sample_fmt, 1, NULL, 0);
        if (!ost->reformat_ctx) {
            fprintf(stderr, "Cannot convert %s sample format to %s sample format\n",
                av_get_sample_fmt_name(dec->sample_fmt),
                av_get_sample_fmt_name(enc->sample_fmt));
            ffmpeg_exit(1);
        }
        ost->reformat_pair=MAKE_SFMT_PAIR(enc->sample_fmt,dec->sample_fmt);
    }

    if(audio_sync_method){
        double delta = get_sync_ipts(ost) * enc->sample_rate - ost->sync_opts
                - av_fifo_size(ost->fifo)/(enc->channels * 2);
        double idelta= delta*dec->sample_rate / enc->sample_rate;
        int byte_delta= ((int)idelta)*2*dec->channels;

        //FIXME resample delay
        if(fabs(delta) > 50){
            if(ist->is_start || fabs(delta) > audio_drift_threshold*enc->sample_rate){
                if(byte_delta < 0){
                    byte_delta= FFMAX(byte_delta, -size);
                    size += byte_delta;
                    buf  -= byte_delta;
                    if(verbose > 2)
                        fprintf(stderr, "discarding %d audio samples\n", (int)-delta);
                    if(!size)
                        return;
                    ist->is_start=0;
                }else{
                    static uint8_t *input_tmp= NULL;
                    input_tmp= av_realloc(input_tmp, byte_delta + size);

                    if(byte_delta > allocated_for_size - size){
                        allocated_for_size= byte_delta + (int64_t)size;
                        goto need_realloc;
                    }
                    ist->is_start=0;

                    memset(input_tmp, 0, byte_delta);
                    memcpy(input_tmp + byte_delta, buf, size);
                    buf= input_tmp;
                    size += byte_delta;
                    if(verbose > 2)
                        fprintf(stderr, "adding %d audio samples of silence\n", (int)delta);
                }
            }else if(audio_sync_method>1){
                int comp= av_clip(delta, -audio_sync_method, audio_sync_method);
                av_assert0(ost->audio_resample);
                if(verbose > 2)
                    fprintf(stderr, "compensating audio timestamp drift:%f compensation:%d in:%d\n", delta, comp, enc->sample_rate);
//                fprintf(stderr, "drift:%f len:%d opts:%"PRId64" ipts:%"PRId64" fifo:%d\n", delta, -1, ost->sync_opts, (int64_t)(get_sync_ipts(ost) * enc->sample_rate), av_fifo_size(ost->fifo)/(ost->st->codec->channels * 2));
                av_resample_compensate(*(struct AVResampleContext**)ost->resample, comp, enc->sample_rate);
            }
        }
    }else
        ost->sync_opts= lrintf(get_sync_ipts(ost) * enc->sample_rate)
                        - av_fifo_size(ost->fifo)/(enc->channels * 2); //FIXME wrong

    if (ost->audio_resample) {
        buftmp = audio_buf;
        size_out = audio_resample(ost->resample,
                                  (short *)buftmp, (short *)buf,
                                  size / (dec->channels * isize));
        size_out = size_out * enc->channels * osize;
    } else {
        buftmp = buf;
        size_out = size;
    }

    if (!ost->audio_resample && dec->sample_fmt!=enc->sample_fmt) {
        const void *ibuf[6]= {buftmp};
        void *obuf[6]= {audio_buf};
        int istride[6]= {isize};
        int ostride[6]= {osize};
        int len= size_out/istride[0];
        if (av_audio_convert(ost->reformat_ctx, obuf, ostride, ibuf, istride, len)<0) {
            printf("av_audio_convert() failed\n");
            if (exit_on_error)
                ffmpeg_exit(1);
            return;
        }
        buftmp = audio_buf;
        size_out = len*osize;
    }

    /* now encode as many frames as possible */
    if (enc->frame_size > 1) {
        /* output resampled raw samples */
        if (av_fifo_realloc2(ost->fifo, av_fifo_size(ost->fifo) + size_out) < 0) {
            fprintf(stderr, "av_fifo_realloc2() failed\n");
            ffmpeg_exit(1);
        }
        av_fifo_generic_write(ost->fifo, buftmp, size_out, NULL);

        frame_bytes = enc->frame_size * osize * enc->channels;

        while (av_fifo_size(ost->fifo) >= frame_bytes) {
            AVPacket pkt;
            av_init_packet(&pkt);

            av_fifo_generic_read(ost->fifo, audio_buf, frame_bytes, NULL);

            //FIXME pass ost->sync_opts as AVFrame.pts in avcodec_encode_audio()

            ret = avcodec_encode_audio(enc, audio_out, audio_out_size,
                                       (short *)audio_buf);
            if (ret < 0) {
                fprintf(stderr, "Audio encoding failed\n");
                ffmpeg_exit(1);
            }
            audio_size += ret;
            pkt.stream_index= ost->index;
            pkt.data= audio_out;
            pkt.size= ret;
            if(enc->coded_frame && enc->coded_frame->pts != AV_NOPTS_VALUE)
                pkt.pts= av_rescale_q(enc->coded_frame->pts, enc->time_base, ost->st->time_base);
            pkt.flags |= AV_PKT_FLAG_KEY;
            write_frame(s, &pkt, enc, ost->bitstream_filters);

            ost->sync_opts += enc->frame_size;
        }
    } else {
        AVPacket pkt;
        av_init_packet(&pkt);

        ost->sync_opts += size_out / (osize * enc->channels);

        /* output a pcm frame */
        /* determine the size of the coded buffer */
        size_out /= osize;
        if (coded_bps)
            size_out = size_out*coded_bps/8;

        if(size_out > audio_out_size){
            fprintf(stderr, "Internal error, buffer size too small\n");
            ffmpeg_exit(1);
        }

        //FIXME pass ost->sync_opts as AVFrame.pts in avcodec_encode_audio()
        ret = avcodec_encode_audio(enc, audio_out, size_out,
                                   (short *)buftmp);
        if (ret < 0) {
            fprintf(stderr, "Audio encoding failed\n");
            ffmpeg_exit(1);
        }
        audio_size += ret;
        pkt.stream_index= ost->index;
        pkt.data= audio_out;
        pkt.size= ret;
        if(enc->coded_frame && enc->coded_frame->pts != AV_NOPTS_VALUE)
            pkt.pts= av_rescale_q(enc->coded_frame->pts, enc->time_base, ost->st->time_base);
        pkt.flags |= AV_PKT_FLAG_KEY;
        write_frame(s, &pkt, enc, ost->bitstream_filters);
    }
}

static void pre_process_video_frame(InputStream *ist, AVPicture *picture, void **bufp)
{
    AVCodecContext *dec;
    AVPicture *picture2;
    AVPicture picture_tmp;
    uint8_t *buf = 0;

    dec = ist->st->codec;

    /* deinterlace : must be done before any resize */
    if (do_deinterlace) {
        int size;

        /* create temporary picture */
        size = avpicture_get_size(dec->pix_fmt, dec->width, dec->height);
        buf = av_malloc(size);
        if (!buf)
            return;

        picture2 = &picture_tmp;
        avpicture_fill(picture2, buf, dec->pix_fmt, dec->width, dec->height);

        if(avpicture_deinterlace(picture2, picture,
                                 dec->pix_fmt, dec->width, dec->height) < 0) {
            /* if error, do not deinterlace */
            fprintf(stderr, "Deinterlacing failed\n");
            av_free(buf);
            buf = NULL;
            picture2 = picture;
        }
    } else {
        picture2 = picture;
    }

    if (picture != picture2)
        *picture = *picture2;
    *bufp = buf;
}

/* we begin to correct av delay at this threshold */
#define AV_DELAY_MAX 0.100

static void do_subtitle_out(AVFormatContext *s,
                            OutputStream *ost,
                            InputStream *ist,
                            AVSubtitle *sub,
                            int64_t pts)
{
    static uint8_t *subtitle_out = NULL;
    int subtitle_out_max_size = 1024 * 1024;
    int subtitle_out_size, nb, i;
    AVCodecContext *enc;
    AVPacket pkt;

    if (pts == AV_NOPTS_VALUE) {
        fprintf(stderr, "Subtitle packets must have a pts\n");
        if (exit_on_error)
            ffmpeg_exit(1);
        return;
    }

    enc = ost->st->codec;

    if (!subtitle_out) {
        subtitle_out = av_malloc(subtitle_out_max_size);
    }

    /* Note: DVB subtitle need one packet to draw them and one other
       packet to clear them */
    /* XXX: signal it in the codec context ? */
    if (enc->codec_id == CODEC_ID_DVB_SUBTITLE)
        nb = 2;
    else
        nb = 1;

    for(i = 0; i < nb; i++) {
        sub->pts = av_rescale_q(pts, ist->st->time_base, AV_TIME_BASE_Q);
        // start_display_time is required to be 0
        sub->pts              += av_rescale_q(sub->start_display_time, (AVRational){1, 1000}, AV_TIME_BASE_Q);
        sub->end_display_time -= sub->start_display_time;
        sub->start_display_time = 0;
        subtitle_out_size = avcodec_encode_subtitle(enc, subtitle_out,
                                                    subtitle_out_max_size, sub);
        if (subtitle_out_size < 0) {
            fprintf(stderr, "Subtitle encoding failed\n");
            ffmpeg_exit(1);
        }

        av_init_packet(&pkt);
        pkt.stream_index = ost->index;
        pkt.data = subtitle_out;
        pkt.size = subtitle_out_size;
        pkt.pts = av_rescale_q(sub->pts, AV_TIME_BASE_Q, ost->st->time_base);
        if (enc->codec_id == CODEC_ID_DVB_SUBTITLE) {
            /* XXX: the pts correction is handled here. Maybe handling
               it in the codec would be better */
            if (i == 0)
                pkt.pts += 90 * sub->start_display_time;
            else
                pkt.pts += 90 * sub->end_display_time;
        }
        write_frame(s, &pkt, ost->st->codec, ost->bitstream_filters);
    }
}

static int bit_buffer_size= 1024*256;
static uint8_t *bit_buffer= NULL;

static void do_video_out(AVFormatContext *s,
                         OutputStream *ost,
                         InputStream *ist,
                         AVFrame *in_picture,
                         int *frame_size, float quality)
{
    int nb_frames, i, ret, av_unused resample_changed;
    AVFrame *final_picture, *formatted_picture;
    AVCodecContext *enc, *dec;
    double sync_ipts;

    enc = ost->st->codec;
    dec = ist->st->codec;

    sync_ipts = get_sync_ipts(ost) / av_q2d(enc->time_base);

    /* by default, we output a single frame */
    nb_frames = 1;

    *frame_size = 0;

    if(video_sync_method){
        double vdelta = sync_ipts - ost->sync_opts;
        //FIXME set to 0.5 after we fix some dts/pts bugs like in avidec.c
        if (vdelta < -1.1)
            nb_frames = 0;
        else if (video_sync_method == 2 || (video_sync_method<0 && (s->oformat->flags & AVFMT_VARIABLE_FPS))){
            if(vdelta<=-0.6){
                nb_frames=0;
            }else if(vdelta>0.6)
                ost->sync_opts= lrintf(sync_ipts);
        }else if (vdelta > 1.1)
            nb_frames = lrintf(vdelta);
//fprintf(stderr, "vdelta:%f, ost->sync_opts:%"PRId64", ost->sync_ipts:%f nb_frames:%d\n", vdelta, ost->sync_opts, get_sync_ipts(ost), nb_frames);
        if (nb_frames == 0){
            ++nb_frames_drop;
            if (verbose>2)
                fprintf(stderr, "*** drop!\n");
        }else if (nb_frames > 1) {
            nb_frames_dup += nb_frames - 1;
            if (verbose>2)
                fprintf(stderr, "*** %d dup!\n", nb_frames-1);
        }
    }else
        ost->sync_opts= lrintf(sync_ipts);

    nb_frames= FFMIN(nb_frames, max_frames[AVMEDIA_TYPE_VIDEO] - ost->frame_number);
    if (nb_frames <= 0)
        return;

    formatted_picture = in_picture;
    final_picture = formatted_picture;

#if !CONFIG_AVFILTER
    resample_changed = ost->resample_width   != dec->width  ||
                       ost->resample_height  != dec->height ||
                       ost->resample_pix_fmt != dec->pix_fmt;

    if (resample_changed) {
        av_log(NULL, AV_LOG_INFO,
               "Input stream #%d.%d frame changed from size:%dx%d fmt:%s to size:%dx%d fmt:%s\n",
               ist->file_index, ist->st->index,
               ost->resample_width, ost->resample_height, av_get_pix_fmt_name(ost->resample_pix_fmt),
               dec->width         , dec->height         , av_get_pix_fmt_name(dec->pix_fmt));
        ost->resample_width   = dec->width;
        ost->resample_height  = dec->height;
        ost->resample_pix_fmt = dec->pix_fmt;
    }

    ost->video_resample = dec->width   != enc->width  ||
                          dec->height  != enc->height ||
                          dec->pix_fmt != enc->pix_fmt;

    if (ost->video_resample) {
        final_picture = &ost->resample_frame;
        if (!ost->img_resample_ctx || resample_changed) {
            /* initialize the destination picture */
            if (!ost->resample_frame.data[0]) {
                avcodec_get_frame_defaults(&ost->resample_frame);
                if (avpicture_alloc((AVPicture *)&ost->resample_frame, enc->pix_fmt,
                                    enc->width, enc->height)) {
                    fprintf(stderr, "Cannot allocate temp picture, check pix fmt\n");
                    ffmpeg_exit(1);
                }
            }
            /* initialize a new scaler context */
            sws_freeContext(ost->img_resample_ctx);
            ost->img_resample_ctx = sws_getContext(dec->width, dec->height, dec->pix_fmt,
                                                   enc->width, enc->height, enc->pix_fmt,
                                                   ost->sws_flags, NULL, NULL, NULL);
            if (ost->img_resample_ctx == NULL) {
                fprintf(stderr, "Cannot get resampling context\n");
                ffmpeg_exit(1);
            }
        }
        sws_scale(ost->img_resample_ctx, formatted_picture->data, formatted_picture->linesize,
              0, ost->resample_height, final_picture->data, final_picture->linesize);
    }
#endif

    /* duplicates frame if needed */
    for(i=0;i<nb_frames;i++) {
        AVPacket pkt;
        av_init_packet(&pkt);
        pkt.stream_index= ost->index;

        if (s->oformat->flags & AVFMT_RAWPICTURE) {
            /* raw pictures are written as AVPicture structure to
               avoid any copies. We support temorarily the older
               method. */
            AVFrame* old_frame = enc->coded_frame;
            enc->coded_frame = dec->coded_frame; //FIXME/XXX remove this hack
            pkt.data= (uint8_t *)final_picture;
            pkt.size=  sizeof(AVPicture);
            pkt.pts= av_rescale_q(ost->sync_opts, enc->time_base, ost->st->time_base);
            pkt.flags |= AV_PKT_FLAG_KEY;

            write_frame(s, &pkt, ost->st->codec, ost->bitstream_filters);
            enc->coded_frame = old_frame;
        } else {
            AVFrame big_picture;

            big_picture= *final_picture;
            /* better than nothing: use input picture interlaced
               settings */
            big_picture.interlaced_frame = in_picture->interlaced_frame;
            if (ost->st->codec->flags & (CODEC_FLAG_INTERLACED_DCT|CODEC_FLAG_INTERLACED_ME)) {
                if(top_field_first == -1)
                    big_picture.top_field_first = in_picture->top_field_first;
                else
                    big_picture.top_field_first = top_field_first;
            }

            /* handles sameq here. This is not correct because it may
               not be a global option */
            big_picture.quality = quality;
            if(!me_threshold)
                big_picture.pict_type = 0;
//            big_picture.pts = AV_NOPTS_VALUE;
            big_picture.pts= ost->sync_opts;
//            big_picture.pts= av_rescale(ost->sync_opts, AV_TIME_BASE*(int64_t)enc->time_base.num, enc->time_base.den);
//av_log(NULL, AV_LOG_DEBUG, "%"PRId64" -> encoder\n", ost->sync_opts);
            if (ost->forced_kf_index < ost->forced_kf_count &&
                big_picture.pts >= ost->forced_kf_pts[ost->forced_kf_index]) {
                big_picture.pict_type = AV_PICTURE_TYPE_I;
                ost->forced_kf_index++;
            }
            ret = avcodec_encode_video(enc,
                                       bit_buffer, bit_buffer_size,
                                       &big_picture);
            if (ret < 0) {
                fprintf(stderr, "Video encoding failed\n");
                ffmpeg_exit(1);
            }

            if(ret>0){
                pkt.data= bit_buffer;
                pkt.size= ret;
                if(enc->coded_frame->pts != AV_NOPTS_VALUE)
                    pkt.pts= av_rescale_q(enc->coded_frame->pts, enc->time_base, ost->st->time_base);
/*av_log(NULL, AV_LOG_DEBUG, "encoder -> %"PRId64"/%"PRId64"\n",
   pkt.pts != AV_NOPTS_VALUE ? av_rescale(pkt.pts, enc->time_base.den, AV_TIME_BASE*(int64_t)enc->time_base.num) : -1,
   pkt.dts != AV_NOPTS_VALUE ? av_rescale(pkt.dts, enc->time_base.den, AV_TIME_BASE*(int64_t)enc->time_base.num) : -1);*/

                if(enc->coded_frame->key_frame)
                    pkt.flags |= AV_PKT_FLAG_KEY;
                write_frame(s, &pkt, ost->st->codec, ost->bitstream_filters);
                *frame_size = ret;
                video_size += ret;
                //fprintf(stderr,"\nFrame: %3d size: %5d type: %d",
                //        enc->frame_number-1, ret, enc->pict_type);
                /* if two pass, output log */
                if (ost->logfile && enc->stats_out) {
                    fprintf(ost->logfile, "%s", enc->stats_out);
                }
            }
        }
        ost->sync_opts++;
        ost->frame_number++;
    }
}

static double psnr(double d){
    return -10.0*log(d)/log(10.0);
}

static void do_video_stats(AVFormatContext *os, OutputStream *ost,
                           int frame_size)
{
    AVCodecContext *enc;
    int frame_number;
    double ti1, bitrate, avg_bitrate;

    /* this is executed just the first time do_video_stats is called */
    if (!vstats_file) {
        vstats_file = fopen(vstats_filename, "w");
        if (!vstats_file) {
            perror("fopen");
            ffmpeg_exit(1);
        }
    }

    enc = ost->st->codec;
    if (enc->codec_type == AVMEDIA_TYPE_VIDEO) {
        frame_number = ost->frame_number;
        fprintf(vstats_file, "frame= %5d q= %2.1f ", frame_number, enc->coded_frame->quality/(float)FF_QP2LAMBDA);
        if (enc->flags&CODEC_FLAG_PSNR)
            fprintf(vstats_file, "PSNR= %6.2f ", psnr(enc->coded_frame->error[0]/(enc->width*enc->height*255.0*255.0)));

        fprintf(vstats_file,"f_size= %6d ", frame_size);
        /* compute pts value */
        ti1 = ost->sync_opts * av_q2d(enc->time_base);
        if (ti1 < 0.01)
            ti1 = 0.01;

        bitrate = (frame_size * 8) / av_q2d(enc->time_base) / 1000.0;
        avg_bitrate = (double)(video_size * 8) / ti1 / 1000.0;
        fprintf(vstats_file, "s_size= %8.0fkB time= %0.3f br= %7.1fkbits/s avg_br= %7.1fkbits/s ",
            (double)video_size / 1024, ti1, bitrate, avg_bitrate);
        fprintf(vstats_file, "type= %c\n", av_get_picture_type_char(enc->coded_frame->pict_type));
    }
}

static void print_report(AVFormatContext **output_files,
                         OutputStream **ost_table, int nb_ostreams,
                         int is_last_report)
{
    char buf[1024];
    OutputStream *ost;
    AVFormatContext *oc;
    int64_t total_size;
    AVCodecContext *enc;
    int frame_number, vid, i;
    double bitrate;
    int64_t pts = INT64_MAX;
    static int64_t last_time = -1;
    static int qp_histogram[52];

    if (!is_last_report) {
        int64_t cur_time;
        /* display the report every 0.5 seconds */
        cur_time = av_gettime();
        if (last_time == -1) {
            last_time = cur_time;
            return;
        }
        if ((cur_time - last_time) < 500000)
            return;
        last_time = cur_time;
    }


    oc = output_files[0];

    total_size = avio_size(oc->pb);
    if(total_size<0) // FIXME improve avio_size() so it works with non seekable output too
        total_size= avio_tell(oc->pb);

    buf[0] = '\0';
    vid = 0;
    for(i=0;i<nb_ostreams;i++) {
        float q = -1;
        ost = ost_table[i];
        enc = ost->st->codec;
        if (!ost->st->stream_copy && enc->coded_frame)
            q = enc->coded_frame->quality/(float)FF_QP2LAMBDA;
        if (vid && enc->codec_type == AVMEDIA_TYPE_VIDEO) {
            snprintf(buf + strlen(buf), sizeof(buf) - strlen(buf), "q=%2.1f ", q);
        }
        if (!vid && enc->codec_type == AVMEDIA_TYPE_VIDEO) {
            float t = (av_gettime()-timer_start) / 1000000.0;

            frame_number = ost->frame_number;
            snprintf(buf + strlen(buf), sizeof(buf) - strlen(buf), "frame=%5d fps=%3d q=%3.1f ",
                     frame_number, (t>1)?(int)(frame_number/t+0.5) : 0, q);
            if(is_last_report)
                snprintf(buf + strlen(buf), sizeof(buf) - strlen(buf), "L");
            if(qp_hist){
                int j;
                int qp = lrintf(q);
                if(qp>=0 && qp<FF_ARRAY_ELEMS(qp_histogram))
                    qp_histogram[qp]++;
                for(j=0; j<32; j++)
                    snprintf(buf + strlen(buf), sizeof(buf) - strlen(buf), "%X", (int)lrintf(log(qp_histogram[j]+1)/log(2)));
            }
            if (enc->flags&CODEC_FLAG_PSNR){
                int j;
                double error, error_sum=0;
                double scale, scale_sum=0;
                char type[3]= {'Y','U','V'};
                snprintf(buf + strlen(buf), sizeof(buf) - strlen(buf), "PSNR=");
                for(j=0; j<3; j++){
                    if(is_last_report){
                        error= enc->error[j];
                        scale= enc->width*enc->height*255.0*255.0*frame_number;
                    }else{
                        error= enc->coded_frame->error[j];
                        scale= enc->width*enc->height*255.0*255.0;
                    }
                    if(j) scale/=4;
                    error_sum += error;
                    scale_sum += scale;
                    snprintf(buf + strlen(buf), sizeof(buf) - strlen(buf), "%c:%2.2f ", type[j], psnr(error/scale));
                }
                snprintf(buf + strlen(buf), sizeof(buf) - strlen(buf), "*:%2.2f ", psnr(error_sum/scale_sum));
            }
            vid = 1;
        }
        /* compute min output value */
        pts = FFMIN(pts, av_rescale_q(ost->st->pts.val,
                                      ost->st->time_base, AV_TIME_BASE_Q));
    }

    if (verbose > 0 || is_last_report) {
        int hours, mins, secs, us;
        secs = pts / AV_TIME_BASE;
        us = pts % AV_TIME_BASE;
        mins = secs / 60;
        secs %= 60;
        hours = mins / 60;
        mins %= 60;

        bitrate = pts ? total_size * 8 / (pts / 1000.0) : 0;

        snprintf(buf + strlen(buf), sizeof(buf) - strlen(buf),
                 "size=%8.0fkB time=", total_size / 1024.0);
        snprintf(buf + strlen(buf), sizeof(buf) - strlen(buf),
                 "%02d:%02d:%02d.%02d ", hours, mins, secs,
                 (100 * us) / AV_TIME_BASE);
        snprintf(buf + strlen(buf), sizeof(buf) - strlen(buf),
                 "bitrate=%6.1fkbits/s", bitrate);

        if (nb_frames_dup || nb_frames_drop)
          snprintf(buf + strlen(buf), sizeof(buf) - strlen(buf), " dup=%d drop=%d",
                  nb_frames_dup, nb_frames_drop);

        if (verbose >= 0)
            fprintf(stderr, "%s    \r", buf);

        fflush(stderr);
    }

    if (is_last_report && verbose >= 0){
        int64_t raw= audio_size + video_size + extra_size;
        fprintf(stderr, "\n");
        fprintf(stderr, "video:%1.0fkB audio:%1.0fkB global headers:%1.0fkB muxing overhead %f%%\n",
                video_size/1024.0,
                audio_size/1024.0,
                extra_size/1024.0,
                100.0*(total_size - raw)/raw
        );
    }
}

static void generate_silence(uint8_t* buf, enum AVSampleFormat sample_fmt, size_t size)
{
    int fill_char = 0x00;
    if (sample_fmt == AV_SAMPLE_FMT_U8)
        fill_char = 0x80;
    memset(buf, fill_char, size);
}

/* pkt = NULL means EOF (needed to flush decoder buffers) */
static int output_packet(InputStream *ist, int ist_index,
                         OutputStream **ost_table, int nb_ostreams,
                         const AVPacket *pkt)
{
    AVFormatContext *os;
    OutputStream *ost;
    int ret, i;
    int got_output;
    AVFrame picture;
    void *buffer_to_free = NULL;
    static unsigned int samples_size= 0;
    AVSubtitle subtitle, *subtitle_to_free;
    int64_t pkt_pts = AV_NOPTS_VALUE;
#if CONFIG_AVFILTER
    int frame_available;
#endif
    float quality;

    AVPacket avpkt;
    int bps = av_get_bytes_per_sample(ist->st->codec->sample_fmt);

    if(ist->next_pts == AV_NOPTS_VALUE)
        ist->next_pts= ist->pts;

    if (pkt == NULL) {
        /* EOF handling */
        av_init_packet(&avpkt);
        avpkt.data = NULL;
        avpkt.size = 0;
        goto handle_eof;
    } else {
        avpkt = *pkt;
    }

    if(pkt->dts != AV_NOPTS_VALUE)
        ist->next_pts = ist->pts = av_rescale_q(pkt->dts, ist->st->time_base, AV_TIME_BASE_Q);
    if(pkt->pts != AV_NOPTS_VALUE)
        pkt_pts = av_rescale_q(pkt->pts, ist->st->time_base, AV_TIME_BASE_Q);

    //while we have more to decode or while the decoder did output something on EOF
    while (avpkt.size > 0 || (!pkt && got_output)) {
        uint8_t *data_buf, *decoded_data_buf;
        int data_size, decoded_data_size;
    handle_eof:
        ist->pts= ist->next_pts;

        if(avpkt.size && avpkt.size != pkt->size &&
           ((!ist->showed_multi_packet_warning && verbose>0) || verbose>1)){
            fprintf(stderr, "Multiple frames in a packet from stream %d\n", pkt->stream_index);
            ist->showed_multi_packet_warning=1;
        }

        /* decode the packet if needed */
        decoded_data_buf = NULL; /* fail safe */
        decoded_data_size= 0;
        data_buf  = avpkt.data;
        data_size = avpkt.size;
        subtitle_to_free = NULL;
        if (ist->decoding_needed) {
            switch(ist->st->codec->codec_type) {
            case AVMEDIA_TYPE_AUDIO:{
                if(pkt && samples_size < FFMAX(pkt->size*sizeof(*samples), AVCODEC_MAX_AUDIO_FRAME_SIZE)) {
                    samples_size = FFMAX(pkt->size*sizeof(*samples), AVCODEC_MAX_AUDIO_FRAME_SIZE);
                    av_free(samples);
                    samples= av_malloc(samples_size);
                }
                decoded_data_size= samples_size;
                    /* XXX: could avoid copy if PCM 16 bits with same
                       endianness as CPU */
                ret = avcodec_decode_audio3(ist->st->codec, samples, &decoded_data_size,
                                            &avpkt);
                if (ret < 0)
                    return ret;
                avpkt.data += ret;
                avpkt.size -= ret;
                data_size   = ret;
                got_output  = decoded_data_size > 0;
                /* Some bug in mpeg audio decoder gives */
                /* decoded_data_size < 0, it seems they are overflows */
                if (!got_output) {
                    /* no audio frame */
                    continue;
                }
                decoded_data_buf = (uint8_t *)samples;
                ist->next_pts += ((int64_t)AV_TIME_BASE/bps * decoded_data_size) /
                    (ist->st->codec->sample_rate * ist->st->codec->channels);
                break;}
            case AVMEDIA_TYPE_VIDEO:
                    decoded_data_size = (ist->st->codec->width * ist->st->codec->height * 3) / 2;
                    /* XXX: allocate picture correctly */
                    avcodec_get_frame_defaults(&picture);
                    avpkt.pts = pkt_pts;
                    avpkt.dts = ist->pts;
                    pkt_pts = AV_NOPTS_VALUE;

                    ret = avcodec_decode_video2(ist->st->codec,
                                                &picture, &got_output, &avpkt);
                    quality = same_quality ? picture.quality : 0;
                    if (ret < 0)
                        return ret;
                    if (!got_output) {
                        /* no picture yet */
                        goto discard_packet;
                    }
                    ist->next_pts = ist->pts = picture.best_effort_timestamp;
                    if (ist->st->codec->time_base.num != 0) {
                        int ticks= ist->st->parser ? ist->st->parser->repeat_pict+1 : ist->st->codec->ticks_per_frame;
                        ist->next_pts += ((int64_t)AV_TIME_BASE *
                                          ist->st->codec->time_base.num * ticks) /
                            ist->st->codec->time_base.den;
                    }
                    avpkt.size = 0;
                    buffer_to_free = NULL;
                    pre_process_video_frame(ist, (AVPicture *)&picture, &buffer_to_free);
                    break;
            case AVMEDIA_TYPE_SUBTITLE:
                ret = avcodec_decode_subtitle2(ist->st->codec,
                                               &subtitle, &got_output, &avpkt);
                if (ret < 0)
                    return ret;
                if (!got_output) {
                    goto discard_packet;
                }
                subtitle_to_free = &subtitle;
                avpkt.size = 0;
                break;
            default:
                return -1;
            }
        } else {
            switch(ist->st->codec->codec_type) {
            case AVMEDIA_TYPE_AUDIO:
                ist->next_pts += ((int64_t)AV_TIME_BASE * ist->st->codec->frame_size) /
                    ist->st->codec->sample_rate;
                break;
            case AVMEDIA_TYPE_VIDEO:
                if (ist->st->codec->time_base.num != 0) {
                    int ticks= ist->st->parser ? ist->st->parser->repeat_pict+1 : ist->st->codec->ticks_per_frame;
                    ist->next_pts += ((int64_t)AV_TIME_BASE *
                                      ist->st->codec->time_base.num * ticks) /
                        ist->st->codec->time_base.den;
                }
                break;
            }
            ret = avpkt.size;
            avpkt.size = 0;
        }

#if CONFIG_AVFILTER
        if(ist->st->codec->codec_type == AVMEDIA_TYPE_VIDEO)
        if (start_time == 0 || ist->pts >= start_time) {
            for(i=0;i<nb_ostreams;i++) {
                ost = ost_table[i];
                if (ost->input_video_filter && ost->source_index == ist_index) {
                    if (!picture.sample_aspect_ratio.num)
                        picture.sample_aspect_ratio = ist->st->sample_aspect_ratio;
                    picture.pts = ist->pts;

                    av_vsrc_buffer_add_frame(ost->input_video_filter, &picture, AV_VSRC_BUF_FLAG_OVERWRITE);
                }
            }
        }
#endif

        // preprocess audio (volume)
        if (ist->st->codec->codec_type == AVMEDIA_TYPE_AUDIO) {
            if (audio_volume != 256) {
                short *volp;
                volp = samples;
                for(i=0;i<(decoded_data_size / sizeof(short));i++) {
                    int v = ((*volp) * audio_volume + 128) >> 8;
                    if (v < -32768) v = -32768;
                    if (v >  32767) v = 32767;
                    *volp++ = v;
                }
            }
        }

        /* frame rate emulation */
        if (rate_emu) {
            int64_t pts = av_rescale(ist->pts, 1000000, AV_TIME_BASE);
            int64_t now = av_gettime() - ist->start;
            if (pts > now)
                usleep(pts - now);
        }
        /* if output time reached then transcode raw format,
           encode packets and output them */
        if (start_time == 0 || ist->pts >= start_time)
            for(i=0;i<nb_ostreams;i++) {
                int frame_size;

                ost = ost_table[i];
                if (ost->source_index == ist_index) {
#if CONFIG_AVFILTER
                frame_available = ist->st->codec->codec_type != AVMEDIA_TYPE_VIDEO ||
                    !ost->output_video_filter || avfilter_poll_frame(ost->output_video_filter->inputs[0]);
                while (frame_available) {
                    if (ist->st->codec->codec_type == AVMEDIA_TYPE_VIDEO && ost->output_video_filter) {
                        AVRational ist_pts_tb = ost->output_video_filter->inputs[0]->time_base;
                        if (av_vsink_buffer_get_video_buffer_ref(ost->output_video_filter, &ost->picref, 0) < 0)
                            goto cont;
                        if (ost->picref) {
                            avfilter_fill_frame_from_video_buffer_ref(&picture, ost->picref);
                            ist->pts = av_rescale_q(ost->picref->pts, ist_pts_tb, AV_TIME_BASE_Q);
                        }
                    }
#endif
                    os = output_files[ost->file_index];

                    /* set the input output pts pairs */
                    //ost->sync_ipts = (double)(ist->pts + input_files[ist->file_index].ts_offset - start_time)/ AV_TIME_BASE;

                    if (ost->encoding_needed) {
                        av_assert0(ist->decoding_needed);
                        switch(ost->st->codec->codec_type) {
                        case AVMEDIA_TYPE_AUDIO:
                            do_audio_out(os, ost, ist, decoded_data_buf, decoded_data_size);
                            break;
                        case AVMEDIA_TYPE_VIDEO:
#if CONFIG_AVFILTER
                            if (ost->picref->video && !ost->frame_aspect_ratio)
                                ost->st->codec->sample_aspect_ratio = ost->picref->video->sample_aspect_ratio;
#endif
                            do_video_out(os, ost, ist, &picture, &frame_size,
                                         same_quality ? quality : ost->st->codec->global_quality);
                            if (vstats_filename && frame_size)
                                do_video_stats(os, ost, frame_size);
                            break;
                        case AVMEDIA_TYPE_SUBTITLE:
                            do_subtitle_out(os, ost, ist, &subtitle,
                                            pkt->pts);
                            break;
                        default:
                            abort();
                        }
                    } else {
                        AVFrame avframe; //FIXME/XXX remove this
                        AVPicture pict;
                        AVPacket opkt;
                        int64_t ost_tb_start_time= av_rescale_q(start_time, AV_TIME_BASE_Q, ost->st->time_base);

                        av_init_packet(&opkt);

                        if ((!ost->frame_number && !(pkt->flags & AV_PKT_FLAG_KEY)) && !copy_initial_nonkeyframes)
#if !CONFIG_AVFILTER
                            continue;
#else
                            goto cont;
#endif

                        /* no reencoding needed : output the packet directly */
                        /* force the input stream PTS */

                        avcodec_get_frame_defaults(&avframe);
                        ost->st->codec->coded_frame= &avframe;
                        avframe.key_frame = pkt->flags & AV_PKT_FLAG_KEY;

                        if(ost->st->codec->codec_type == AVMEDIA_TYPE_AUDIO)
                            audio_size += data_size;
                        else if (ost->st->codec->codec_type == AVMEDIA_TYPE_VIDEO) {
                            video_size += data_size;
                            ost->sync_opts++;
                        }

                        opkt.stream_index= ost->index;
                        if(pkt->pts != AV_NOPTS_VALUE)
                            opkt.pts= av_rescale_q(pkt->pts, ist->st->time_base, ost->st->time_base) - ost_tb_start_time;
                        else
                            opkt.pts= AV_NOPTS_VALUE;

                        if (pkt->dts == AV_NOPTS_VALUE)
                            opkt.dts = av_rescale_q(ist->pts, AV_TIME_BASE_Q, ost->st->time_base);
                        else
                            opkt.dts = av_rescale_q(pkt->dts, ist->st->time_base, ost->st->time_base);
                        opkt.dts -= ost_tb_start_time;

                        opkt.duration = av_rescale_q(pkt->duration, ist->st->time_base, ost->st->time_base);
                        opkt.flags= pkt->flags;

                        //FIXME remove the following 2 lines they shall be replaced by the bitstream filters
                        if(   ost->st->codec->codec_id != CODEC_ID_H264
                           && ost->st->codec->codec_id != CODEC_ID_MPEG1VIDEO
                           && ost->st->codec->codec_id != CODEC_ID_MPEG2VIDEO
                           ) {
                            if(av_parser_change(ist->st->parser, ost->st->codec, &opkt.data, &opkt.size, data_buf, data_size, pkt->flags & AV_PKT_FLAG_KEY))
                                opkt.destruct= av_destruct_packet;
                        } else {
                            opkt.data = data_buf;
                            opkt.size = data_size;
                        }

                        if (os->oformat->flags & AVFMT_RAWPICTURE) {
                            /* store AVPicture in AVPacket, as expected by the output format */
                            avpicture_fill(&pict, opkt.data, ost->st->codec->pix_fmt, ost->st->codec->width, ost->st->codec->height);
                            opkt.data = (uint8_t *)&pict;
                            opkt.size = sizeof(AVPicture);
                            opkt.flags |= AV_PKT_FLAG_KEY;
                        }
                        write_frame(os, &opkt, ost->st->codec, ost->bitstream_filters);
                        ost->st->codec->frame_number++;
                        ost->frame_number++;
                        av_free_packet(&opkt);
                    }
#if CONFIG_AVFILTER
                    cont:
                    frame_available = (ist->st->codec->codec_type == AVMEDIA_TYPE_VIDEO) &&
                                       ost->output_video_filter && avfilter_poll_frame(ost->output_video_filter->inputs[0]);
                    avfilter_unref_buffer(ost->picref);
                }
#endif
                }
            }

        av_free(buffer_to_free);
        /* XXX: allocate the subtitles in the codec ? */
        if (subtitle_to_free) {
            avsubtitle_free(subtitle_to_free);
            subtitle_to_free = NULL;
        }
    }
 discard_packet:
    if (pkt == NULL) {
        /* EOF handling */

        for(i=0;i<nb_ostreams;i++) {
            ost = ost_table[i];
            if (ost->source_index == ist_index) {
                AVCodecContext *enc= ost->st->codec;
                os = output_files[ost->file_index];

                if(ost->st->codec->codec_type == AVMEDIA_TYPE_AUDIO && enc->frame_size <=1)
                    continue;
                if(ost->st->codec->codec_type == AVMEDIA_TYPE_VIDEO && (os->oformat->flags & AVFMT_RAWPICTURE))
                    continue;

                if (ost->encoding_needed) {
                    for(;;) {
                        AVPacket pkt;
                        int fifo_bytes;
                        av_init_packet(&pkt);
                        pkt.stream_index= ost->index;

                        switch(ost->st->codec->codec_type) {
                        case AVMEDIA_TYPE_AUDIO:
                            fifo_bytes = av_fifo_size(ost->fifo);
                            ret = 0;
                            /* encode any samples remaining in fifo */
                            if (fifo_bytes > 0) {
                                int osize = av_get_bytes_per_sample(enc->sample_fmt);
                                int fs_tmp = enc->frame_size;

                                av_fifo_generic_read(ost->fifo, audio_buf, fifo_bytes, NULL);
                                if (enc->codec->capabilities & CODEC_CAP_SMALL_LAST_FRAME) {
                                    enc->frame_size = fifo_bytes / (osize * enc->channels);
                                } else { /* pad */
                                    int frame_bytes = enc->frame_size*osize*enc->channels;
                                    if (allocated_audio_buf_size < frame_bytes)
                                        ffmpeg_exit(1);
                                    generate_silence(audio_buf+fifo_bytes, enc->sample_fmt, frame_bytes - fifo_bytes);
                                }

                                ret = avcodec_encode_audio(enc, bit_buffer, bit_buffer_size, (short *)audio_buf);
                                pkt.duration = av_rescale((int64_t)enc->frame_size*ost->st->time_base.den,
                                                          ost->st->time_base.num, enc->sample_rate);
                                enc->frame_size = fs_tmp;
                            }
                            if(ret <= 0) {
                                ret = avcodec_encode_audio(enc, bit_buffer, bit_buffer_size, NULL);
                            }
                            if (ret < 0) {
                                fprintf(stderr, "Audio encoding failed\n");
                                ffmpeg_exit(1);
                            }
                            audio_size += ret;
                            pkt.flags |= AV_PKT_FLAG_KEY;
                            break;
                        case AVMEDIA_TYPE_VIDEO:
                            ret = avcodec_encode_video(enc, bit_buffer, bit_buffer_size, NULL);
                            if (ret < 0) {
                                fprintf(stderr, "Video encoding failed\n");
                                ffmpeg_exit(1);
                            }
                            video_size += ret;
                            if(enc->coded_frame && enc->coded_frame->key_frame)
                                pkt.flags |= AV_PKT_FLAG_KEY;
                            if (ost->logfile && enc->stats_out) {
                                fprintf(ost->logfile, "%s", enc->stats_out);
                            }
                            break;
                        default:
                            ret=-1;
                        }

                        if(ret<=0)
                            break;
                        pkt.data= bit_buffer;
                        pkt.size= ret;
                        if(enc->coded_frame && enc->coded_frame->pts != AV_NOPTS_VALUE)
                            pkt.pts= av_rescale_q(enc->coded_frame->pts, enc->time_base, ost->st->time_base);
                        write_frame(os, &pkt, ost->st->codec, ost->bitstream_filters);
                    }
                }
            }
        }
    }

    return 0;
}

static void print_sdp(AVFormatContext **avc, int n)
{
    char sdp[2048];

    av_sdp_create(avc, n, sdp, sizeof(sdp));
    printf("SDP:\n%s\n", sdp);
    fflush(stdout);
}

static int copy_chapters(int infile, int outfile)
{
    AVFormatContext *is = input_files[infile].ctx;
    AVFormatContext *os = output_files[outfile];
    int i;

    for (i = 0; i < is->nb_chapters; i++) {
        AVChapter *in_ch = is->chapters[i], *out_ch;
        int64_t ts_off   = av_rescale_q(start_time - input_files[infile].ts_offset,
                                      AV_TIME_BASE_Q, in_ch->time_base);
        int64_t rt       = (recording_time == INT64_MAX) ? INT64_MAX :
                           av_rescale_q(recording_time, AV_TIME_BASE_Q, in_ch->time_base);


        if (in_ch->end < ts_off)
            continue;
        if (rt != INT64_MAX && in_ch->start > rt + ts_off)
            break;

        out_ch = av_mallocz(sizeof(AVChapter));
        if (!out_ch)
            return AVERROR(ENOMEM);

        out_ch->id        = in_ch->id;
        out_ch->time_base = in_ch->time_base;
        out_ch->start     = FFMAX(0,  in_ch->start - ts_off);
        out_ch->end       = FFMIN(rt, in_ch->end   - ts_off);

        if (metadata_chapters_autocopy)
            av_dict_copy(&out_ch->metadata, in_ch->metadata, 0);

        os->nb_chapters++;
        os->chapters = av_realloc(os->chapters, sizeof(AVChapter)*os->nb_chapters);
        if (!os->chapters)
            return AVERROR(ENOMEM);
        os->chapters[os->nb_chapters - 1] = out_ch;
    }
    return 0;
}

static void parse_forced_key_frames(char *kf, OutputStream *ost,
                                    AVCodecContext *avctx)
{
    char *p;
    int n = 1, i;
    int64_t t;

    for (p = kf; *p; p++)
        if (*p == ',')
            n++;
    ost->forced_kf_count = n;
    ost->forced_kf_pts = av_malloc(sizeof(*ost->forced_kf_pts) * n);
    if (!ost->forced_kf_pts) {
        av_log(NULL, AV_LOG_FATAL, "Could not allocate forced key frames array.\n");
        ffmpeg_exit(1);
    }
    for (i = 0; i < n; i++) {
        p = i ? strchr(p, ',') + 1 : kf;
        t = parse_time_or_die("force_key_frames", p, 1);
        ost->forced_kf_pts[i] = av_rescale_q(t, AV_TIME_BASE_Q, avctx->time_base);
    }
}

/*
 * The following code is the main loop of the file converter
 */
static int transcode(AVFormatContext **output_files,
                     int nb_output_files,
                     InputFile *input_files,
                     int nb_input_files,
                     StreamMap *stream_maps, int nb_stream_maps)
{
    int ret = 0, i, j, k, n, nb_ostreams = 0, step;

    AVFormatContext *is, *os;
    AVCodecContext *codec, *icodec;
    OutputStream *ost, **ost_table = NULL;
    InputStream *ist;
    char error[1024];
    int key;
    int want_sdp = 1;
    uint8_t no_packet[MAX_FILES]={0};
    int no_packet_count=0;
    int nb_frame_threshold[AVMEDIA_TYPE_NB]={0};
    int nb_streams[AVMEDIA_TYPE_NB]={0};

    if (rate_emu)
        for (i = 0; i < nb_input_streams; i++)
            input_streams[i].start = av_gettime();

    /* output stream init */
    nb_ostreams = 0;
    for(i=0;i<nb_output_files;i++) {
        os = output_files[i];
        if (!os->nb_streams && !(os->oformat->flags & AVFMT_NOSTREAMS)) {
            av_dump_format(output_files[i], i, output_files[i]->filename, 1);
            fprintf(stderr, "Output file #%d does not contain any stream\n", i);
            ret = AVERROR(EINVAL);
            goto fail;
        }
        nb_ostreams += os->nb_streams;
    }
    if (nb_stream_maps > 0 && nb_stream_maps != nb_ostreams) {
        fprintf(stderr, "Number of stream maps must match number of output streams\n");
        ret = AVERROR(EINVAL);
        goto fail;
    }

    /* Sanity check the mapping args -- do the input files & streams exist? */
    for(i=0;i<nb_stream_maps;i++) {
        int fi = stream_maps[i].file_index;
        int si = stream_maps[i].stream_index;

        if (fi < 0 || fi > nb_input_files - 1 ||
            si < 0 || si > input_files[fi].ctx->nb_streams - 1) {
            fprintf(stderr,"Could not find input stream #%d.%d\n", fi, si);
            ret = AVERROR(EINVAL);
            goto fail;
        }
        fi = stream_maps[i].sync_file_index;
        si = stream_maps[i].sync_stream_index;
        if (fi < 0 || fi > nb_input_files - 1 ||
            si < 0 || si > input_files[fi].ctx->nb_streams - 1) {
            fprintf(stderr,"Could not find sync stream #%d.%d\n", fi, si);
            ret = AVERROR(EINVAL);
            goto fail;
        }
    }

    ost_table = av_mallocz(sizeof(OutputStream *) * nb_ostreams);
    if (!ost_table)
        goto fail;

    for(k=0;k<nb_output_files;k++) {
        os = output_files[k];
        for(i=0;i<os->nb_streams;i++,n++) {
            nb_streams[os->streams[i]->codec->codec_type]++;
        }
    }
    for(step=1<<30; step; step>>=1){
        int found_streams[AVMEDIA_TYPE_NB]={0};
        for(j=0; j<AVMEDIA_TYPE_NB; j++)
            nb_frame_threshold[j] += step;

        for(j=0; j<nb_input_streams; j++) {
            int skip=0;
            ist = &input_streams[j];
            if(opt_programid){
                int pi,si;
                AVFormatContext *f= input_files[ ist->file_index ].ctx;
                skip=1;
                for(pi=0; pi<f->nb_programs; pi++){
                    AVProgram *p= f->programs[pi];
                    if(p->id == opt_programid)
                        for(si=0; si<p->nb_stream_indexes; si++){
                            if(f->streams[ p->stream_index[si] ] == ist->st)
                                skip=0;
                        }
                }
            }
            if (ist->discard && ist->st->discard != AVDISCARD_ALL && !skip
                && nb_frame_threshold[ist->st->codec->codec_type] <= ist->st->codec_info_nb_frames){
                found_streams[ist->st->codec->codec_type]++;
            }
        }
        for(j=0; j<AVMEDIA_TYPE_NB; j++)
            if(found_streams[j] < nb_streams[j])
                nb_frame_threshold[j] -= step;
    }
    n = 0;
    for(k=0;k<nb_output_files;k++) {
        os = output_files[k];
        for(i=0;i<os->nb_streams;i++,n++) {
            int found;
            ost = ost_table[n] = output_streams_for_file[k][i];
            if (nb_stream_maps > 0) {
                ost->source_index = input_files[stream_maps[n].file_index].ist_index +
                    stream_maps[n].stream_index;

                /* Sanity check that the stream types match */
                if (input_streams[ost->source_index].st->codec->codec_type != ost->st->codec->codec_type) {
                    int i= ost->file_index;
                    av_dump_format(output_files[i], i, output_files[i]->filename, 1);
                    fprintf(stderr, "Codec type mismatch for mapping #%d.%d -> #%d.%d\n",
                        stream_maps[n].file_index, stream_maps[n].stream_index,
                        ost->file_index, ost->index);
                    ffmpeg_exit(1);
                }

            } else {
                /* get corresponding input stream index : we select the first one with the right type */
                found = 0;
                for (j = 0; j < nb_input_streams; j++) {
                    int skip=0;
                    ist = &input_streams[j];
                    if(opt_programid){
                        int pi,si;
                        AVFormatContext *f = input_files[ist->file_index].ctx;
                        skip=1;
                        for(pi=0; pi<f->nb_programs; pi++){
                            AVProgram *p= f->programs[pi];
                            if(p->id == opt_programid)
                                for(si=0; si<p->nb_stream_indexes; si++){
                                    if(f->streams[ p->stream_index[si] ] == ist->st)
                                        skip=0;
                                }
                        }
                    }
                    if (ist->discard && ist->st->discard != AVDISCARD_ALL && !skip &&
                        ist->st->codec->codec_type == ost->st->codec->codec_type &&
                        nb_frame_threshold[ist->st->codec->codec_type] <= ist->st->codec_info_nb_frames) {
                            ost->source_index = j;
                            found = 1;
                            break;
                    }
                }

                if (!found) {
                    if(! opt_programid) {
                        /* try again and reuse existing stream */
                        for (j = 0; j < nb_input_streams; j++) {
                            ist = &input_streams[j];
                            if (   ist->st->codec->codec_type == ost->st->codec->codec_type
                                && ist->st->discard != AVDISCARD_ALL) {
                                ost->source_index = j;
                                found = 1;
                            }
                        }
                    }
                    if (!found) {
                        int i= ost->file_index;
                        av_dump_format(output_files[i], i, output_files[i]->filename, 1);
                        fprintf(stderr, "Could not find input stream matching output stream #%d.%d\n",
                                ost->file_index, ost->index);
                        ffmpeg_exit(1);
                    }
                }
            }
            ist = &input_streams[ost->source_index];
            ist->discard = 0;
            ost->sync_ist = (nb_stream_maps > 0) ?
                &input_streams[input_files[stream_maps[n].sync_file_index].ist_index +
                         stream_maps[n].sync_stream_index] : ist;
        }
    }

    /* for each output stream, we compute the right encoding parameters */
    for(i=0;i<nb_ostreams;i++) {
        ost = ost_table[i];
        os = output_files[ost->file_index];
        ist = &input_streams[ost->source_index];

        codec = ost->st->codec;
        icodec = ist->st->codec;

        if (metadata_streams_autocopy)
            av_dict_copy(&ost->st->metadata, ist->st->metadata,
                         AV_DICT_DONT_OVERWRITE);

        ost->st->disposition = ist->st->disposition;
        codec->bits_per_raw_sample= icodec->bits_per_raw_sample;
        codec->chroma_sample_location = icodec->chroma_sample_location;

        if (ost->st->stream_copy) {
            uint64_t extra_size = (uint64_t)icodec->extradata_size + FF_INPUT_BUFFER_PADDING_SIZE;

            if (extra_size > INT_MAX)
                goto fail;

            /* if stream_copy is selected, no need to decode or encode */
            codec->codec_id = icodec->codec_id;
            codec->codec_type = icodec->codec_type;

            if(!codec->codec_tag){
                if(   !os->oformat->codec_tag
                   || av_codec_get_id (os->oformat->codec_tag, icodec->codec_tag) == codec->codec_id
                   || av_codec_get_tag(os->oformat->codec_tag, icodec->codec_id) <= 0)
                    codec->codec_tag = icodec->codec_tag;
            }

            codec->bit_rate = icodec->bit_rate;
            codec->rc_max_rate    = icodec->rc_max_rate;
            codec->rc_buffer_size = icodec->rc_buffer_size;
            codec->extradata= av_mallocz(extra_size);
            if (!codec->extradata)
                goto fail;
            memcpy(codec->extradata, icodec->extradata, icodec->extradata_size);
            codec->extradata_size= icodec->extradata_size;
            if(!copy_tb && av_q2d(icodec->time_base)*icodec->ticks_per_frame > av_q2d(ist->st->time_base) && av_q2d(ist->st->time_base) < 1.0/500){
                codec->time_base = icodec->time_base;
                codec->time_base.num *= icodec->ticks_per_frame;
                av_reduce(&codec->time_base.num, &codec->time_base.den,
                          codec->time_base.num, codec->time_base.den, INT_MAX);
            }else
                codec->time_base = ist->st->time_base;
            switch(codec->codec_type) {
            case AVMEDIA_TYPE_AUDIO:
                if(audio_volume != 256) {
                    fprintf(stderr,"-acodec copy and -vol are incompatible (frames are not decoded)\n");
                    ffmpeg_exit(1);
                }
                codec->channel_layout = icodec->channel_layout;
                codec->sample_rate = icodec->sample_rate;
                codec->channels = icodec->channels;
                codec->frame_size = icodec->frame_size;
                codec->audio_service_type = icodec->audio_service_type;
                codec->block_align= icodec->block_align;
                if(codec->block_align == 1 && codec->codec_id == CODEC_ID_MP3)
                    codec->block_align= 0;
                if(codec->codec_id == CODEC_ID_AC3)
                    codec->block_align= 0;
                break;
            case AVMEDIA_TYPE_VIDEO:
                codec->pix_fmt = icodec->pix_fmt;
                codec->width = icodec->width;
                codec->height = icodec->height;
                codec->has_b_frames = icodec->has_b_frames;
                if (!codec->sample_aspect_ratio.num) {
                    codec->sample_aspect_ratio =
                    ost->st->sample_aspect_ratio =
                        ist->st->sample_aspect_ratio.num ? ist->st->sample_aspect_ratio :
                        ist->st->codec->sample_aspect_ratio.num ?
                        ist->st->codec->sample_aspect_ratio : (AVRational){0, 1};
                }
                break;
            case AVMEDIA_TYPE_SUBTITLE:
                codec->width = icodec->width;
                codec->height = icodec->height;
                break;
            case AVMEDIA_TYPE_DATA:
                break;
            default:
                abort();
            }
        } else {
            if (!ost->enc)
                ost->enc = avcodec_find_encoder(ost->st->codec->codec_id);
            switch(codec->codec_type) {
            case AVMEDIA_TYPE_AUDIO:
                ost->fifo= av_fifo_alloc(1024);
                if(!ost->fifo)
                    goto fail;
                ost->reformat_pair = MAKE_SFMT_PAIR(AV_SAMPLE_FMT_NONE,AV_SAMPLE_FMT_NONE);
                if (!codec->sample_rate) {
                    codec->sample_rate = icodec->sample_rate;
                    if (icodec->lowres)
                        codec->sample_rate >>= icodec->lowres;
                }
                choose_sample_rate(ost->st, ost->enc);
                codec->time_base = (AVRational){1, codec->sample_rate};
                if (codec->sample_fmt == AV_SAMPLE_FMT_NONE)
                    codec->sample_fmt = icodec->sample_fmt;
                choose_sample_fmt(ost->st, ost->enc);
                if (!codec->channels) {
                    codec->channels = icodec->channels;
                    codec->channel_layout = icodec->channel_layout;
                }
                if (av_get_channel_layout_nb_channels(codec->channel_layout) != codec->channels)
                    codec->channel_layout = 0;
                ost->audio_resample = codec->sample_rate != icodec->sample_rate || audio_sync_method > 1;
                icodec->request_channels = codec->channels;
                ist->decoding_needed = 1;
                ost->encoding_needed = 1;
                ost->resample_sample_fmt  = icodec->sample_fmt;
                ost->resample_sample_rate = icodec->sample_rate;
                ost->resample_channels    = icodec->channels;
                break;
            case AVMEDIA_TYPE_VIDEO:
                if (codec->pix_fmt == PIX_FMT_NONE)
                    codec->pix_fmt = icodec->pix_fmt;
                choose_pixel_fmt(ost->st, ost->enc);

                if (ost->st->codec->pix_fmt == PIX_FMT_NONE) {
                    fprintf(stderr, "Video pixel format is unknown, stream cannot be encoded\n");
                    ffmpeg_exit(1);
                }
                ost->video_resample = codec->width   != icodec->width  ||
                                      codec->height  != icodec->height ||
                                      codec->pix_fmt != icodec->pix_fmt;
                if (ost->video_resample) {
                    codec->bits_per_raw_sample= frame_bits_per_raw_sample;
                }
                if (!codec->width || !codec->height) {
                    codec->width  = icodec->width;
                    codec->height = icodec->height;
                }
                ost->resample_height = icodec->height;
                ost->resample_width  = icodec->width;
                ost->resample_pix_fmt= icodec->pix_fmt;
                ost->encoding_needed = 1;
                ist->decoding_needed = 1;

                if (!ost->frame_rate.num)
                    ost->frame_rate = ist->st->r_frame_rate.num ? ist->st->r_frame_rate : (AVRational){25,1};
                if (ost->enc && ost->enc->supported_framerates && !force_fps) {
                    int idx = av_find_nearest_q_idx(ost->frame_rate, ost->enc->supported_framerates);
                    ost->frame_rate = ost->enc->supported_framerates[idx];
                }
                codec->time_base = (AVRational){ost->frame_rate.den, ost->frame_rate.num};
                if(   av_q2d(codec->time_base) < 0.001 && video_sync_method
                   && (video_sync_method==1 || (video_sync_method<0 && !(os->oformat->flags & AVFMT_VARIABLE_FPS)))){
                    av_log(os, AV_LOG_WARNING, "Frame rate very high for a muxer not effciciently supporting it.\n"
                                               "Please consider specifiying a lower framerate, a different muxer or -vsync 2\n");
                }

#if CONFIG_AVFILTER
                if (configure_video_filters(ist, ost)) {
                    fprintf(stderr, "Error opening filters!\n");
                    exit(1);
                }
#endif
                break;
            case AVMEDIA_TYPE_SUBTITLE:
                ost->encoding_needed = 1;
                ist->decoding_needed = 1;
                break;
            default:
                abort();
                break;
            }
            /* two pass mode */
            if (ost->encoding_needed && codec->codec_id != CODEC_ID_H264 &&
                (codec->flags & (CODEC_FLAG_PASS1 | CODEC_FLAG_PASS2))) {
                char logfilename[1024];
                FILE *f;

                snprintf(logfilename, sizeof(logfilename), "%s-%d.log",
                         pass_logfilename_prefix ? pass_logfilename_prefix : DEFAULT_PASS_LOGFILENAME_PREFIX,
                         i);
                if (codec->flags & CODEC_FLAG_PASS1) {
                    f = fopen(logfilename, "wb");
                    if (!f) {
                        fprintf(stderr, "Cannot write log file '%s' for pass-1 encoding: %s\n", logfilename, strerror(errno));
                        ffmpeg_exit(1);
                    }
                    ost->logfile = f;
                } else {
                    char  *logbuffer;
                    size_t logbuffer_size;
                    if (read_file(logfilename, &logbuffer, &logbuffer_size) < 0) {
                        fprintf(stderr, "Error reading log file '%s' for pass-2 encoding\n", logfilename);
                        ffmpeg_exit(1);
                    }
                    codec->stats_in = logbuffer;
                }
            }
        }
        if(codec->codec_type == AVMEDIA_TYPE_VIDEO){
            /* maximum video buffer size is 6-bytes per pixel, plus DPX header size */
            int size= codec->width * codec->height;
            bit_buffer_size= FFMAX(bit_buffer_size, 6*size + 1664);
        }
    }

    if (!bit_buffer)
        bit_buffer = av_malloc(bit_buffer_size);
    if (!bit_buffer) {
        fprintf(stderr, "Cannot allocate %d bytes output buffer\n",
                bit_buffer_size);
        ret = AVERROR(ENOMEM);
        goto fail;
    }

    /* open each encoder */
    for(i=0;i<nb_ostreams;i++) {
        ost = ost_table[i];
        if (ost->encoding_needed) {
            AVCodec *codec = ost->enc;
            AVCodecContext *dec = input_streams[ost->source_index].st->codec;
            if (!codec) {
                snprintf(error, sizeof(error), "Encoder (codec id %d) not found for output stream #%d.%d",
                         ost->st->codec->codec_id, ost->file_index, ost->index);
                ret = AVERROR(EINVAL);
                goto dump_format;
            }
            if (dec->subtitle_header) {
                ost->st->codec->subtitle_header = av_malloc(dec->subtitle_header_size);
                if (!ost->st->codec->subtitle_header) {
                    ret = AVERROR(ENOMEM);
                    goto dump_format;
                }
                memcpy(ost->st->codec->subtitle_header, dec->subtitle_header, dec->subtitle_header_size);
                ost->st->codec->subtitle_header_size = dec->subtitle_header_size;
            }
            if (avcodec_open(ost->st->codec, codec) < 0) {
                snprintf(error, sizeof(error), "Error while opening encoder for output stream #%d.%d - maybe incorrect parameters such as bit_rate, rate, width or height",
                        ost->file_index, ost->index);
                ret = AVERROR(EINVAL);
                goto dump_format;
            }
            extra_size += ost->st->codec->extradata_size;
        }
    }

    /* open each decoder */
    for (i = 0; i < nb_input_streams; i++) {
        ist = &input_streams[i];
        if (ist->decoding_needed) {
            AVCodec *codec = ist->dec;
            if (!codec)
                codec = avcodec_find_decoder(ist->st->codec->codec_id);
            if (!codec) {
                snprintf(error, sizeof(error), "Decoder (codec id %d) not found for input stream #%d.%d",
                        ist->st->codec->codec_id, ist->file_index, ist->st->index);
                ret = AVERROR(EINVAL);
                goto dump_format;
            }
            if (avcodec_open(ist->st->codec, codec) < 0) {
                snprintf(error, sizeof(error), "Error while opening decoder for input stream #%d.%d",
                        ist->file_index, ist->st->index);
                ret = AVERROR(EINVAL);
                goto dump_format;
            }
            //if (ist->st->codec->codec_type == AVMEDIA_TYPE_VIDEO)
            //    ist->st->codec->flags |= CODEC_FLAG_REPEAT_FIELD;
        }
    }

    /* init pts */
    for (i = 0; i < nb_input_streams; i++) {
        AVStream *st;
        ist = &input_streams[i];
        st= ist->st;
        ist->pts = st->avg_frame_rate.num ? - st->codec->has_b_frames*AV_TIME_BASE / av_q2d(st->avg_frame_rate) : 0;
        ist->next_pts = AV_NOPTS_VALUE;
        ist->is_start = 1;
    }

    /* set meta data information from input file if required */
    for (i=0;i<nb_meta_data_maps;i++) {
        AVFormatContext *files[2];
        AVDictionary    **meta[2];
        int j;

#define METADATA_CHECK_INDEX(index, nb_elems, desc)\
        if ((index) < 0 || (index) >= (nb_elems)) {\
            snprintf(error, sizeof(error), "Invalid %s index %d while processing metadata maps\n",\
                     (desc), (index));\
            ret = AVERROR(EINVAL);\
            goto dump_format;\
        }

        int out_file_index = meta_data_maps[i][0].file;
        int in_file_index = meta_data_maps[i][1].file;
        if (in_file_index < 0 || out_file_index < 0)
            continue;
        METADATA_CHECK_INDEX(out_file_index, nb_output_files, "output file")
        METADATA_CHECK_INDEX(in_file_index, nb_input_files, "input file")

        files[0] = output_files[out_file_index];
        files[1] = input_files[in_file_index].ctx;

        for (j = 0; j < 2; j++) {
            MetadataMap *map = &meta_data_maps[i][j];

            switch (map->type) {
            case 'g':
                meta[j] = &files[j]->metadata;
                break;
            case 's':
                METADATA_CHECK_INDEX(map->index, files[j]->nb_streams, "stream")
                meta[j] = &files[j]->streams[map->index]->metadata;
                break;
            case 'c':
                METADATA_CHECK_INDEX(map->index, files[j]->nb_chapters, "chapter")
                meta[j] = &files[j]->chapters[map->index]->metadata;
                break;
            case 'p':
                METADATA_CHECK_INDEX(map->index, files[j]->nb_programs, "program")
                meta[j] = &files[j]->programs[map->index]->metadata;
                break;
            }
        }

        av_dict_copy(meta[0], *meta[1], AV_DICT_DONT_OVERWRITE);
    }

    /* copy global metadata by default */
    if (metadata_global_autocopy) {

        for (i = 0; i < nb_output_files; i++)
            av_dict_copy(&output_files[i]->metadata, input_files[0].ctx->metadata,
                         AV_DICT_DONT_OVERWRITE);
    }

    /* copy chapters according to chapter maps */
    for (i = 0; i < nb_chapter_maps; i++) {
        int infile  = chapter_maps[i].in_file;
        int outfile = chapter_maps[i].out_file;

        if (infile < 0 || outfile < 0)
            continue;
        if (infile >= nb_input_files) {
            snprintf(error, sizeof(error), "Invalid input file index %d in chapter mapping.\n", infile);
            ret = AVERROR(EINVAL);
            goto dump_format;
        }
        if (outfile >= nb_output_files) {
            snprintf(error, sizeof(error), "Invalid output file index %d in chapter mapping.\n",outfile);
            ret = AVERROR(EINVAL);
            goto dump_format;
        }
        copy_chapters(infile, outfile);
    }

    /* copy chapters from the first input file that has them*/
    if (!nb_chapter_maps)
        for (i = 0; i < nb_input_files; i++) {
            if (!input_files[i].ctx->nb_chapters)
                continue;

            for (j = 0; j < nb_output_files; j++)
                if ((ret = copy_chapters(i, j)) < 0)
                    goto dump_format;
            break;
        }

    /* open files and write file headers */
    for(i=0;i<nb_output_files;i++) {
        os = output_files[i];
        if (av_write_header(os) < 0) {
            snprintf(error, sizeof(error), "Could not write header for output file #%d (incorrect codec parameters ?)", i);
            ret = AVERROR(EINVAL);
            goto dump_format;
        }
        if (strcmp(output_files[i]->oformat->name, "rtp")) {
            want_sdp = 0;
        }
    }

 dump_format:
    /* dump the file output parameters - cannot be done before in case
       of stream copy */
    for(i=0;i<nb_output_files;i++) {
        av_dump_format(output_files[i], i, output_files[i]->filename, 1);
    }

    /* dump the stream mapping */
    if (verbose >= 0) {
        fprintf(stderr, "Stream mapping:\n");
        for(i=0;i<nb_ostreams;i++) {
            ost = ost_table[i];
            fprintf(stderr, "  Stream #%d.%d -> #%d.%d",
                    input_streams[ost->source_index].file_index,
                    input_streams[ost->source_index].st->index,
                    ost->file_index,
                    ost->index);
            if (ost->sync_ist != &input_streams[ost->source_index])
                fprintf(stderr, " [sync #%d.%d]",
                        ost->sync_ist->file_index,
                        ost->sync_ist->st->index);
            fprintf(stderr, "\n");
        }
    }

    if (ret) {
        fprintf(stderr, "%s\n", error);
        goto fail;
    }

    if (want_sdp) {
        print_sdp(output_files, nb_output_files);
    }

    if (!using_stdin) {
        if(verbose >= 0)
            fprintf(stderr, "Press [q] to stop, [?] for help\n");
        avio_set_interrupt_cb(decode_interrupt_cb);
    }
    term_init();

    timer_start = av_gettime();

    for(; received_sigterm == 0;) {
        int file_index, ist_index;
        AVPacket pkt;
        double ipts_min;
        double opts_min;

    redo:
        ipts_min= 1e100;
        opts_min= 1e100;
        /* if 'q' pressed, exits */
        if (!using_stdin) {
            if (q_pressed)
                break;
            /* read_key() returns 0 on EOF */
            key = read_key();
            if (key == 'q')
                break;
            if (key == '+') verbose++;
            if (key == '-') verbose--;
            if (key == 's') qp_hist     ^= 1;
            if (key == 'h'){
                if (do_hex_dump){
                    do_hex_dump = do_pkt_dump = 0;
                } else if(do_pkt_dump){
                    do_hex_dump = 1;
                } else
                    do_pkt_dump = 1;
                av_log_set_level(AV_LOG_DEBUG);
            }
            if (key == 'd' || key == 'D'){
                int debug=0;
                if(key == 'D') {
                    debug = input_streams[0].st->codec->debug<<1;
                    if(!debug) debug = 1;
                    while(debug & (FF_DEBUG_DCT_COEFF|FF_DEBUG_VIS_QP|FF_DEBUG_VIS_MB_TYPE)) //unsupported, would just crash
                        debug += debug;
                }else
                    scanf("%d", &debug);
                for(i=0;i<nb_input_streams;i++) {
                    input_streams[i].st->codec->debug = debug;
                }
                for(i=0;i<nb_ostreams;i++) {
                    ost = ost_table[i];
                    ost->st->codec->debug = debug;
                }
                if(debug) av_log_set_level(AV_LOG_DEBUG);
                fprintf(stderr,"debug=%d\n", debug);
            }
            if (key == '?'){
                fprintf(stderr, "key    function\n"
                                "?      show this help\n"
                                "+      increase verbosity\n"
                                "-      decrease verbosity\n"
                                "D      cycle through available debug modes\n"
                                "h      dump packets/hex press to cycle through the 3 states\n"
                                "q      quit\n"
                                "s      Show QP histogram\n"
                );
            }
        }

        /* select the stream that we must read now by looking at the
           smallest output pts */
        file_index = -1;
        for(i=0;i<nb_ostreams;i++) {
            double ipts, opts;
            ost = ost_table[i];
            os = output_files[ost->file_index];
            ist = &input_streams[ost->source_index];
            if(ist->is_past_recording_time || no_packet[ist->file_index])
                continue;
                opts = ost->st->pts.val * av_q2d(ost->st->time_base);
            ipts = (double)ist->pts;
            if (!input_files[ist->file_index].eof_reached){
                if(ipts < ipts_min) {
                    ipts_min = ipts;
                    if(input_sync ) file_index = ist->file_index;
                }
                if(opts < opts_min) {
                    opts_min = opts;
                    if(!input_sync) file_index = ist->file_index;
                }
            }
            if(ost->frame_number >= max_frames[ost->st->codec->codec_type]){
                file_index= -1;
                break;
            }
        }
        /* if none, if is finished */
        if (file_index < 0) {
            if(no_packet_count){
                no_packet_count=0;
                memset(no_packet, 0, sizeof(no_packet));
                usleep(10000);
                continue;
            }
            break;
        }

        /* finish if limit size exhausted */
        if (limit_filesize != 0 && limit_filesize <= avio_tell(output_files[0]->pb))
            break;

        /* read a frame from it and output it in the fifo */
        is = input_files[file_index].ctx;
        ret= av_read_frame(is, &pkt);
        if(ret == AVERROR(EAGAIN)){
            no_packet[file_index]=1;
            no_packet_count++;
            continue;
        }
        if (ret < 0) {
            input_files[file_index].eof_reached = 1;
            if (opt_shortest)
                break;
            else
                continue;
        }

        no_packet_count=0;
        memset(no_packet, 0, sizeof(no_packet));

        if (do_pkt_dump) {
            av_pkt_dump_log2(NULL, AV_LOG_DEBUG, &pkt, do_hex_dump,
                             is->streams[pkt.stream_index]);
        }
        /* the following test is needed in case new streams appear
           dynamically in stream : we ignore them */
        if (pkt.stream_index >= input_files[file_index].ctx->nb_streams)
            goto discard_packet;
        ist_index = input_files[file_index].ist_index + pkt.stream_index;
        ist = &input_streams[ist_index];
        if (ist->discard)
            goto discard_packet;

        if (pkt.dts != AV_NOPTS_VALUE)
            pkt.dts += av_rescale_q(input_files[ist->file_index].ts_offset, AV_TIME_BASE_Q, ist->st->time_base);
        if (pkt.pts != AV_NOPTS_VALUE)
            pkt.pts += av_rescale_q(input_files[ist->file_index].ts_offset, AV_TIME_BASE_Q, ist->st->time_base);

        if (ist->ts_scale) {
            if(pkt.pts != AV_NOPTS_VALUE)
                pkt.pts *= ist->ts_scale;
            if(pkt.dts != AV_NOPTS_VALUE)
                pkt.dts *= ist->ts_scale;
        }

//        fprintf(stderr, "next:%"PRId64" dts:%"PRId64" off:%"PRId64" %d\n", ist->next_pts, pkt.dts, input_files[ist->file_index].ts_offset, ist->st->codec->codec_type);
        if (pkt.dts != AV_NOPTS_VALUE && ist->next_pts != AV_NOPTS_VALUE
            && (is->iformat->flags & AVFMT_TS_DISCONT)) {
            int64_t pkt_dts= av_rescale_q(pkt.dts, ist->st->time_base, AV_TIME_BASE_Q);
            int64_t delta= pkt_dts - ist->next_pts;
            if((FFABS(delta) > 1LL*dts_delta_threshold*AV_TIME_BASE || pkt_dts+1<ist->pts)&& !copy_ts){
                input_files[ist->file_index].ts_offset -= delta;
                if (verbose > 2)
                    fprintf(stderr, "timestamp discontinuity %"PRId64", new offset= %"PRId64"\n",
                            delta, input_files[ist->file_index].ts_offset);
                pkt.dts-= av_rescale_q(delta, AV_TIME_BASE_Q, ist->st->time_base);
                if(pkt.pts != AV_NOPTS_VALUE)
                    pkt.pts-= av_rescale_q(delta, AV_TIME_BASE_Q, ist->st->time_base);
            }
        }

        /* finish if recording time exhausted */
        if (recording_time != INT64_MAX &&
            (pkt.pts != AV_NOPTS_VALUE ?
                av_compare_ts(pkt.pts, ist->st->time_base, recording_time + start_time, (AVRational){1, 1000000})
                    :
                av_compare_ts(ist->pts, AV_TIME_BASE_Q, recording_time + start_time, (AVRational){1, 1000000})
            )>= 0) {
            ist->is_past_recording_time = 1;
            goto discard_packet;
        }

        //fprintf(stderr,"read #%d.%d size=%d\n", ist->file_index, ist->st->index, pkt.size);
        if (output_packet(ist, ist_index, ost_table, nb_ostreams, &pkt) < 0) {

            if (verbose >= 0)
                fprintf(stderr, "Error while decoding stream #%d.%d\n",
                        ist->file_index, ist->st->index);
            if (exit_on_error)
                ffmpeg_exit(1);
            av_free_packet(&pkt);
            goto redo;
        }

    discard_packet:
        av_free_packet(&pkt);

        /* dump report by using the output first video and audio streams */
        print_report(output_files, ost_table, nb_ostreams, 0);
    }

    /* at the end of stream, we must flush the decoder buffers */
    for (i = 0; i < nb_input_streams; i++) {
        ist = &input_streams[i];
        if (ist->decoding_needed) {
            output_packet(ist, i, ost_table, nb_ostreams, NULL);
        }
    }

    term_exit();

    /* write the trailer if needed and close file */
    for(i=0;i<nb_output_files;i++) {
        os = output_files[i];
        av_write_trailer(os);
    }

    /* dump report by using the first video and audio streams */
    print_report(output_files, ost_table, nb_ostreams, 1);

    /* close each encoder */
    for(i=0;i<nb_ostreams;i++) {
        ost = ost_table[i];
        if (ost->encoding_needed) {
            av_freep(&ost->st->codec->stats_in);
            avcodec_close(ost->st->codec);
        }
#if CONFIG_AVFILTER
        avfilter_graph_free(&ost->graph);
#endif
    }

    /* close each decoder */
    for (i = 0; i < nb_input_streams; i++) {
        ist = &input_streams[i];
        if (ist->decoding_needed) {
            avcodec_close(ist->st->codec);
        }
    }

    /* finished ! */
    ret = 0;

 fail:
    av_freep(&bit_buffer);

    if (ost_table) {
        for(i=0;i<nb_ostreams;i++) {
            ost = ost_table[i];
            if (ost) {
                if (ost->st->stream_copy)
                    av_freep(&ost->st->codec->extradata);
                if (ost->logfile) {
                    fclose(ost->logfile);
                    ost->logfile = NULL;
                }
                av_fifo_free(ost->fifo); /* works even if fifo is not
                                             initialized but set to zero */
                av_freep(&ost->st->codec->subtitle_header);
                av_free(ost->resample_frame.data[0]);
                av_free(ost->forced_kf_pts);
                if (ost->video_resample)
                    sws_freeContext(ost->img_resample_ctx);
                if (ost->resample)
                    audio_resample_close(ost->resample);
                if (ost->reformat_ctx)
                    av_audio_convert_free(ost->reformat_ctx);
                av_free(ost);
            }
        }
        av_free(ost_table);
    }
    return ret;
}

static int opt_format(const char *opt, const char *arg)
{
    last_asked_format = arg;
    return 0;
}

static int opt_video_rc_override_string(const char *opt, const char *arg)
{
    video_rc_override_string = arg;
    return 0;
}

static int opt_me_threshold(const char *opt, const char *arg)
{
    me_threshold = parse_number_or_die(opt, arg, OPT_INT64, INT_MIN, INT_MAX);
    return 0;
}

static int opt_verbose(const char *opt, const char *arg)
{
    verbose = parse_number_or_die(opt, arg, OPT_INT64, -10, 10);
    return 0;
}

static int opt_frame_rate(const char *opt, const char *arg)
{
    if (av_parse_video_rate(&frame_rate, arg) < 0) {
        fprintf(stderr, "Incorrect value for %s: %s\n", opt, arg);
        ffmpeg_exit(1);
    }
    return 0;
}

static int opt_bitrate(const char *opt, const char *arg)
{
    int codec_type = opt[0]=='a' ? AVMEDIA_TYPE_AUDIO : AVMEDIA_TYPE_VIDEO;

    opt_default(opt, arg);

    if (av_get_int(avcodec_opts[codec_type], "b", NULL) < 1000)
        fprintf(stderr, "WARNING: The bitrate parameter is set too low. It takes bits/s as argument, not kbits/s\n");

    return 0;
}

static int opt_frame_crop(const char *opt, const char *arg)
{
    fprintf(stderr, "Option '%s' has been removed, use the crop filter instead\n", opt);
    return AVERROR(EINVAL);
}

static int opt_frame_size(const char *opt, const char *arg)
{
    if (av_parse_video_size(&frame_width, &frame_height, arg) < 0) {
        fprintf(stderr, "Incorrect frame size\n");
        return AVERROR(EINVAL);
    }
    return 0;
}

static int opt_pad(const char *opt, const char *arg) {
    fprintf(stderr, "Option '%s' has been removed, use the pad filter instead\n", opt);
    return -1;
}

static int opt_frame_pix_fmt(const char *opt, const char *arg)
{
    if (strcmp(arg, "list")) {
        frame_pix_fmt = av_get_pix_fmt(arg);
        if (frame_pix_fmt == PIX_FMT_NONE) {
            fprintf(stderr, "Unknown pixel format requested: %s\n", arg);
            return AVERROR(EINVAL);
        }
    } else {
        opt_pix_fmts(NULL, NULL);
        ffmpeg_exit(0);
    }
    return 0;
}

static int opt_frame_aspect_ratio(const char *opt, const char *arg)
{
    int x = 0, y = 0;
    double ar = 0;
    const char *p;
    char *end;

    p = strchr(arg, ':');
    if (p) {
        x = strtol(arg, &end, 10);
        if (end == p)
            y = strtol(end+1, &end, 10);
        if (x > 0 && y > 0)
            ar = (double)x / (double)y;
    } else
        ar = strtod(arg, NULL);

    if (!ar) {
        fprintf(stderr, "Incorrect aspect ratio specification.\n");
        return AVERROR(EINVAL);
    }
    frame_aspect_ratio = ar;
    return 0;
}

static int opt_metadata(const char *opt, const char *arg)
{
    char *mid= strchr(arg, '=');

    if(!mid){
        fprintf(stderr, "Missing =\n");
        ffmpeg_exit(1);
    }
    *mid++= 0;

    av_dict_set(&metadata, arg, mid, 0);

    return 0;
}

static int opt_qscale(const char *opt, const char *arg)
{
    video_qscale = parse_number_or_die(opt, arg, OPT_FLOAT, 0, 255);
    if (video_qscale <= 0 || video_qscale > 255) {
        fprintf(stderr, "qscale must be > 0.0 and <= 255\n");
        return AVERROR(EINVAL);
    }
    return 0;
}

static int opt_top_field_first(const char *opt, const char *arg)
{
    top_field_first = parse_number_or_die(opt, arg, OPT_INT, 0, 1);
    opt_default(opt, arg);
    return 0;
}

static int opt_thread_count(const char *opt, const char *arg)
{
    thread_count= parse_number_or_die(opt, arg, OPT_INT64, 0, INT_MAX);
#if !HAVE_THREADS
    if (verbose >= 0)
        fprintf(stderr, "Warning: not compiled with thread support, using thread emulation\n");
#endif
    return 0;
}

static int opt_audio_sample_fmt(const char *opt, const char *arg)
{
    if (strcmp(arg, "list")) {
        audio_sample_fmt = av_get_sample_fmt(arg);
        if (audio_sample_fmt == AV_SAMPLE_FMT_NONE) {
            av_log(NULL, AV_LOG_ERROR, "Invalid sample format '%s'\n", arg);
            return AVERROR(EINVAL);
        }
    } else {
        int i;
        char fmt_str[128];
        for (i = -1; i < AV_SAMPLE_FMT_NB; i++)
            printf("%s\n", av_get_sample_fmt_string(fmt_str, sizeof(fmt_str), i));
        ffmpeg_exit(0);
    }
    return 0;
}

static int opt_audio_rate(const char *opt, const char *arg)
{
    audio_sample_rate = parse_number_or_die(opt, arg, OPT_INT64, 0, INT_MAX);
    return 0;
}

static int opt_audio_channels(const char *opt, const char *arg)
{
    audio_channels = parse_number_or_die(opt, arg, OPT_INT64, 0, INT_MAX);
    return 0;
}

static int opt_video_channel(const char *opt, const char *arg)
{
    video_channel = parse_number_or_die(opt, arg, OPT_INT64, 0, INT_MAX);
    return 0;
}

static int opt_video_standard(const char *opt, const char *arg)
{
    video_standard = av_strdup(arg);
    return 0;
}

static int opt_codec(const char *opt, const char *arg)
{
    int *pstream_copy; char **pcodec_name; enum AVMediaType codec_type;

    if      (!strcmp(opt, "acodec")) { pstream_copy = &audio_stream_copy;    pcodec_name = &audio_codec_name;    codec_type = AVMEDIA_TYPE_AUDIO;    }
    else if (!strcmp(opt, "vcodec")) { pstream_copy = &video_stream_copy;    pcodec_name = &video_codec_name;    codec_type = AVMEDIA_TYPE_VIDEO;    }
    else if (!strcmp(opt, "scodec")) { pstream_copy = &subtitle_stream_copy; pcodec_name = &subtitle_codec_name; codec_type = AVMEDIA_TYPE_SUBTITLE; }
    else if (!strcmp(opt, "dcodec")) { pstream_copy = &data_stream_copy;     pcodec_name = &data_codec_name;     codec_type = AVMEDIA_TYPE_DATA;     }

    av_freep(pcodec_name);
    if (!strcmp(arg, "copy")) {
        *pstream_copy = 1;
    } else {
        *pcodec_name = av_strdup(arg);
    }
    return 0;
}

static int opt_codec_tag(const char *opt, const char *arg)
{
    char *tail;
    uint32_t *codec_tag;

    codec_tag = !strcmp(opt, "atag") ? &audio_codec_tag :
                !strcmp(opt, "vtag") ? &video_codec_tag :
                !strcmp(opt, "stag") ? &subtitle_codec_tag : NULL;
    if (!codec_tag)
        return -1;

    *codec_tag = strtol(arg, &tail, 0);
    if (!tail || *tail)
        *codec_tag = AV_RL32(arg);

    return 0;
}

static int opt_map(const char *opt, const char *arg)
{
    StreamMap *m;
    char *p;

    stream_maps = grow_array(stream_maps, sizeof(*stream_maps), &nb_stream_maps, nb_stream_maps + 1);
    m = &stream_maps[nb_stream_maps-1];

    m->file_index = strtol(arg, &p, 0);
    if (*p)
        p++;

    m->stream_index = strtol(p, &p, 0);
    if (*p) {
        p++;
        m->sync_file_index = strtol(p, &p, 0);
        if (*p)
            p++;
        m->sync_stream_index = strtol(p, &p, 0);
    } else {
        m->sync_file_index = m->file_index;
        m->sync_stream_index = m->stream_index;
    }
    return 0;
}

static void parse_meta_type(char *arg, char *type, int *index, char **endptr)
{
    *endptr = arg;
    if (*arg == ',') {
        *type = *(++arg);
        switch (*arg) {
        case 'g':
            break;
        case 's':
        case 'c':
        case 'p':
            *index = strtol(++arg, endptr, 0);
            break;
        default:
            fprintf(stderr, "Invalid metadata type %c.\n", *arg);
            ffmpeg_exit(1);
        }
    } else
        *type = 'g';
}

static int opt_map_metadata(const char *opt, const char *arg)
{
    MetadataMap *m, *m1;
    char *p;

    meta_data_maps = grow_array(meta_data_maps, sizeof(*meta_data_maps),
                                &nb_meta_data_maps, nb_meta_data_maps + 1);

    m = &meta_data_maps[nb_meta_data_maps - 1][0];
    m->file = strtol(arg, &p, 0);
    parse_meta_type(p, &m->type, &m->index, &p);
    if (*p)
        p++;

    m1 = &meta_data_maps[nb_meta_data_maps - 1][1];
    m1->file = strtol(p, &p, 0);
    parse_meta_type(p, &m1->type, &m1->index, &p);

    if (m->type == 'g' || m1->type == 'g')
        metadata_global_autocopy = 0;
    if (m->type == 's' || m1->type == 's')
        metadata_streams_autocopy = 0;
    if (m->type == 'c' || m1->type == 'c')
        metadata_chapters_autocopy = 0;

    return 0;
}

static int opt_map_meta_data(const char *opt, const char *arg)
{
    fprintf(stderr, "-map_meta_data is deprecated and will be removed soon. "
                    "Use -map_metadata instead.\n");
    return opt_map_metadata(opt, arg);
}

static int opt_map_chapters(const char *opt, const char *arg)
{
    ChapterMap *c;
    char *p;

    chapter_maps = grow_array(chapter_maps, sizeof(*chapter_maps), &nb_chapter_maps,
                              nb_chapter_maps + 1);
    c = &chapter_maps[nb_chapter_maps - 1];
    c->out_file = strtol(arg, &p, 0);
    if (*p)
        p++;

    c->in_file = strtol(p, &p, 0);
    return 0;
}

static int opt_input_ts_scale(const char *opt, const char *arg)
{
    unsigned int stream;
    double scale;
    char *p;

    stream = strtol(arg, &p, 0);
    if (*p)
        p++;
    scale= strtod(p, &p);

    ts_scale = grow_array(ts_scale, sizeof(*ts_scale), &nb_ts_scale, stream + 1);
    ts_scale[stream] = scale;
    return 0;
}

static int opt_recording_time(const char *opt, const char *arg)
{
    recording_time = parse_time_or_die(opt, arg, 1);
    return 0;
}

static int opt_start_time(const char *opt, const char *arg)
{
    start_time = parse_time_or_die(opt, arg, 1);
    return 0;
}

static int opt_recording_timestamp(const char *opt, const char *arg)
{
    char buf[128];
    int64_t recording_timestamp = parse_time_or_die(opt, arg, 0) / 1E6;
    struct tm time = *gmtime((time_t*)&recording_timestamp);
    strftime(buf, sizeof(buf), "creation_time=%FT%T%z", &time);
    opt_metadata("metadata", buf);

    av_log(NULL, AV_LOG_WARNING, "%s is deprecated, set the 'creation_time' metadata "
                                 "tag instead.\n", opt);
    return 0;
}

static int opt_input_ts_offset(const char *opt, const char *arg)
{
    input_ts_offset = parse_time_or_die(opt, arg, 1);
    return 0;
}

static enum CodecID find_codec_or_die(const char *name, int type, int encoder, int strict)
{
    const char *codec_string = encoder ? "encoder" : "decoder";
    AVCodec *codec;

    if(!name)
        return CODEC_ID_NONE;
    codec = encoder ?
        avcodec_find_encoder_by_name(name) :
        avcodec_find_decoder_by_name(name);
    if(!codec) {
        fprintf(stderr, "Unknown %s '%s'\n", codec_string, name);
        ffmpeg_exit(1);
    }
    if(codec->type != type) {
        fprintf(stderr, "Invalid %s type '%s'\n", codec_string, name);
        ffmpeg_exit(1);
    }
    if(codec->capabilities & CODEC_CAP_EXPERIMENTAL &&
       strict > FF_COMPLIANCE_EXPERIMENTAL) {
        fprintf(stderr, "%s '%s' is experimental and might produce bad "
                "results.\nAdd '-strict experimental' if you want to use it.\n",
                codec_string, codec->name);
        codec = encoder ?
            avcodec_find_encoder(codec->id) :
            avcodec_find_decoder(codec->id);
        if (!(codec->capabilities & CODEC_CAP_EXPERIMENTAL))
            fprintf(stderr, "Or use the non experimental %s '%s'.\n",
                    codec_string, codec->name);
        ffmpeg_exit(1);
    }
    return codec->id;
}

static int opt_input_file(const char *opt, const char *filename)
{
    AVFormatContext *ic;
    AVFormatParameters params, *ap = &params;
    AVInputFormat *file_iformat = NULL;
    int err, i, ret, rfps, rfps_base;
    int64_t timestamp;

    if (last_asked_format) {
        if (!(file_iformat = av_find_input_format(last_asked_format))) {
            fprintf(stderr, "Unknown input format: '%s'\n", last_asked_format);
            ffmpeg_exit(1);
        }
        last_asked_format = NULL;
    }

    if (!strcmp(filename, "-"))
        filename = "pipe:";

    using_stdin |= !strncmp(filename, "pipe:", 5) ||
                    !strcmp(filename, "/dev/stdin");

    /* get default parameters from command line */
    ic = avformat_alloc_context();
    if (!ic) {
        print_error(filename, AVERROR(ENOMEM));
        ffmpeg_exit(1);
    }

    memset(ap, 0, sizeof(*ap));
    ap->prealloced_context = 1;
    ap->sample_rate = audio_sample_rate;
    ap->channels = audio_channels;
    ap->time_base.den = frame_rate.num;
    ap->time_base.num = frame_rate.den;
    ap->width = frame_width;
    ap->height = frame_height;
    ap->pix_fmt = frame_pix_fmt;
   // ap->sample_fmt = audio_sample_fmt; //FIXME:not implemented in libavformat
    ap->channel = video_channel;
    ap->standard = video_standard;

    set_context_opts(ic, avformat_opts, AV_OPT_FLAG_DECODING_PARAM, NULL);

    ic->video_codec_id   =
        find_codec_or_die(video_codec_name   , AVMEDIA_TYPE_VIDEO   , 0,
                          avcodec_opts[AVMEDIA_TYPE_VIDEO   ]->strict_std_compliance);
    ic->audio_codec_id   =
        find_codec_or_die(audio_codec_name   , AVMEDIA_TYPE_AUDIO   , 0,
                          avcodec_opts[AVMEDIA_TYPE_AUDIO   ]->strict_std_compliance);
    ic->subtitle_codec_id=
        find_codec_or_die(subtitle_codec_name, AVMEDIA_TYPE_SUBTITLE, 0,
                          avcodec_opts[AVMEDIA_TYPE_SUBTITLE]->strict_std_compliance);
    ic->flags |= AVFMT_FLAG_NONBLOCK | AVFMT_FLAG_PRIV_OPT;

    /* open the input file with generic libav function */
    err = av_open_input_file(&ic, filename, file_iformat, 0, ap);
    if(err >= 0){
        set_context_opts(ic, avformat_opts, AV_OPT_FLAG_DECODING_PARAM, NULL);
        err = av_demuxer_open(ic, ap);
        if(err < 0)
            avformat_free_context(ic);
    }
    if (err < 0) {
        print_error(filename, err);
        ffmpeg_exit(1);
    }
    if(opt_programid) {
        int i, j;
        int found=0;
        for(i=0; i<ic->nb_streams; i++){
            ic->streams[i]->discard= AVDISCARD_ALL;
        }
        for(i=0; i<ic->nb_programs; i++){
            AVProgram *p= ic->programs[i];
            if(p->id != opt_programid){
                p->discard = AVDISCARD_ALL;
            }else{
                found=1;
                for(j=0; j<p->nb_stream_indexes; j++){
                    ic->streams[p->stream_index[j]]->discard= AVDISCARD_DEFAULT;
                }
            }
        }
        if(!found){
            fprintf(stderr, "Specified program id not found\n");
            ffmpeg_exit(1);
        }
        opt_programid=0;
    }

    if (loop_input) {
        av_log(NULL, AV_LOG_WARNING, "-loop_input is deprecated, use -loop 1\n");
        ic->loop_input = loop_input;
    }

    /* If not enough info to get the stream parameters, we decode the
       first frames to get it. (used in mpeg case for example) */
    ret = av_find_stream_info(ic);
    if (ret < 0 && verbose >= 0) {
        fprintf(stderr, "%s: could not find codec parameters\n", filename);
        av_close_input_file(ic);
        ffmpeg_exit(1);
    }

    timestamp = start_time;
    /* add the stream start time */
    if (ic->start_time != AV_NOPTS_VALUE)
        timestamp += ic->start_time;

    /* if seeking requested, we execute it */
    if (start_time != 0) {
        ret = av_seek_frame(ic, -1, timestamp, AVSEEK_FLAG_BACKWARD);
        if (ret < 0) {
            fprintf(stderr, "%s: could not seek to position %0.3f\n",
                    filename, (double)timestamp / AV_TIME_BASE);
        }
        /* reset seek info */
        start_time = 0;
    }

    /* update the current parameters so that they match the one of the input stream */
    for(i=0;i<ic->nb_streams;i++) {
        AVStream *st = ic->streams[i];
        AVCodecContext *dec = st->codec;
        InputStream *ist;

        dec->thread_count = thread_count;

        input_streams = grow_array(input_streams, sizeof(*input_streams), &nb_input_streams, nb_input_streams + 1);
        ist = &input_streams[nb_input_streams - 1];
        ist->st = st;
        ist->file_index = nb_input_files;
        ist->discard = 1;

        if (i < nb_ts_scale)
            ist->ts_scale = ts_scale[i];

        switch (dec->codec_type) {
        case AVMEDIA_TYPE_AUDIO:
            ist->dec = avcodec_find_decoder_by_name(audio_codec_name);
            if(!ist->dec)
                ist->dec = avcodec_find_decoder(dec->codec_id);
            set_context_opts(dec, avcodec_opts[AVMEDIA_TYPE_AUDIO], AV_OPT_FLAG_AUDIO_PARAM | AV_OPT_FLAG_DECODING_PARAM, ist->dec);
            if(audio_disable)
                st->discard= AVDISCARD_ALL;
            break;
        case AVMEDIA_TYPE_VIDEO:
            ist->dec= avcodec_find_decoder_by_name(video_codec_name);
            if(!ist->dec)
                ist->dec = avcodec_find_decoder(dec->codec_id);
            set_context_opts(dec, avcodec_opts[AVMEDIA_TYPE_VIDEO], AV_OPT_FLAG_VIDEO_PARAM | AV_OPT_FLAG_DECODING_PARAM, ist->dec);
            rfps      = ic->streams[i]->r_frame_rate.num;
            rfps_base = ic->streams[i]->r_frame_rate.den;
            if (dec->lowres) {
                dec->flags |= CODEC_FLAG_EMU_EDGE;
                dec->height >>= dec->lowres;
                dec->width  >>= dec->lowres;
            }
            if(me_threshold)
                dec->debug |= FF_DEBUG_MV;

            if (dec->time_base.den != rfps*dec->ticks_per_frame || dec->time_base.num != rfps_base) {

                if (verbose >= 0)
                    fprintf(stderr,"\nSeems stream %d codec frame rate differs from container frame rate: %2.2f (%d/%d) -> %2.2f (%d/%d)\n",
                            i, (float)dec->time_base.den / dec->time_base.num, dec->time_base.den, dec->time_base.num,

                    (float)rfps / rfps_base, rfps, rfps_base);
            }

            if(video_disable)
                st->discard= AVDISCARD_ALL;
            else if(video_discard)
                st->discard= video_discard;
            break;
        case AVMEDIA_TYPE_DATA:
            break;
        case AVMEDIA_TYPE_SUBTITLE:
            ist->dec = avcodec_find_decoder_by_name(subtitle_codec_name);
            if(!ist->dec)
                ist->dec = avcodec_find_decoder(dec->codec_id);
            if(subtitle_disable)
                st->discard = AVDISCARD_ALL;
            break;
        case AVMEDIA_TYPE_ATTACHMENT:
        case AVMEDIA_TYPE_UNKNOWN:
            break;
        default:
            abort();
        }
    }

    /* dump the file content */
    if (verbose >= 0)
        av_dump_format(ic, nb_input_files, filename, 0);

    input_files = grow_array(input_files, sizeof(*input_files), &nb_input_files, nb_input_files + 1);
    input_files[nb_input_files - 1].ctx        = ic;
    input_files[nb_input_files - 1].ist_index  = nb_input_streams - ic->nb_streams;
    input_files[nb_input_files - 1].ts_offset  = input_ts_offset - (copy_ts ? 0 : timestamp);

    top_field_first = -1;
    video_channel = 0;
    frame_rate    = (AVRational){0, 0};
    frame_pix_fmt = PIX_FMT_NONE;
    frame_height = 0;
    frame_width  = 0;
    audio_sample_rate = 0;
    audio_channels    = 0;
    audio_sample_fmt  = AV_SAMPLE_FMT_NONE;
    av_freep(&ts_scale);
    nb_ts_scale = 0;

    av_freep(&video_codec_name);
    av_freep(&audio_codec_name);
    av_freep(&subtitle_codec_name);
    uninit_opts();
    init_opts();
    return 0;
}

static void check_inputs(int *has_video_ptr,
                         int *has_audio_ptr,
                         int *has_subtitle_ptr,
                         int *has_data_ptr)
{
    int has_video, has_audio, has_subtitle, has_data, i, j;
    AVFormatContext *ic;

    has_video = 0;
    has_audio = 0;
    has_subtitle = 0;
    has_data = 0;

    for(j=0;j<nb_input_files;j++) {
        ic = input_files[j].ctx;
        for(i=0;i<ic->nb_streams;i++) {
            AVCodecContext *enc = ic->streams[i]->codec;
            switch(enc->codec_type) {
            case AVMEDIA_TYPE_AUDIO:
                has_audio = 1;
                break;
            case AVMEDIA_TYPE_VIDEO:
                has_video = 1;
                break;
            case AVMEDIA_TYPE_SUBTITLE:
                has_subtitle = 1;
                break;
            case AVMEDIA_TYPE_DATA:
            case AVMEDIA_TYPE_ATTACHMENT:
            case AVMEDIA_TYPE_UNKNOWN:
                has_data = 1;
                break;
            default:
                abort();
            }
        }
    }
    *has_video_ptr = has_video;
    *has_audio_ptr = has_audio;
    *has_subtitle_ptr = has_subtitle;
    *has_data_ptr = has_data;
}

static void new_video_stream(AVFormatContext *oc, int file_idx)
{
    AVStream *st;
    OutputStream *ost;
    AVCodecContext *video_enc;
    enum CodecID codec_id = CODEC_ID_NONE;
    AVCodec *codec= NULL;

    if(!video_stream_copy){
        if (video_codec_name) {
            codec_id = find_codec_or_die(video_codec_name, AVMEDIA_TYPE_VIDEO, 1,
                                         avcodec_opts[AVMEDIA_TYPE_VIDEO]->strict_std_compliance);
            codec = avcodec_find_encoder_by_name(video_codec_name);
        } else {
            codec_id = av_guess_codec(oc->oformat, NULL, oc->filename, NULL, AVMEDIA_TYPE_VIDEO);
            codec = avcodec_find_encoder(codec_id);
        }
    }

    ost = new_output_stream(oc, file_idx, codec);
    st  = ost->st;
    if (!video_stream_copy) {
        ost->frame_aspect_ratio = frame_aspect_ratio;
        frame_aspect_ratio = 0;
#if CONFIG_AVFILTER
        ost->avfilter = vfilters;
        vfilters = NULL;
#endif
    }

    ost->bitstream_filters = video_bitstream_filters;
    video_bitstream_filters= NULL;

    st->codec->thread_count= thread_count;

    video_enc = st->codec;

    if(video_codec_tag)
        video_enc->codec_tag= video_codec_tag;

    if(oc->oformat->flags & AVFMT_GLOBALHEADER) {
        video_enc->flags |= CODEC_FLAG_GLOBAL_HEADER;
        avcodec_opts[AVMEDIA_TYPE_VIDEO]->flags|= CODEC_FLAG_GLOBAL_HEADER;
    }

    if (video_stream_copy) {
        st->stream_copy = 1;
        video_enc->codec_type = AVMEDIA_TYPE_VIDEO;
        video_enc->sample_aspect_ratio =
        st->sample_aspect_ratio = av_d2q(frame_aspect_ratio*frame_height/frame_width, 255);
    } else {
        const char *p;
        int i;

        if (frame_rate.num)
            ost->frame_rate = frame_rate;
        video_enc->codec_id = codec_id;
        set_context_opts(video_enc, avcodec_opts[AVMEDIA_TYPE_VIDEO], AV_OPT_FLAG_VIDEO_PARAM | AV_OPT_FLAG_ENCODING_PARAM, codec);

        video_enc->width = frame_width;
        video_enc->height = frame_height;
        video_enc->pix_fmt = frame_pix_fmt;
        video_enc->bits_per_raw_sample = frame_bits_per_raw_sample;
        st->sample_aspect_ratio = video_enc->sample_aspect_ratio;

        if (intra_only)
            video_enc->gop_size = 0;
        if (video_qscale || same_quality) {
            video_enc->flags |= CODEC_FLAG_QSCALE;
            video_enc->global_quality = FF_QP2LAMBDA * video_qscale;
        }

        if(intra_matrix)
            video_enc->intra_matrix = intra_matrix;
        if(inter_matrix)
            video_enc->inter_matrix = inter_matrix;

        p= video_rc_override_string;
        for(i=0; p; i++){
            int start, end, q;
            int e=sscanf(p, "%d,%d,%d", &start, &end, &q);
            if(e!=3){
                fprintf(stderr, "error parsing rc_override\n");
                ffmpeg_exit(1);
            }
            video_enc->rc_override=
                av_realloc(video_enc->rc_override,
                           sizeof(RcOverride)*(i+1));
            video_enc->rc_override[i].start_frame= start;
            video_enc->rc_override[i].end_frame  = end;
            if(q>0){
                video_enc->rc_override[i].qscale= q;
                video_enc->rc_override[i].quality_factor= 1.0;
            }
            else{
                video_enc->rc_override[i].qscale= 0;
                video_enc->rc_override[i].quality_factor= -q/100.0;
            }
            p= strchr(p, '/');
            if(p) p++;
        }
        video_enc->rc_override_count=i;
        if (!video_enc->rc_initial_buffer_occupancy)
            video_enc->rc_initial_buffer_occupancy = video_enc->rc_buffer_size*3/4;
        video_enc->me_threshold= me_threshold;
        video_enc->intra_dc_precision= intra_dc_precision - 8;

        if (do_psnr)
            video_enc->flags|= CODEC_FLAG_PSNR;

        /* two pass mode */
        if (do_pass) {
            if (do_pass == 1) {
                video_enc->flags |= CODEC_FLAG_PASS1;
            } else {
                video_enc->flags |= CODEC_FLAG_PASS2;
            }
        }

        if (forced_key_frames)
            parse_forced_key_frames(forced_key_frames, ost, video_enc);
    }
    if (video_language) {
        av_dict_set(&st->metadata, "language", video_language, 0);
        av_freep(&video_language);
    }

    /* reset some key parameters */
    video_disable = 0;
    av_freep(&video_codec_name);
    av_freep(&forced_key_frames);
    video_stream_copy = 0;
    frame_pix_fmt = PIX_FMT_NONE;
}

static void new_audio_stream(AVFormatContext *oc, int file_idx)
{
    AVStream *st;
    OutputStream *ost;
    AVCodec *codec= NULL;
    AVCodecContext *audio_enc;
    enum CodecID codec_id = CODEC_ID_NONE;

    if(!audio_stream_copy){
        if (audio_codec_name) {
            codec_id = find_codec_or_die(audio_codec_name, AVMEDIA_TYPE_AUDIO, 1,
                                         avcodec_opts[AVMEDIA_TYPE_AUDIO]->strict_std_compliance);
            codec = avcodec_find_encoder_by_name(audio_codec_name);
        } else {
            codec_id = av_guess_codec(oc->oformat, NULL, oc->filename, NULL, AVMEDIA_TYPE_AUDIO);
            codec = avcodec_find_encoder(codec_id);
        }
    }
    ost = new_output_stream(oc, file_idx, codec);
    st  = ost->st;

    ost->bitstream_filters = audio_bitstream_filters;
    audio_bitstream_filters= NULL;

    st->codec->thread_count= thread_count;

    audio_enc = st->codec;
    audio_enc->codec_type = AVMEDIA_TYPE_AUDIO;

    if(audio_codec_tag)
        audio_enc->codec_tag= audio_codec_tag;

    if (oc->oformat->flags & AVFMT_GLOBALHEADER) {
        audio_enc->flags |= CODEC_FLAG_GLOBAL_HEADER;
        avcodec_opts[AVMEDIA_TYPE_AUDIO]->flags|= CODEC_FLAG_GLOBAL_HEADER;
    }
    if (audio_stream_copy) {
        st->stream_copy = 1;
    } else {
        audio_enc->codec_id = codec_id;
        set_context_opts(audio_enc, avcodec_opts[AVMEDIA_TYPE_AUDIO], AV_OPT_FLAG_AUDIO_PARAM | AV_OPT_FLAG_ENCODING_PARAM, codec);

        if (audio_qscale > QSCALE_NONE) {
            audio_enc->flags |= CODEC_FLAG_QSCALE;
            audio_enc->global_quality = FF_QP2LAMBDA * audio_qscale;
        }
        if (audio_channels)
            audio_enc->channels = audio_channels;
        if (audio_sample_fmt != AV_SAMPLE_FMT_NONE)
            audio_enc->sample_fmt = audio_sample_fmt;
        if (audio_sample_rate)
            audio_enc->sample_rate = audio_sample_rate;
    }
    if (audio_language) {
        av_dict_set(&st->metadata, "language", audio_language, 0);
        av_freep(&audio_language);
    }

    /* reset some key parameters */
    audio_disable = 0;
    av_freep(&audio_codec_name);
    audio_stream_copy = 0;
}

static void new_data_stream(AVFormatContext *oc, int file_idx)
{
    AVStream *st;
    OutputStream *ost;
    AVCodecContext *data_enc;

    ost = new_output_stream(oc, file_idx, NULL);
    st  = ost->st;
    data_enc = st->codec;
    if (!data_stream_copy) {
        fprintf(stderr, "Data stream encoding not supported yet (only streamcopy)\n");
        ffmpeg_exit(1);
    }

    data_enc->codec_type = AVMEDIA_TYPE_DATA;

    if (data_codec_tag)
        data_enc->codec_tag= data_codec_tag;

    if (oc->oformat->flags & AVFMT_GLOBALHEADER) {
        data_enc->flags |= CODEC_FLAG_GLOBAL_HEADER;
        avcodec_opts[AVMEDIA_TYPE_DATA]->flags |= CODEC_FLAG_GLOBAL_HEADER;
    }
    if (data_stream_copy) {
        st->stream_copy = 1;
    }

    data_disable = 0;
    av_freep(&data_codec_name);
    data_stream_copy = 0;
}

static void new_subtitle_stream(AVFormatContext *oc, int file_idx)
{
    AVStream *st;
    OutputStream *ost;
    AVCodec *codec=NULL;
    AVCodecContext *subtitle_enc;
    enum CodecID codec_id = CODEC_ID_NONE;

    if(!subtitle_stream_copy){
        if (subtitle_codec_name) {
            codec_id = find_codec_or_die(subtitle_codec_name, AVMEDIA_TYPE_SUBTITLE, 1,
                                         avcodec_opts[AVMEDIA_TYPE_SUBTITLE]->strict_std_compliance);
            codec = avcodec_find_encoder_by_name(subtitle_codec_name);
        } else {
            codec_id = av_guess_codec(oc->oformat, NULL, oc->filename, NULL, AVMEDIA_TYPE_SUBTITLE);
            codec = avcodec_find_encoder(codec_id);
        }
    }
    ost = new_output_stream(oc, file_idx, codec);
    st  = ost->st;
    subtitle_enc = st->codec;

    ost->bitstream_filters = subtitle_bitstream_filters;
    subtitle_bitstream_filters= NULL;

    subtitle_enc->codec_type = AVMEDIA_TYPE_SUBTITLE;

    if(subtitle_codec_tag)
        subtitle_enc->codec_tag= subtitle_codec_tag;

    if (oc->oformat->flags & AVFMT_GLOBALHEADER) {
        subtitle_enc->flags |= CODEC_FLAG_GLOBAL_HEADER;
        avcodec_opts[AVMEDIA_TYPE_SUBTITLE]->flags |= CODEC_FLAG_GLOBAL_HEADER;
    }
    if (subtitle_stream_copy) {
        st->stream_copy = 1;
    } else {
        subtitle_enc->codec_id = codec_id;
        set_context_opts(avcodec_opts[AVMEDIA_TYPE_SUBTITLE], subtitle_enc, AV_OPT_FLAG_SUBTITLE_PARAM | AV_OPT_FLAG_ENCODING_PARAM, codec);
    }

    if (subtitle_language) {
        av_dict_set(&st->metadata, "language", subtitle_language, 0);
        av_freep(&subtitle_language);
    }

    subtitle_disable = 0;
    av_freep(&subtitle_codec_name);
    subtitle_stream_copy = 0;
}

static int opt_new_stream(const char *opt, const char *arg)
{
    AVFormatContext *oc;
    int file_idx = nb_output_files - 1;
    if (nb_output_files <= 0) {
        fprintf(stderr, "At least one output file must be specified\n");
        ffmpeg_exit(1);
    }
    oc = output_files[file_idx];

    if      (!strcmp(opt, "newvideo"   )) new_video_stream   (oc, file_idx);
    else if (!strcmp(opt, "newaudio"   )) new_audio_stream   (oc, file_idx);
    else if (!strcmp(opt, "newsubtitle")) new_subtitle_stream(oc, file_idx);
    else if (!strcmp(opt, "newdata"    )) new_data_stream    (oc, file_idx);
    else av_assert0(0);
    return 0;
}

/* arg format is "output-stream-index:streamid-value". */
static int opt_streamid(const char *opt, const char *arg)
{
    int idx;
    char *p;
    char idx_str[16];

    av_strlcpy(idx_str, arg, sizeof(idx_str));
    p = strchr(idx_str, ':');
    if (!p) {
        fprintf(stderr,
                "Invalid value '%s' for option '%s', required syntax is 'index:value'\n",
                arg, opt);
        ffmpeg_exit(1);
    }
    *p++ = '\0';
    idx = parse_number_or_die(opt, idx_str, OPT_INT, 0, INT_MAX);
    streamid_map = grow_array(streamid_map, sizeof(*streamid_map), &nb_streamid_map, idx+1);
    streamid_map[idx] = parse_number_or_die(opt, p, OPT_INT, 0, INT_MAX);
    return 0;
}

static int opt_output_file(const char *opt, const char *filename)
{
    AVFormatContext *oc;
    int err, use_video, use_audio, use_subtitle, use_data;
    int input_has_video, input_has_audio, input_has_subtitle, input_has_data;
    AVFormatParameters params, *ap = &params;
    AVOutputFormat *file_oformat;

    if(nb_output_files >= FF_ARRAY_ELEMS(output_files)){
        fprintf(stderr, "Too many output files\n");
        ffmpeg_exit(1);
    }

    if (!strcmp(filename, "-"))
        filename = "pipe:";

    err = avformat_alloc_output_context2(&oc, NULL, last_asked_format, filename);
    last_asked_format = NULL;
    if (!oc) {
        print_error(filename, err);
        ffmpeg_exit(1);
    }
    file_oformat= oc->oformat;

    if (!strcmp(file_oformat->name, "ffm") &&
        av_strstart(filename, "http:", NULL)) {
        /* special case for files sent to ffserver: we get the stream
           parameters from ffserver */
        int err = read_ffserver_streams(oc, filename);
        if (err < 0) {
            print_error(filename, err);
            ffmpeg_exit(1);
        }
    } else {
        use_video = file_oformat->video_codec != CODEC_ID_NONE || video_stream_copy || video_codec_name;
        use_audio = file_oformat->audio_codec != CODEC_ID_NONE || audio_stream_copy || audio_codec_name;
        use_subtitle = file_oformat->subtitle_codec != CODEC_ID_NONE || subtitle_stream_copy || subtitle_codec_name;
        use_data = data_stream_copy ||  data_codec_name; /* XXX once generic data codec will be available add a ->data_codec reference and use it here */

        /* disable if no corresponding type found */
        check_inputs(&input_has_video,
                     &input_has_audio,
                     &input_has_subtitle,
                     &input_has_data);

        if (!input_has_video)
            use_video = 0;
        if (!input_has_audio)
            use_audio = 0;
        if (!input_has_subtitle)
            use_subtitle = 0;
        if (!input_has_data)
            use_data = 0;

        /* manual disable */
        if (audio_disable)    use_audio    = 0;
        if (video_disable)    use_video    = 0;
        if (subtitle_disable) use_subtitle = 0;
        if (data_disable)     use_data     = 0;

        if (use_video)    new_video_stream(oc, nb_output_files);
        if (use_audio)    new_audio_stream(oc, nb_output_files);
        if (use_subtitle) new_subtitle_stream(oc, nb_output_files);
        if (use_data)     new_data_stream(oc, nb_output_files);

        av_dict_copy(&oc->metadata, metadata, 0);
        av_dict_free(&metadata);
    }

    output_files[nb_output_files++] = oc;

    /* check filename in case of an image number is expected */
    if (oc->oformat->flags & AVFMT_NEEDNUMBER) {
        if (!av_filename_number_test(oc->filename)) {
            print_error(oc->filename, AVERROR(EINVAL));
            ffmpeg_exit(1);
        }
    }

    if (!(oc->oformat->flags & AVFMT_NOFILE)) {
        /* test if it already exists to avoid loosing precious files */
        if (!file_overwrite &&
            (strchr(filename, ':') == NULL ||
             filename[1] == ':' ||
             av_strstart(filename, "file:", NULL))) {
            if (avio_check(filename, 0) == 0) {
                if (!using_stdin) {
                    fprintf(stderr,"File '%s' already exists. Overwrite ? [y/N] ", filename);
                    fflush(stderr);
                    if (!read_yesno()) {
                        fprintf(stderr, "Not overwriting - exiting\n");
                        ffmpeg_exit(1);
                    }
                }
                else {
                    fprintf(stderr,"File '%s' already exists. Exiting.\n", filename);
                    ffmpeg_exit(1);
                }
            }
        }

        /* open the file */
        if ((err = avio_open(&oc->pb, filename, AVIO_FLAG_WRITE)) < 0) {
            print_error(filename, err);
            ffmpeg_exit(1);
        }
    }

    memset(ap, 0, sizeof(*ap));
    if (av_set_parameters(oc, ap) < 0) {
        fprintf(stderr, "%s: Invalid encoding parameters\n",
                oc->filename);
        ffmpeg_exit(1);
    }

    oc->preload= (int)(mux_preload*AV_TIME_BASE);
    oc->max_delay= (int)(mux_max_delay*AV_TIME_BASE);

    set_context_opts(oc, avformat_opts, AV_OPT_FLAG_ENCODING_PARAM, NULL);
    if (loop_output >= 0) {
        av_log(NULL, AV_LOG_WARNING, "-loop_output is deprecated, use -loop\n");
        oc->loop_output = loop_output;
    }
    oc->flags |= AVFMT_FLAG_NONBLOCK;

    frame_rate    = (AVRational){0, 0};
    frame_width   = 0;
    frame_height  = 0;
    audio_sample_rate = 0;
    audio_channels    = 0;
    audio_sample_fmt  = AV_SAMPLE_FMT_NONE;

    av_freep(&forced_key_frames);
    uninit_opts();
    init_opts();
    return 0;
}

/* same option as mencoder */
static int opt_pass(const char *opt, const char *arg)
{
    do_pass = parse_number_or_die(opt, arg, OPT_INT, 1, 2);
    return 0;
}

static int64_t getutime(void)
{
#if HAVE_GETRUSAGE
    struct rusage rusage;

    getrusage(RUSAGE_SELF, &rusage);
    return (rusage.ru_utime.tv_sec * 1000000LL) + rusage.ru_utime.tv_usec;
#elif HAVE_GETPROCESSTIMES
    HANDLE proc;
    FILETIME c, e, k, u;
    proc = GetCurrentProcess();
    GetProcessTimes(proc, &c, &e, &k, &u);
    return ((int64_t) u.dwHighDateTime << 32 | u.dwLowDateTime) / 10;
#else
    return av_gettime();
#endif
}

static int64_t getmaxrss(void)
{
#if HAVE_GETRUSAGE && HAVE_STRUCT_RUSAGE_RU_MAXRSS
    struct rusage rusage;
    getrusage(RUSAGE_SELF, &rusage);
    return (int64_t)rusage.ru_maxrss * 1024;
#elif HAVE_GETPROCESSMEMORYINFO
    HANDLE proc;
    PROCESS_MEMORY_COUNTERS memcounters;
    proc = GetCurrentProcess();
    memcounters.cb = sizeof(memcounters);
    GetProcessMemoryInfo(proc, &memcounters, sizeof(memcounters));
    return memcounters.PeakPagefileUsage;
#else
    return 0;
#endif
}

static void parse_matrix_coeffs(uint16_t *dest, const char *str)
{
    int i;
    const char *p = str;
    for(i = 0;; i++) {
        dest[i] = atoi(p);
        if(i == 63)
            break;
        p = strchr(p, ',');
        if(!p) {
            fprintf(stderr, "Syntax error in matrix \"%s\" at coeff %d\n", str, i);
            ffmpeg_exit(1);
        }
        p++;
    }
}

static int opt_inter_matrix(const char *opt, const char *arg)
{
    inter_matrix = av_mallocz(sizeof(uint16_t) * 64);
    parse_matrix_coeffs(inter_matrix, arg);
    return 0;
}

static int opt_intra_matrix(const char *opt, const char *arg)
{
    intra_matrix = av_mallocz(sizeof(uint16_t) * 64);
    parse_matrix_coeffs(intra_matrix, arg);
    return 0;
}

static void show_usage(void)
{
    printf("Hyper fast Audio and Video encoder\n");
    printf("usage: ffmpeg [options] [[infile options] -i infile]... {[outfile options] outfile}...\n");
    printf("\n");
}

static int opt_help(const char *opt, const char *arg)
{
    AVCodec *c;
    AVOutputFormat *oformat = NULL;

    av_log_set_callback(log_callback_help);
    show_usage();
    show_help_options(options, "Main options:\n",
                      OPT_EXPERT | OPT_AUDIO | OPT_VIDEO | OPT_SUBTITLE | OPT_GRAB, 0);
    show_help_options(options, "\nAdvanced options:\n",
                      OPT_EXPERT | OPT_AUDIO | OPT_VIDEO | OPT_SUBTITLE | OPT_GRAB,
                      OPT_EXPERT);
    show_help_options(options, "\nVideo options:\n",
                      OPT_EXPERT | OPT_AUDIO | OPT_VIDEO | OPT_GRAB,
                      OPT_VIDEO);
    show_help_options(options, "\nAdvanced Video options:\n",
                      OPT_EXPERT | OPT_AUDIO | OPT_VIDEO | OPT_GRAB,
                      OPT_VIDEO | OPT_EXPERT);
    show_help_options(options, "\nAudio options:\n",
                      OPT_EXPERT | OPT_AUDIO | OPT_VIDEO | OPT_GRAB,
                      OPT_AUDIO);
    show_help_options(options, "\nAdvanced Audio options:\n",
                      OPT_EXPERT | OPT_AUDIO | OPT_VIDEO | OPT_GRAB,
                      OPT_AUDIO | OPT_EXPERT);
    show_help_options(options, "\nSubtitle options:\n",
                      OPT_SUBTITLE | OPT_GRAB,
                      OPT_SUBTITLE);
    show_help_options(options, "\nAudio/Video grab options:\n",
                      OPT_GRAB,
                      OPT_GRAB);
    printf("\n");
    av_opt_show2(avcodec_opts[0], NULL, AV_OPT_FLAG_ENCODING_PARAM|AV_OPT_FLAG_DECODING_PARAM, 0);
    printf("\n");

    /* individual codec options */
    c = NULL;
    while ((c = av_codec_next(c))) {
        if (c->priv_class) {
            av_opt_show2(&c->priv_class, NULL, AV_OPT_FLAG_ENCODING_PARAM|AV_OPT_FLAG_DECODING_PARAM, 0);
            printf("\n");
        }
    }

    av_opt_show2(avformat_opts, NULL, AV_OPT_FLAG_ENCODING_PARAM|AV_OPT_FLAG_DECODING_PARAM, 0);
    printf("\n");

    /* individual muxer options */
    while ((oformat = av_oformat_next(oformat))) {
        if (oformat->priv_class) {
            av_opt_show2(&oformat->priv_class, NULL, AV_OPT_FLAG_ENCODING_PARAM, 0);
            printf("\n");
        }
    }

    av_opt_show2(sws_opts, NULL, AV_OPT_FLAG_ENCODING_PARAM|AV_OPT_FLAG_DECODING_PARAM, 0);
    return 0;
}

static int opt_target(const char *opt, const char *arg)
{
    enum { PAL, NTSC, FILM, UNKNOWN } norm = UNKNOWN;
    static const char *const frame_rates[] = {"25", "30000/1001", "24000/1001"};

    if(!strncmp(arg, "pal-", 4)) {
        norm = PAL;
        arg += 4;
    } else if(!strncmp(arg, "ntsc-", 5)) {
        norm = NTSC;
        arg += 5;
    } else if(!strncmp(arg, "film-", 5)) {
        norm = FILM;
        arg += 5;
    } else {
        int fr;
        /* Calculate FR via float to avoid int overflow */
        fr = (int)(frame_rate.num * 1000.0 / frame_rate.den);
        if(fr == 25000) {
            norm = PAL;
        } else if((fr == 29970) || (fr == 23976)) {
            norm = NTSC;
        } else {
            /* Try to determine PAL/NTSC by peeking in the input files */
            if(nb_input_files) {
                int i, j;
                for (j = 0; j < nb_input_files; j++) {
                    for (i = 0; i < input_files[j].ctx->nb_streams; i++) {
                        AVCodecContext *c = input_files[j].ctx->streams[i]->codec;
                        if(c->codec_type != AVMEDIA_TYPE_VIDEO)
                            continue;
                        fr = c->time_base.den * 1000 / c->time_base.num;
                        if(fr == 25000) {
                            norm = PAL;
                            break;
                        } else if((fr == 29970) || (fr == 23976)) {
                            norm = NTSC;
                            break;
                        }
                    }
                    if(norm != UNKNOWN)
                        break;
                }
            }
        }
        if(verbose > 0 && norm != UNKNOWN)
            fprintf(stderr, "Assuming %s for target.\n", norm == PAL ? "PAL" : "NTSC");
    }

    if(norm == UNKNOWN) {
        fprintf(stderr, "Could not determine norm (PAL/NTSC/NTSC-Film) for target.\n");
        fprintf(stderr, "Please prefix target with \"pal-\", \"ntsc-\" or \"film-\",\n");
        fprintf(stderr, "or set a framerate with \"-r xxx\".\n");
        ffmpeg_exit(1);
    }

    if(!strcmp(arg, "vcd")) {
        opt_codec("vcodec", "mpeg1video");
        opt_codec("acodec", "mp2");
        opt_format("f", "vcd");

        opt_frame_size("s", norm == PAL ? "352x288" : "352x240");
        opt_frame_rate("r", frame_rates[norm]);
        opt_default("g", norm == PAL ? "15" : "18");

        opt_default("b", "1150000");
        opt_default("maxrate", "1150000");
        opt_default("minrate", "1150000");
        opt_default("bufsize", "327680"); // 40*1024*8;

        opt_default("ab", "224000");
        audio_sample_rate = 44100;
        audio_channels = 2;

        opt_default("packetsize", "2324");
        opt_default("muxrate", "1411200"); // 2352 * 75 * 8;

        /* We have to offset the PTS, so that it is consistent with the SCR.
           SCR starts at 36000, but the first two packs contain only padding
           and the first pack from the other stream, respectively, may also have
           been written before.
           So the real data starts at SCR 36000+3*1200. */
        mux_preload= (36000+3*1200) / 90000.0; //0.44
    } else if(!strcmp(arg, "svcd")) {

        opt_codec("vcodec", "mpeg2video");
        opt_codec("acodec", "mp2");
        opt_format("f", "svcd");

        opt_frame_size("s", norm == PAL ? "480x576" : "480x480");
        opt_frame_rate("r", frame_rates[norm]);
        opt_frame_pix_fmt("pix_fmt", "yuv420p");
        opt_default("g", norm == PAL ? "15" : "18");

        opt_default("b", "2040000");
        opt_default("maxrate", "2516000");
        opt_default("minrate", "0"); //1145000;
        opt_default("bufsize", "1835008"); //224*1024*8;
        opt_default("flags", "+scan_offset");


        opt_default("ab", "224000");
        audio_sample_rate = 44100;

        opt_default("packetsize", "2324");

    } else if(!strcmp(arg, "dvd")) {

        opt_codec("vcodec", "mpeg2video");
        opt_codec("acodec", "ac3");
        opt_format("f", "dvd");

        opt_frame_size("vcodec", norm == PAL ? "720x576" : "720x480");
        opt_frame_rate("r", frame_rates[norm]);
        opt_frame_pix_fmt("pix_fmt", "yuv420p");
        opt_default("g", norm == PAL ? "15" : "18");

        opt_default("b", "6000000");
        opt_default("maxrate", "9000000");
        opt_default("minrate", "0"); //1500000;
        opt_default("bufsize", "1835008"); //224*1024*8;

        opt_default("packetsize", "2048");  // from www.mpucoder.com: DVD sectors contain 2048 bytes of data, this is also the size of one pack.
        opt_default("muxrate", "10080000"); // from mplex project: data_rate = 1260000. mux_rate = data_rate * 8

        opt_default("ab", "448000");
        audio_sample_rate = 48000;

    } else if(!strncmp(arg, "dv", 2)) {

        opt_format("f", "dv");

        opt_frame_size("s", norm == PAL ? "720x576" : "720x480");
        opt_frame_pix_fmt("pix_fmt", !strncmp(arg, "dv50", 4) ? "yuv422p" :
                          norm == PAL ? "yuv420p" : "yuv411p");
        opt_frame_rate("r", frame_rates[norm]);

        audio_sample_rate = 48000;
        audio_channels = 2;

    } else {
        fprintf(stderr, "Unknown target: %s\n", arg);
        return AVERROR(EINVAL);
    }
    return 0;
}

static int opt_vstats_file(const char *opt, const char *arg)
{
    av_free (vstats_filename);
    vstats_filename=av_strdup (arg);
    return 0;
}

static int opt_vstats(const char *opt, const char *arg)
{
    char filename[40];
    time_t today2 = time(NULL);
    struct tm *today = localtime(&today2);

    snprintf(filename, sizeof(filename), "vstats_%02d%02d%02d.log", today->tm_hour, today->tm_min,
             today->tm_sec);
    return opt_vstats_file(opt, filename);
}

static int opt_bsf(const char *opt, const char *arg)
{
    AVBitStreamFilterContext *bsfc= av_bitstream_filter_init(arg); //FIXME split name and args for filter at '='
    AVBitStreamFilterContext **bsfp;

    if(!bsfc){
        fprintf(stderr, "Unknown bitstream filter %s\n", arg);
        ffmpeg_exit(1);
    }

    bsfp= *opt == 'v' ? &video_bitstream_filters :
          *opt == 'a' ? &audio_bitstream_filters :
                        &subtitle_bitstream_filters;
    while(*bsfp)
        bsfp= &(*bsfp)->next;

    *bsfp= bsfc;

    return 0;
}

static int opt_preset(const char *opt, const char *arg)
{
    FILE *f=NULL;
    char filename[1000], tmp[1000], tmp2[1000], line[1000];
    char *codec_name = *opt == 'v' ? video_codec_name :
                       *opt == 'a' ? audio_codec_name :
                                     subtitle_codec_name;

    if (!(f = get_preset_file(filename, sizeof(filename), arg, *opt == 'f', codec_name))) {
        fprintf(stderr, "File for preset '%s' not found\n", arg);
        ffmpeg_exit(1);
    }

    while(!feof(f)){
        int e= fscanf(f, "%999[^\n]\n", line) - 1;
        if(line[0] == '#' && !e)
            continue;
        e|= sscanf(line, "%999[^=]=%999[^\n]\n", tmp, tmp2) - 2;
        if(e){
            fprintf(stderr, "%s: Invalid syntax: '%s'\n", filename, line);
            ffmpeg_exit(1);
        }
        if (!strcmp(tmp, "acodec") ||
            !strcmp(tmp, "vcodec") ||
            !strcmp(tmp, "scodec") ||
            !strcmp(tmp, "dcodec")) {
            opt_codec(tmp, tmp2);
        }else if(opt_default(tmp, tmp2) < 0){
            fprintf(stderr, "%s: Invalid option or argument: '%s', parsed as '%s' = '%s'\n", filename, line, tmp, tmp2);
            ffmpeg_exit(1);
        }
    }

    fclose(f);

    return 0;
}

static void log_callback_null(void* ptr, int level, const char* fmt, va_list vl)
{
}

static int opt_passlogfile(const char *opt, const char *arg)
{
    pass_logfilename_prefix = arg;
    opt_default("passlogfile", arg);
    return 0;
}

static const OptionDef options[] = {
    /* main options */
#include "cmdutils_common_opts.h"
    { "f", HAS_ARG, {(void*)opt_format}, "force format", "fmt" },
    { "i", HAS_ARG, {(void*)opt_input_file}, "input file name", "filename" },
    { "y", OPT_BOOL, {(void*)&file_overwrite}, "overwrite output files" },
    { "map", HAS_ARG | OPT_EXPERT, {(void*)opt_map}, "set input stream mapping", "file.stream[:syncfile.syncstream]" },
    { "map_meta_data", HAS_ARG | OPT_EXPERT, {(void*)opt_map_meta_data}, "DEPRECATED set meta data information of outfile from infile",
      "outfile[,metadata]:infile[,metadata]" },
    { "map_metadata", HAS_ARG | OPT_EXPERT, {(void*)opt_map_metadata}, "set metadata information of outfile from infile",
      "outfile[,metadata]:infile[,metadata]" },
    { "map_chapters",  HAS_ARG | OPT_EXPERT, {(void*)opt_map_chapters},  "set chapters mapping", "outfile:infile" },
    { "t", HAS_ARG, {(void*)opt_recording_time}, "record or transcode \"duration\" seconds of audio/video", "duration" },
    { "fs", HAS_ARG | OPT_INT64, {(void*)&limit_filesize}, "set the limit file size in bytes", "limit_size" }, //
    { "ss", HAS_ARG, {(void*)opt_start_time}, "set the start time offset", "time_off" },
    { "itsoffset", HAS_ARG, {(void*)opt_input_ts_offset}, "set the input ts offset", "time_off" },
    { "itsscale", HAS_ARG, {(void*)opt_input_ts_scale}, "set the input ts scale", "stream:scale" },
    { "timestamp", HAS_ARG, {(void*)opt_recording_timestamp}, "set the recording timestamp ('now' to set the current time)", "time" },
    { "metadata", HAS_ARG, {(void*)opt_metadata}, "add metadata", "string=string" },
    { "dframes", OPT_INT | HAS_ARG, {(void*)&max_frames[AVMEDIA_TYPE_DATA]}, "set the number of data frames to record", "number" },
    { "benchmark", OPT_BOOL | OPT_EXPERT, {(void*)&do_benchmark},
      "add timings for benchmarking" },
    { "timelimit", HAS_ARG, {(void*)opt_timelimit}, "set max runtime in seconds", "limit" },
    { "dump", OPT_BOOL | OPT_EXPERT, {(void*)&do_pkt_dump},
      "dump each input packet" },
    { "hex", OPT_BOOL | OPT_EXPERT, {(void*)&do_hex_dump},
      "when dumping packets, also dump the payload" },
    { "re", OPT_BOOL | OPT_EXPERT, {(void*)&rate_emu}, "read input at native frame rate", "" },
    { "loop_input", OPT_BOOL | OPT_EXPERT, {(void*)&loop_input}, "deprecated, use -loop" },
    { "loop_output", HAS_ARG | OPT_INT | OPT_EXPERT, {(void*)&loop_output}, "deprecated, use -loop", "" },
    { "v", HAS_ARG, {(void*)opt_verbose}, "set ffmpeg verbosity level", "number" },
    { "target", HAS_ARG, {(void*)opt_target}, "specify target file type (\"vcd\", \"svcd\", \"dvd\", \"dv\", \"dv50\", \"pal-vcd\", \"ntsc-svcd\", ...)", "type" },
    { "threads",  HAS_ARG | OPT_EXPERT, {(void*)opt_thread_count}, "thread count", "count" },
    { "vsync", HAS_ARG | OPT_INT | OPT_EXPERT, {(void*)&video_sync_method}, "video sync method", "" },
    { "async", HAS_ARG | OPT_INT | OPT_EXPERT, {(void*)&audio_sync_method}, "audio sync method", "" },
    { "adrift_threshold", HAS_ARG | OPT_FLOAT | OPT_EXPERT, {(void*)&audio_drift_threshold}, "audio drift threshold", "threshold" },
    { "copyts", OPT_BOOL | OPT_EXPERT, {(void*)&copy_ts}, "copy timestamps" },
    { "copytb", OPT_BOOL | OPT_EXPERT, {(void*)&copy_tb}, "copy input stream time base when stream copying" },
    { "shortest", OPT_BOOL | OPT_EXPERT, {(void*)&opt_shortest}, "finish encoding within shortest input" }, //
    { "dts_delta_threshold", HAS_ARG | OPT_FLOAT | OPT_EXPERT, {(void*)&dts_delta_threshold}, "timestamp discontinuity delta threshold", "threshold" },
    { "programid", HAS_ARG | OPT_INT | OPT_EXPERT, {(void*)&opt_programid}, "desired program number", "" },
    { "xerror", OPT_BOOL, {(void*)&exit_on_error}, "exit on error", "error" },
    { "copyinkf", OPT_BOOL | OPT_EXPERT, {(void*)&copy_initial_nonkeyframes}, "copy initial non-keyframes" },

    /* video options */
    { "b", HAS_ARG | OPT_VIDEO, {(void*)opt_bitrate}, "set bitrate (in bits/s)", "bitrate" },
    { "vb", HAS_ARG | OPT_VIDEO, {(void*)opt_bitrate}, "set bitrate (in bits/s)", "bitrate" },
    { "vframes", OPT_INT | HAS_ARG | OPT_VIDEO, {(void*)&max_frames[AVMEDIA_TYPE_VIDEO]}, "set the number of video frames to record", "number" },
    { "r", HAS_ARG | OPT_VIDEO, {(void*)opt_frame_rate}, "set frame rate (Hz value, fraction or abbreviation)", "rate" },
    { "s", HAS_ARG | OPT_VIDEO, {(void*)opt_frame_size}, "set frame size (WxH or abbreviation)", "size" },
    { "aspect", HAS_ARG | OPT_VIDEO, {(void*)opt_frame_aspect_ratio}, "set aspect ratio (4:3, 16:9 or 1.3333, 1.7777)", "aspect" },
    { "pix_fmt", HAS_ARG | OPT_EXPERT | OPT_VIDEO, {(void*)opt_frame_pix_fmt}, "set pixel format, 'list' as argument shows all the pixel formats supported", "format" },
    { "bits_per_raw_sample", OPT_INT | HAS_ARG | OPT_VIDEO, {(void*)&frame_bits_per_raw_sample}, "set the number of bits per raw sample", "number" },
    { "croptop",  HAS_ARG | OPT_VIDEO, {(void*)opt_frame_crop}, "Removed, use the crop filter instead", "size" },
    { "cropbottom", HAS_ARG | OPT_VIDEO, {(void*)opt_frame_crop}, "Removed, use the crop filter instead", "size" },
    { "cropleft", HAS_ARG | OPT_VIDEO, {(void*)opt_frame_crop}, "Removed, use the crop filter instead", "size" },
    { "cropright", HAS_ARG | OPT_VIDEO, {(void*)opt_frame_crop}, "Removed, use the crop filter instead", "size" },
    { "padtop", HAS_ARG | OPT_VIDEO, {(void*)opt_pad}, "Removed, use the pad filter instead", "size" },
    { "padbottom", HAS_ARG | OPT_VIDEO, {(void*)opt_pad}, "Removed, use the pad filter instead", "size" },
    { "padleft", HAS_ARG | OPT_VIDEO, {(void*)opt_pad}, "Removed, use the pad filter instead", "size" },
    { "padright", HAS_ARG | OPT_VIDEO, {(void*)opt_pad}, "Removed, use the pad filter instead", "size" },
    { "padcolor", HAS_ARG | OPT_VIDEO, {(void*)opt_pad}, "Removed, use the pad filter instead", "color" },
    { "intra", OPT_BOOL | OPT_EXPERT | OPT_VIDEO, {(void*)&intra_only}, "use only intra frames"},
    { "vn", OPT_BOOL | OPT_VIDEO, {(void*)&video_disable}, "disable video" },
    { "vdt", OPT_INT | HAS_ARG | OPT_EXPERT | OPT_VIDEO, {(void*)&video_discard}, "discard threshold", "n" },
    { "qscale", HAS_ARG | OPT_EXPERT | OPT_VIDEO, {(void*)opt_qscale}, "use fixed video quantizer scale (VBR)", "q" },
    { "rc_override", HAS_ARG | OPT_EXPERT | OPT_VIDEO, {(void*)opt_video_rc_override_string}, "rate control override for specific intervals", "override" },
    { "vcodec", HAS_ARG | OPT_VIDEO, {(void*)opt_codec}, "force video codec ('copy' to copy stream)", "codec" },
    { "me_threshold", HAS_ARG | OPT_EXPERT | OPT_VIDEO, {(void*)opt_me_threshold}, "motion estimaton threshold",  "threshold" },
    { "sameq", OPT_BOOL | OPT_VIDEO, {(void*)&same_quality},
      "use same quantizer as source (implies VBR)" },
    { "pass", HAS_ARG | OPT_VIDEO, {(void*)opt_pass}, "select the pass number (1 or 2)", "n" },
    { "passlogfile", HAS_ARG | OPT_VIDEO, {(void*)&opt_passlogfile}, "select two pass log file name prefix", "prefix" },
    { "deinterlace", OPT_BOOL | OPT_EXPERT | OPT_VIDEO, {(void*)&do_deinterlace},
      "deinterlace pictures" },
    { "psnr", OPT_BOOL | OPT_EXPERT | OPT_VIDEO, {(void*)&do_psnr}, "calculate PSNR of compressed frames" },
    { "vstats", OPT_EXPERT | OPT_VIDEO, {(void*)&opt_vstats}, "dump video coding statistics to file" },
    { "vstats_file", HAS_ARG | OPT_EXPERT | OPT_VIDEO, {(void*)opt_vstats_file}, "dump video coding statistics to file", "file" },
#if CONFIG_AVFILTER
    { "vf", OPT_STRING | HAS_ARG, {(void*)&vfilters}, "video filters", "filter list" },
#endif
    { "intra_matrix", HAS_ARG | OPT_EXPERT | OPT_VIDEO, {(void*)opt_intra_matrix}, "specify intra matrix coeffs", "matrix" },
    { "inter_matrix", HAS_ARG | OPT_EXPERT | OPT_VIDEO, {(void*)opt_inter_matrix}, "specify inter matrix coeffs", "matrix" },
    { "top", HAS_ARG | OPT_EXPERT | OPT_VIDEO, {(void*)opt_top_field_first}, "top=1/bottom=0/auto=-1 field first", "" },
    { "dc", OPT_INT | HAS_ARG | OPT_EXPERT | OPT_VIDEO, {(void*)&intra_dc_precision}, "intra_dc_precision", "precision" },
    { "vtag", HAS_ARG | OPT_EXPERT | OPT_VIDEO, {(void*)opt_codec_tag}, "force video tag/fourcc", "fourcc/tag" },
    { "newvideo", OPT_VIDEO, {(void*)opt_new_stream}, "add a new video stream to the current output stream" },
    { "vlang", HAS_ARG | OPT_STRING | OPT_VIDEO, {(void *)&video_language}, "set the ISO 639 language code (3 letters) of the current video stream" , "code" },
    { "qphist", OPT_BOOL | OPT_EXPERT | OPT_VIDEO, { (void *)&qp_hist }, "show QP histogram" },
    { "force_fps", OPT_BOOL | OPT_EXPERT | OPT_VIDEO, {(void*)&force_fps}, "force the selected framerate, disable the best supported framerate selection" },
    { "streamid", HAS_ARG | OPT_EXPERT, {(void*)opt_streamid}, "set the value of an outfile streamid", "streamIndex:value" },
    { "force_key_frames", OPT_STRING | HAS_ARG | OPT_EXPERT | OPT_VIDEO, {(void *)&forced_key_frames}, "force key frames at specified timestamps", "timestamps" },

    /* audio options */
    { "ab", HAS_ARG | OPT_AUDIO, {(void*)opt_bitrate}, "set bitrate (in bits/s)", "bitrate" },
    { "aframes", OPT_INT | HAS_ARG | OPT_AUDIO, {(void*)&max_frames[AVMEDIA_TYPE_AUDIO]}, "set the number of audio frames to record", "number" },
    { "aq", OPT_FLOAT | HAS_ARG | OPT_AUDIO, {(void*)&audio_qscale}, "set audio quality (codec-specific)", "quality", },
    { "ar", HAS_ARG | OPT_AUDIO, {(void*)opt_audio_rate}, "set audio sampling rate (in Hz)", "rate" },
    { "ac", HAS_ARG | OPT_AUDIO, {(void*)opt_audio_channels}, "set number of audio channels", "channels" },
    { "an", OPT_BOOL | OPT_AUDIO, {(void*)&audio_disable}, "disable audio" },
    { "acodec", HAS_ARG | OPT_AUDIO, {(void*)opt_codec}, "force audio codec ('copy' to copy stream)", "codec" },
    { "atag", HAS_ARG | OPT_EXPERT | OPT_AUDIO, {(void*)opt_codec_tag}, "force audio tag/fourcc", "fourcc/tag" },
    { "vol", OPT_INT | HAS_ARG | OPT_AUDIO, {(void*)&audio_volume}, "change audio volume (256=normal)" , "volume" }, //
    { "newaudio", OPT_AUDIO, {(void*)opt_new_stream}, "add a new audio stream to the current output stream" },
    { "alang", HAS_ARG | OPT_STRING | OPT_AUDIO, {(void *)&audio_language}, "set the ISO 639 language code (3 letters) of the current audio stream" , "code" },
    { "sample_fmt", HAS_ARG | OPT_EXPERT | OPT_AUDIO, {(void*)opt_audio_sample_fmt}, "set sample format, 'list' as argument shows all the sample formats supported", "format" },

    /* subtitle options */
    { "sn", OPT_BOOL | OPT_SUBTITLE, {(void*)&subtitle_disable}, "disable subtitle" },
    { "scodec", HAS_ARG | OPT_SUBTITLE, {(void*)opt_codec}, "force subtitle codec ('copy' to copy stream)", "codec" },
    { "newsubtitle", OPT_SUBTITLE, {(void*)opt_new_stream}, "add a new subtitle stream to the current output stream" },
    { "slang", HAS_ARG | OPT_STRING | OPT_SUBTITLE, {(void *)&subtitle_language}, "set the ISO 639 language code (3 letters) of the current subtitle stream" , "code" },
    { "stag", HAS_ARG | OPT_EXPERT | OPT_SUBTITLE, {(void*)opt_codec_tag}, "force subtitle tag/fourcc", "fourcc/tag" },

    /* grab options */
    { "vc", HAS_ARG | OPT_EXPERT | OPT_VIDEO | OPT_GRAB, {(void*)opt_video_channel}, "set video grab channel (DV1394 only)", "channel" },
    { "tvstd", HAS_ARG | OPT_EXPERT | OPT_VIDEO | OPT_GRAB, {(void*)opt_video_standard}, "set television standard (NTSC, PAL (SECAM))", "standard" },
    { "isync", OPT_BOOL | OPT_EXPERT | OPT_GRAB, {(void*)&input_sync}, "sync read on input", "" },

    /* muxer options */
    { "muxdelay", OPT_FLOAT | HAS_ARG | OPT_EXPERT, {(void*)&mux_max_delay}, "set the maximum demux-decode delay", "seconds" },
    { "muxpreload", OPT_FLOAT | HAS_ARG | OPT_EXPERT, {(void*)&mux_preload}, "set the initial demux-decode delay", "seconds" },

    { "absf", HAS_ARG | OPT_AUDIO | OPT_EXPERT, {(void*)opt_bsf}, "", "bitstream_filter" },
    { "vbsf", HAS_ARG | OPT_VIDEO | OPT_EXPERT, {(void*)opt_bsf}, "", "bitstream_filter" },
    { "sbsf", HAS_ARG | OPT_SUBTITLE | OPT_EXPERT, {(void*)opt_bsf}, "", "bitstream_filter" },

    { "apre", HAS_ARG | OPT_AUDIO | OPT_EXPERT, {(void*)opt_preset}, "set the audio options to the indicated preset", "preset" },
    { "vpre", HAS_ARG | OPT_VIDEO | OPT_EXPERT, {(void*)opt_preset}, "set the video options to the indicated preset", "preset" },
    { "spre", HAS_ARG | OPT_SUBTITLE | OPT_EXPERT, {(void*)opt_preset}, "set the subtitle options to the indicated preset", "preset" },
    { "fpre", HAS_ARG | OPT_EXPERT, {(void*)opt_preset}, "set options from indicated preset file", "filename" },
    /* data codec support */
    { "dcodec", HAS_ARG | OPT_DATA, {(void*)opt_codec}, "force data codec ('copy' to copy stream)", "codec" },

    { "default", HAS_ARG | OPT_AUDIO | OPT_VIDEO | OPT_EXPERT, {(void*)opt_default}, "generic catch all option", "" },
    { NULL, },
};

int main(int argc, char **argv)
{
    int64_t ti;

    av_log_set_flags(AV_LOG_SKIP_REPEATED);

    if(argc>1 && !strcmp(argv[1], "-d")){
        run_as_daemon=1;
        verbose=-1;
        av_log_set_callback(log_callback_null);
        argc--;
        argv++;
    }

    avcodec_register_all();
#if CONFIG_AVDEVICE
    avdevice_register_all();
#endif
#if CONFIG_AVFILTER
    avfilter_register_all();
#endif
    av_register_all();

#if HAVE_ISATTY
    if(isatty(STDIN_FILENO))
        avio_set_interrupt_cb(decode_interrupt_cb);
#endif

    init_opts();

    if(verbose>=0)
        show_banner();

    /* parse options */
    parse_options(argc, argv, options, opt_output_file);

    if(nb_output_files <= 0 && nb_input_files == 0) {
        show_usage();
        fprintf(stderr, "Use -h to get full help or, even better, run 'man ffmpeg'\n");
        ffmpeg_exit(1);
    }

    /* file converter / grab */
    if (nb_output_files <= 0) {
        fprintf(stderr, "At least one output file must be specified\n");
        ffmpeg_exit(1);
    }

    if (nb_input_files == 0) {
        fprintf(stderr, "At least one input file must be specified\n");
        ffmpeg_exit(1);
    }

    ti = getutime();
    if (transcode(output_files, nb_output_files, input_files, nb_input_files,
                  stream_maps, nb_stream_maps) < 0)
        ffmpeg_exit(1);
    ti = getutime() - ti;
    if (do_benchmark) {
        int maxrss = getmaxrss() / 1024;
        printf("bench: utime=%0.3fs maxrss=%ikB\n", ti / 1000000.0, maxrss);
    }

    return ffmpeg_exit(0);
}<|MERGE_RESOLUTION|>--- conflicted
+++ resolved
@@ -114,11 +114,7 @@
 static const OptionDef options[];
 
 #define MAX_FILES 100
-<<<<<<< HEAD
 #define MAX_STREAMS 1024    /* arbitrary sanity check value */
-=======
->>>>>>> b5849f77
-
 static const char *last_asked_format = NULL;
 static double *ts_scale;
 static int  nb_ts_scale;
