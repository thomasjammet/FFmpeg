#!/bin/sh
#
# FFmpeg configure script
#
# Copyright (c) 2000-2002 Fabrice Bellard
# Copyright (c) 2005-2008 Diego Biurrun
# Copyright (c) 2005-2008 Mans Rullgard
#

# Prevent locale nonsense from breaking basic text processing.
LC_ALL=C
export LC_ALL

# make sure we are running under a compatible shell
# try to make this part work with most shells

try_exec(){
    echo "Trying shell $1"
    type "$1" > /dev/null 2>&1 && exec "$@"
}

unset foo
(: ${foo%%bar}) 2> /dev/null
E1="$?"

(: ${foo?}) 2> /dev/null
E2="$?"

if test "$E1" != 0 || test "$E2" = 0; then
    echo "Broken shell detected.  Trying alternatives."
    export FF_CONF_EXEC
    if test "0$FF_CONF_EXEC" -lt 1; then
        FF_CONF_EXEC=1
        try_exec bash "$0" "$@"
    fi
    if test "0$FF_CONF_EXEC" -lt 2; then
        FF_CONF_EXEC=2
        try_exec ksh "$0" "$@"
    fi
    if test "0$FF_CONF_EXEC" -lt 3; then
        FF_CONF_EXEC=3
        try_exec /usr/xpg4/bin/sh "$0" "$@"
    fi
    echo "No compatible shell script interpreter found."
    echo "This configure script requires a POSIX-compatible shell"
    echo "such as bash or ksh."
    echo "THIS IS NOT A BUG IN FFMPEG, DO NOT REPORT IT AS SUCH."
    echo "Instead, install a working POSIX-compatible shell."
    echo "Disabling this configure test will create a broken FFmpeg."
    if test "$BASH_VERSION" = '2.04.0(1)-release'; then
        echo "This bash version ($BASH_VERSION) is broken on your platform."
        echo "Upgrade to a later version if available."
    fi
    exit 1
fi

test -d /usr/xpg4/bin && PATH=/usr/xpg4/bin:$PATH

show_help(){
    cat <<EOF
Usage: configure [options]
Options: [defaults in brackets after descriptions]

Help options:
  --help                   print this message
  --quiet                  Suppress showing informative output
  --list-decoders          show all available decoders
  --list-encoders          show all available encoders
  --list-hwaccels          show all available hardware accelerators
  --list-demuxers          show all available demuxers
  --list-muxers            show all available muxers
  --list-parsers           show all available parsers
  --list-protocols         show all available protocols
  --list-bsfs              show all available bitstream filters
  --list-indevs            show all available input devices
  --list-outdevs           show all available output devices
  --list-filters           show all available filters

Standard options:
  --logfile=FILE           log tests and output to FILE [ffbuild/config.log]
  --disable-logging        do not log configure debug information
  --fatal-warnings         fail if any configure warning is generated
  --prefix=PREFIX          install in PREFIX [$prefix_default]
  --bindir=DIR             install binaries in DIR [PREFIX/bin]
  --datadir=DIR            install data files in DIR [PREFIX/share/ffmpeg]
  --docdir=DIR             install documentation in DIR [PREFIX/share/doc/ffmpeg]
  --libdir=DIR             install libs in DIR [PREFIX/lib]
  --shlibdir=DIR           install shared libs in DIR [LIBDIR]
  --incdir=DIR             install includes in DIR [PREFIX/include]
  --mandir=DIR             install man page in DIR [PREFIX/share/man]
  --pkgconfigdir=DIR       install pkg-config files in DIR [LIBDIR/pkgconfig]
  --enable-rpath           use rpath to allow installing libraries in paths
                           not part of the dynamic linker search path
                           use rpath when linking programs (USE WITH CARE)
  --install-name-dir=DIR   Darwin directory name for installed targets

Licensing options:
  --enable-gpl             allow use of GPL code, the resulting libs
                           and binaries will be under GPL [no]
  --enable-version3        upgrade (L)GPL to version 3 [no]
  --enable-nonfree         allow use of nonfree code, the resulting libs
                           and binaries will be unredistributable [no]

Configuration options:
  --disable-static         do not build static libraries [no]
  --enable-shared          build shared libraries [no]
  --enable-small           optimize for size instead of speed
  --disable-runtime-cpudetect disable detecting CPU capabilities at runtime (smaller binary)
  --enable-gray            enable full grayscale support (slower color)
  --disable-swscale-alpha  disable alpha channel support in swscale
  --disable-all            disable building components, libraries and programs

Program options:
  --disable-programs       do not build command line programs
  --disable-ffmpeg         disable ffmpeg build
  --disable-ffplay         disable ffplay build
  --disable-ffprobe        disable ffprobe build
  --disable-ffserver       disable ffserver build

Documentation options:
  --disable-doc            do not build documentation
  --disable-htmlpages      do not build HTML documentation pages
  --disable-manpages       do not build man documentation pages
  --disable-podpages       do not build POD documentation pages
  --disable-txtpages       do not build text documentation pages

Component options:
  --disable-avdevice       disable libavdevice build
  --disable-avcodec        disable libavcodec build
  --disable-avformat       disable libavformat build
  --disable-swresample     disable libswresample build
  --disable-swscale        disable libswscale build
  --disable-postproc       disable libpostproc build
  --disable-avfilter       disable libavfilter build
  --enable-avresample      enable libavresample build [no]
  --disable-pthreads       disable pthreads [autodetect]
  --disable-w32threads     disable Win32 threads [autodetect]
  --disable-os2threads     disable OS/2 threads [autodetect]
  --disable-network        disable network support [no]
  --disable-dct            disable DCT code
  --disable-dwt            disable DWT code
  --disable-error-resilience disable error resilience code
  --disable-lsp            disable LSP code
  --disable-lzo            disable LZO decoder code
  --disable-mdct           disable MDCT code
  --disable-rdft           disable RDFT code
  --disable-fft            disable FFT code
  --disable-faan           disable floating point AAN (I)DCT code
  --disable-pixelutils     disable pixel utils in libavutil

Individual component options:
  --disable-everything     disable all components listed below
  --disable-encoder=NAME   disable encoder NAME
  --enable-encoder=NAME    enable encoder NAME
  --disable-encoders       disable all encoders
  --disable-decoder=NAME   disable decoder NAME
  --enable-decoder=NAME    enable decoder NAME
  --disable-decoders       disable all decoders
  --disable-hwaccel=NAME   disable hwaccel NAME
  --enable-hwaccel=NAME    enable hwaccel NAME
  --disable-hwaccels       disable all hwaccels
  --disable-muxer=NAME     disable muxer NAME
  --enable-muxer=NAME      enable muxer NAME
  --disable-muxers         disable all muxers
  --disable-demuxer=NAME   disable demuxer NAME
  --enable-demuxer=NAME    enable demuxer NAME
  --disable-demuxers       disable all demuxers
  --enable-parser=NAME     enable parser NAME
  --disable-parser=NAME    disable parser NAME
  --disable-parsers        disable all parsers
  --enable-bsf=NAME        enable bitstream filter NAME
  --disable-bsf=NAME       disable bitstream filter NAME
  --disable-bsfs           disable all bitstream filters
  --enable-protocol=NAME   enable protocol NAME
  --disable-protocol=NAME  disable protocol NAME
  --disable-protocols      disable all protocols
  --enable-indev=NAME      enable input device NAME
  --disable-indev=NAME     disable input device NAME
  --disable-indevs         disable input devices
  --enable-outdev=NAME     enable output device NAME
  --disable-outdev=NAME    disable output device NAME
  --disable-outdevs        disable output devices
  --disable-devices        disable all devices
  --enable-filter=NAME     enable filter NAME
  --disable-filter=NAME    disable filter NAME
  --disable-filters        disable all filters

External library support:

  Using any of the following switches will allow FFmpeg to link to the
  corresponding external library. All the components depending on that library
  will become enabled, if all their other dependencies are met and they are not
  explicitly disabled. E.g. --enable-libwavpack will enable linking to
  libwavpack and allow the libwavpack encoder to be built, unless it is
  specifically disabled with --disable-encoder=libwavpack.

  Note that only the system libraries are auto-detected. All the other external
  libraries must be explicitly enabled.

  Also note that the following help text describes the purpose of the libraries
  themselves, not all their features will necessarily be usable by FFmpeg.

  --enable-avisynth        enable reading of AviSynth script files [no]
  --disable-bzlib          disable bzlib [autodetect]
  --enable-chromaprint     enable audio fingerprinting with chromaprint [no]
  --enable-frei0r          enable frei0r video filtering [no]
  --enable-gcrypt          enable gcrypt, needed for rtmp(t)e support
                           if openssl, librtmp or gmp is not used [no]
  --enable-gmp             enable gmp, needed for rtmp(t)e support
                           if openssl or librtmp is not used [no]
  --enable-gnutls          enable gnutls, needed for https support
                           if openssl is not used [no]
  --disable-iconv          disable iconv [autodetect]
  --enable-jni             enable JNI support [no]
  --enable-ladspa          enable LADSPA audio filtering [no]
  --enable-libass          enable libass subtitles rendering,
                           needed for subtitles and ass filter [no]
  --enable-libbluray       enable BluRay reading using libbluray [no]
  --enable-libbs2b         enable bs2b DSP library [no]
  --enable-libcaca         enable textual display using libcaca [no]
  --enable-libcelt         enable CELT decoding via libcelt [no]
  --enable-libcdio         enable audio CD grabbing with libcdio [no]
  --enable-libdc1394       enable IIDC-1394 grabbing using libdc1394
                           and libraw1394 [no]
  --enable-libfdk-aac      enable AAC de/encoding via libfdk-aac [no]
  --enable-libflite        enable flite (voice synthesis) support via libflite [no]
  --enable-libfontconfig   enable libfontconfig, useful for drawtext filter [no]
  --enable-libfreetype     enable libfreetype, needed for drawtext filter [no]
  --enable-libfribidi      enable libfribidi, improves drawtext filter [no]
  --enable-libgme          enable Game Music Emu via libgme [no]
  --enable-libgsm          enable GSM de/encoding via libgsm [no]
  --enable-libiec61883     enable iec61883 via libiec61883 [no]
  --enable-libilbc         enable iLBC de/encoding via libilbc [no]
  --enable-libkvazaar      enable HEVC encoding via libkvazaar [no]
  --enable-libmodplug      enable ModPlug via libmodplug [no]
  --enable-libmp3lame      enable MP3 encoding via libmp3lame [no]
  --enable-libopencore-amrnb enable AMR-NB de/encoding via libopencore-amrnb [no]
  --enable-libopencore-amrwb enable AMR-WB decoding via libopencore-amrwb [no]
  --enable-libopencv       enable video filtering via libopencv [no]
  --enable-libopenh264     enable H.264 encoding via OpenH264 [no]
  --enable-libopenjpeg     enable JPEG 2000 de/encoding via OpenJPEG [no]
  --enable-libopenmpt      enable decoding tracked files via libopenmpt [no]
  --enable-libopus         enable Opus de/encoding via libopus [no]
  --enable-libpulse        enable Pulseaudio input via libpulse [no]
  --enable-librsvg         enable SVG rasterization via librsvg [no]
  --enable-librubberband   enable rubberband needed for rubberband filter [no]
  --enable-librtmp         enable RTMP[E] support via librtmp [no]
<<<<<<< HEAD
  --enable-librtmfp        enable RTMFP support via librtmfp [no]
  --enable-libschroedinger enable Dirac de/encoding via libschroedinger [no]
=======
>>>>>>> 8bf9572e
  --enable-libshine        enable fixed-point MP3 encoding via libshine [no]
  --enable-libsmbclient    enable Samba protocol via libsmbclient [no]
  --enable-libsnappy       enable Snappy compression, needed for hap encoding [no]
  --enable-libsoxr         enable Include libsoxr resampling [no]
  --enable-libspeex        enable Speex de/encoding via libspeex [no]
  --enable-libssh          enable SFTP protocol via libssh [no]
  --enable-libtesseract    enable Tesseract, needed for ocr filter [no]
  --enable-libtheora       enable Theora encoding via libtheora [no]
  --enable-libtwolame      enable MP2 encoding via libtwolame [no]
  --enable-libv4l2         enable libv4l2/v4l-utils [no]
  --enable-libvidstab      enable video stabilization using vid.stab [no]
  --enable-libvo-amrwbenc  enable AMR-WB encoding via libvo-amrwbenc [no]
  --enable-libvorbis       enable Vorbis en/decoding via libvorbis,
                           native implementation exists [no]
  --enable-libvpx          enable VP8 and VP9 de/encoding via libvpx [no]
  --enable-libwavpack      enable wavpack encoding via libwavpack [no]
  --enable-libwebp         enable WebP encoding via libwebp [no]
  --enable-libx264         enable H.264 encoding via x264 [no]
  --enable-libx265         enable HEVC encoding via x265 [no]
  --enable-libxavs         enable AVS encoding via xavs [no]
  --enable-libxcb          enable X11 grabbing using XCB [autodetect]
  --enable-libxcb-shm      enable X11 grabbing shm communication [autodetect]
  --enable-libxcb-xfixes   enable X11 grabbing mouse rendering [autodetect]
  --enable-libxcb-shape    enable X11 grabbing shape rendering [autodetect]
  --enable-libxvid         enable Xvid encoding via xvidcore,
                           native MPEG-4/Xvid encoder exists [no]
  --enable-libzimg         enable z.lib, needed for zscale filter [no]
  --enable-libzmq          enable message passing via libzmq [no]
  --enable-libzvbi         enable teletext support via libzvbi [no]
  --disable-lzma           disable lzma [autodetect]
  --enable-decklink        enable Blackmagic DeckLink I/O support [no]
  --enable-mediacodec      enable Android MediaCodec support [no]
  --enable-libmysofa       enable libmysofa, needed for sofalizer filter [no]
  --enable-openal          enable OpenAL 1.1 capture support [no]
  --enable-opencl          enable OpenCL code
  --enable-opengl          enable OpenGL rendering [no]
  --enable-openssl         enable openssl, needed for https support
                           if gnutls is not used [no]
  --disable-schannel       disable SChannel SSP, needed for TLS support on
                           Windows if openssl and gnutls are not used [autodetect]
  --disable-sdl2           disable sdl2 [autodetect]
  --disable-securetransport disable Secure Transport, needed for TLS support
                           on OSX if openssl and gnutls are not used [autodetect]
  --disable-xlib           disable xlib [autodetect]
  --disable-zlib           disable zlib [autodetect]

  The following libraries provide various hardware acceleration features:
  --disable-audiotoolbox   disable Apple AudioToolbox code [autodetect]
  --disable-cuda           disable dynamically linked Nvidia CUDA code [autodetect]
  --enable-cuda-sdk        enable CUDA features that require the CUDA SDK [no]
  --disable-cuvid          disable Nvidia CUVID support [autodetect]
  --disable-d3d11va        disable Microsoft Direct3D 11 video acceleration code [autodetect]
  --disable-dxva2          disable Microsoft DirectX 9 video acceleration code [autodetect]
  --enable-libmfx          enable Intel MediaSDK (AKA Quick Sync Video) code via libmfx [no]
  --enable-libnpp          enable Nvidia Performance Primitives-based code [no]
  --enable-mmal            enable Broadcom Multi-Media Abstraction Layer (Raspberry Pi) via MMAL [no]
  --disable-nvenc          disable Nvidia video encoding code [autodetect]
  --enable-omx             enable OpenMAX IL code [no]
  --enable-omx-rpi         enable OpenMAX IL code for Raspberry Pi [no]
  --disable-vaapi          disable Video Acceleration API (mainly Unix/Intel) code [autodetect]
  --disable-vda            disable Apple Video Decode Acceleration code [autodetect]
  --disable-vdpau          disable Nvidia Video Decode and Presentation API for Unix code [autodetect]
  --disable-videotoolbox   disable VideoToolbox code [autodetect]

Toolchain options:
  --arch=ARCH              select architecture [$arch]
  --cpu=CPU                select the minimum required CPU (affects
                           instruction selection, may crash on older CPUs)
  --cross-prefix=PREFIX    use PREFIX for compilation tools [$cross_prefix]
  --progs-suffix=SUFFIX    program name suffix []
  --enable-cross-compile   assume a cross-compiler is used
  --sysroot=PATH           root of cross-build tree
  --sysinclude=PATH        location of cross-build system headers
  --target-os=OS           compiler targets OS [$target_os]
  --target-exec=CMD        command to run executables on target
  --target-path=DIR        path to view of build directory on target
  --target-samples=DIR     path to samples directory on target
  --tempprefix=PATH        force fixed dir/prefix instead of mktemp for checks
  --toolchain=NAME         set tool defaults according to NAME
  --nm=NM                  use nm tool NM [$nm_default]
  --ar=AR                  use archive tool AR [$ar_default]
  --as=AS                  use assembler AS [$as_default]
  --ln_s=LN_S              use symbolic link tool LN_S [$ln_s_default]
  --strip=STRIP            use strip tool STRIP [$strip_default]
  --windres=WINDRES        use windows resource compiler WINDRES [$windres_default]
  --x86asmexe=EXE          use nasm-compatible assembler EXE [$x86asmexe_default]
  --cc=CC                  use C compiler CC [$cc_default]
  --cxx=CXX                use C compiler CXX [$cxx_default]
  --objcc=OCC              use ObjC compiler OCC [$cc_default]
  --dep-cc=DEPCC           use dependency generator DEPCC [$cc_default]
  --nvcc=NVCC              use Nvidia CUDA compiler NVCC [$nvcc_default]
  --ld=LD                  use linker LD [$ld_default]
  --pkg-config=PKGCONFIG   use pkg-config tool PKGCONFIG [$pkg_config_default]
  --pkg-config-flags=FLAGS pass additional flags to pkgconf []
  --ranlib=RANLIB          use ranlib RANLIB [$ranlib_default]
  --doxygen=DOXYGEN        use DOXYGEN to generate API doc [$doxygen_default]
  --host-cc=HOSTCC         use host C compiler HOSTCC
  --host-cflags=HCFLAGS    use HCFLAGS when compiling for host
  --host-cppflags=HCPPFLAGS use HCPPFLAGS when compiling for host
  --host-ld=HOSTLD         use host linker HOSTLD
  --host-ldflags=HLDFLAGS  use HLDFLAGS when linking for host
  --host-libs=HLIBS        use libs HLIBS when linking for host
  --host-os=OS             compiler host OS [$target_os]
  --extra-cflags=ECFLAGS   add ECFLAGS to CFLAGS [$CFLAGS]
  --extra-cxxflags=ECFLAGS add ECFLAGS to CXXFLAGS [$CXXFLAGS]
  --extra-objcflags=FLAGS  add FLAGS to OBJCFLAGS [$CFLAGS]
  --extra-ldflags=ELDFLAGS add ELDFLAGS to LDFLAGS [$LDFLAGS]
  --extra-ldexeflags=ELDFLAGS add ELDFLAGS to LDEXEFLAGS [$LDEXEFLAGS]
  --extra-ldlibflags=ELDFLAGS add ELDFLAGS to LDLIBFLAGS [$LDLIBFLAGS]
  --extra-libs=ELIBS       add ELIBS [$ELIBS]
  --extra-version=STRING   version string suffix []
  --optflags=OPTFLAGS      override optimization-related compiler flags
  --nvccflags=NVCCFLAGS    override nvcc flags [$nvccflags_default]
  --build-suffix=SUFFIX    library name suffix []
  --enable-pic             build position-independent code
  --enable-thumb           compile for Thumb instruction set
  --enable-lto             use link-time optimization
  --env="ENV=override"     override the environment variables

Advanced options (experts only):
  --malloc-prefix=PREFIX   prefix malloc and related names with PREFIX
  --custom-allocator=NAME  use a supported custom allocator
  --disable-symver         disable symbol versioning
  --enable-hardcoded-tables use hardcoded tables instead of runtime generation
  --disable-safe-bitstream-reader
                           disable buffer boundary checking in bitreaders
                           (faster, but may crash)
  --sws-max-filter-size=N  the max filter size swscale uses [$sws_max_filter_size_default]

Optimization options (experts only):
  --disable-asm            disable all assembly optimizations
  --disable-altivec        disable AltiVec optimizations
  --disable-vsx            disable VSX optimizations
  --disable-power8         disable POWER8 optimizations
  --disable-amd3dnow       disable 3DNow! optimizations
  --disable-amd3dnowext    disable 3DNow! extended optimizations
  --disable-mmx            disable MMX optimizations
  --disable-mmxext         disable MMXEXT optimizations
  --disable-sse            disable SSE optimizations
  --disable-sse2           disable SSE2 optimizations
  --disable-sse3           disable SSE3 optimizations
  --disable-ssse3          disable SSSE3 optimizations
  --disable-sse4           disable SSE4 optimizations
  --disable-sse42          disable SSE4.2 optimizations
  --disable-avx            disable AVX optimizations
  --disable-xop            disable XOP optimizations
  --disable-fma3           disable FMA3 optimizations
  --disable-fma4           disable FMA4 optimizations
  --disable-avx2           disable AVX2 optimizations
  --disable-aesni          disable AESNI optimizations
  --disable-armv5te        disable armv5te optimizations
  --disable-armv6          disable armv6 optimizations
  --disable-armv6t2        disable armv6t2 optimizations
  --disable-vfp            disable VFP optimizations
  --disable-neon           disable NEON optimizations
  --disable-inline-asm     disable use of inline assembly
  --disable-x86asm         disable use of standalone x86 assembly
  --disable-mipsdsp        disable MIPS DSP ASE R1 optimizations
  --disable-mipsdspr2      disable MIPS DSP ASE R2 optimizations
  --disable-msa            disable MSA optimizations
  --disable-mipsfpu        disable floating point MIPS optimizations
  --disable-mmi            disable Loongson SIMD optimizations
  --disable-fast-unaligned consider unaligned accesses slow

Developer options (useful when working on FFmpeg itself):
  --disable-debug          disable debugging symbols
  --enable-debug=LEVEL     set the debug level [$debuglevel]
  --disable-optimizations  disable compiler optimizations
  --enable-extra-warnings  enable more compiler warnings
  --disable-stripping      disable stripping of executables and shared libraries
  --assert-level=level     0(default), 1 or 2, amount of assertion testing,
                           2 causes a slowdown at runtime.
  --enable-memory-poisoning fill heap uninitialized allocated space with arbitrary data
  --valgrind=VALGRIND      run "make fate" tests through valgrind to detect memory
                           leaks and errors, using the specified valgrind binary.
                           Cannot be combined with --target-exec
  --enable-ftrapv          Trap arithmetic overflows
  --samples=PATH           location of test samples for FATE, if not set use
                           \$FATE_SAMPLES at make invocation time.
  --enable-neon-clobber-test check NEON registers for clobbering (should be
                           used only for debugging purposes)
  --enable-xmm-clobber-test check XMM registers for clobbering (Win64-only;
                           should be used only for debugging purposes)
  --enable-random          randomly enable/disable components
  --disable-random
  --enable-random=LIST     randomly enable/disable specific components or
  --disable-random=LIST    component groups. LIST is a comma-separated list
                           of NAME[:PROB] entries where NAME is a component
                           (group) and PROB the probability associated with
                           NAME (default 0.5).
  --random-seed=VALUE      seed value for --enable/disable-random
  --disable-valgrind-backtrace do not print a backtrace under Valgrind
                           (only applies to --disable-optimizations builds)
  --enable-osfuzz          Enable building fuzzer tool
  --libfuzzer=PATH         path to libfuzzer
  --ignore-tests=TESTS     comma-separated list (without "fate-" prefix
                           in the name) of tests whose result is ignored

NOTE: Object files are built at the place where configure is launched.
EOF
  exit 0
}

quotes='""'
if test -t 1 && which tput >/dev/null 2>&1; then
    ncolors=$(tput colors)
    if test -n "$ncolors" && test $ncolors -ge 8; then
        bold_color=$(tput bold)
        warn_color=$(tput setaf 3)
        error_color=$(tput setaf 1)
        reset_color=$(tput sgr0)
    fi
    # 72 used instead of 80 since that's the default of pr
    ncols=$(tput cols)
fi
: ${ncols:=72}

log(){
    echo "$@" >> $logfile
}

log_file(){
    log BEGIN $1
    pr -n -t $1 >> $logfile
    log END $1
}

warn(){
    log "WARNING: $*"
    WARNINGS="${WARNINGS}WARNING: $*\n"
}

die(){
    log "$@"
    echo "$error_color$bold_color$@$reset_color"
    cat <<EOF

If you think configure made a mistake, make sure you are using the latest
version from Git.  If the latest version fails, report the problem to the
ffmpeg-user@ffmpeg.org mailing list or IRC #ffmpeg on irc.freenode.net.
EOF
    if disabled logging; then
        cat <<EOF
Rerun configure with logging enabled (do not use --disable-logging), and
include the log this produces with your report.
EOF
    else
        cat <<EOF
Include the log file "$logfile" produced by configure as this will help
solve the problem.
EOF
    fi
    exit 1
}

# Avoid locale weirdness, besides we really just want to translate ASCII.
toupper(){
    echo "$@" | tr abcdefghijklmnopqrstuvwxyz ABCDEFGHIJKLMNOPQRSTUVWXYZ
}

tolower(){
    echo "$@" | tr ABCDEFGHIJKLMNOPQRSTUVWXYZ abcdefghijklmnopqrstuvwxyz
}

c_escape(){
    echo "$*" | sed 's/["\\]/\\\0/g'
}

sh_quote(){
    v=$(echo "$1" | sed "s/'/'\\\\''/g")
    test "x$v" = "x${v#*[!A-Za-z0-9_/.+-]}" || v="'$v'"
    echo "$v"
}

cleanws(){
    echo "$@" | sed 's/^ *//;s/[[:space:]][[:space:]]*/ /g;s/ *$//'
}

filter(){
    pat=$1
    shift
    for v; do
        eval "case $v in $pat) printf '%s ' $v ;; esac"
    done
}

filter_out(){
    pat=$1
    shift
    for v; do
        eval "case $v in $pat) ;; *) printf '%s ' $v ;; esac"
    done
}

map(){
    m=$1
    shift
    for v; do eval $m; done
}

add_suffix(){
    suffix=$1
    shift
    for v; do echo ${v}${suffix}; done
}

set_all(){
    value=$1
    shift
    for var in $*; do
        eval $var=$value
    done
}

set_weak(){
    value=$1
    shift
    for var; do
        eval : \${$var:=$value}
    done
}

sanitize_var_name(){
    echo $@ | sed 's/[^A-Za-z0-9_]/_/g'
}

set_safe(){
    var=$1
    shift
    eval $(sanitize_var_name "$var")='$*'
}

get_safe(){
    eval echo \$$(sanitize_var_name "$1")
}

pushvar(){
    for pvar in $*; do
        eval level=\${${pvar}_level:=0}
        eval ${pvar}_${level}="\$$pvar"
        eval ${pvar}_level=$(($level+1))
    done
}

popvar(){
    for pvar in $*; do
        eval level=\${${pvar}_level:-0}
        test $level = 0 && continue
        eval level=$(($level-1))
        eval $pvar="\${${pvar}_${level}}"
        eval ${pvar}_level=$level
        eval unset ${pvar}_${level}
    done
}

request(){
    for var in $*; do
        eval ${var}_requested=yes
        eval $var=
    done
}

enable(){
    set_all yes $*
}

disable(){
    set_all no $*
}

enable_weak(){
    set_weak yes $*
}

disable_weak(){
    set_weak no $*
}

enable_safe(){
    for var; do
        enable $(echo "$var" | sed 's/[^A-Za-z0-9_]/_/g')
    done
}

disable_safe(){
    for var; do
        disable $(echo "$var" | sed 's/[^A-Za-z0-9_]/_/g')
    done
}

do_enable_deep(){
    for var; do
        enabled $var && continue
        eval sel="\$${var}_select"
        eval sgs="\$${var}_suggest"
        pushvar var sgs
        enable_deep $sel
        popvar sgs
        enable_deep_weak $sgs
        popvar var
    done
}

enable_deep(){
    do_enable_deep $*
    enable $*
}

enable_deep_weak(){
    for var; do
        disabled $var && continue
        pushvar var
        do_enable_deep $var
        popvar var
        enable_weak $var
    done
}

requested(){
    test "${1#!}" = "$1" && op='=' || op=!=
    eval test "x\$${1#!}_requested" $op "xyes"
}

enabled(){
    test "${1#!}" = "$1" && op='=' || op=!=
    eval test "x\$${1#!}" $op "xyes"
}

disabled(){
    test "${1#!}" = "$1" && op='=' || op=!=
    eval test "x\$${1#!}" $op "xno"
}

enabled_all(){
    for opt; do
        enabled $opt || return 1
    done
}

disabled_all(){
    for opt; do
        disabled $opt || return 1
    done
}

enabled_any(){
    for opt; do
        enabled $opt && return 0
    done
}

disabled_any(){
    for opt; do
        disabled $opt && return 0
    done
    return 1
}

set_default(){
    for opt; do
        eval : \${$opt:=\$${opt}_default}
    done
}

is_in(){
    value=$1
    shift
    for var in $*; do
        [ $var = $value ] && return 0
    done
    return 1
}

do_check_deps(){
    for cfg; do
        cfg="${cfg#!}"
        enabled ${cfg}_checking && die "Circular dependency for $cfg."
        disabled ${cfg}_checking && continue
        enable ${cfg}_checking
        append allopts $cfg

        eval dep_all="\$${cfg}_deps"
        eval dep_any="\$${cfg}_deps_any"
        eval dep_sel="\$${cfg}_select"
        eval dep_sgs="\$${cfg}_suggest"
        eval dep_ifa="\$${cfg}_if"
        eval dep_ifn="\$${cfg}_if_any"

        pushvar cfg dep_all dep_any dep_sel dep_sgs dep_ifa dep_ifn
        do_check_deps $dep_all $dep_any $dep_sel $dep_sgs $dep_ifa $dep_ifn
        popvar cfg dep_all dep_any dep_sel dep_sgs dep_ifa dep_ifn

        [ -n "$dep_ifa" ] && { enabled_all $dep_ifa && enable_weak $cfg; }
        [ -n "$dep_ifn" ] && { enabled_any $dep_ifn && enable_weak $cfg; }
        enabled_all  $dep_all || { disable $cfg && requested $cfg && die "ERROR: $cfg requested, but not all dependencies are satisfied: $dep_all"; }
        enabled_any  $dep_any || { disable $cfg && requested $cfg && die "ERROR: $cfg requested, but not any dependency is satisfied: $dep_any"; }
        disabled_any $dep_sel && { disable $cfg && requested $cfg && die "ERROR: $cfg requested, but some selected dependency is unsatisfied: $dep_sel"; }

        if enabled $cfg; then
            enable_deep $dep_sel
            enable_deep_weak $dep_sgs
        fi

        disable ${cfg}_checking
    done
}

check_deps(){
    unset allopts

    do_check_deps "$@"

    for cfg in $allopts; do
        enabled $cfg || continue
        eval dep_extralibs="\$${cfg}_extralibs"
        test -n "$dep_extralibs" && add_extralibs $dep_extralibs
    done
}

print_config(){
    pfx=$1
    files=$2
    shift 2
    map 'eval echo "$v \${$v:-no}"' "$@" |
    awk "BEGIN { split(\"$files\", files) }
        {
            c = \"$pfx\" toupper(\$1);
            v = \$2;
            sub(/yes/, 1, v);
            sub(/no/,  0, v);
            for (f in files) {
                file = files[f];
                if (file ~ /\\.h\$/) {
                    printf(\"#define %s %d\\n\", c, v) >>file;
                } else if (file ~ /\\.asm\$/) {
                    printf(\"%%define %s %d\\n\", c, v) >>file;
                } else if (file ~ /\\.mak\$/) {
                    n = -v ? \"\" : \"!\";
                    printf(\"%s%s=yes\\n\", n, c) >>file;
                } else if (file ~ /\\.texi\$/) {
                    pre = -v ? \"\" : \"@c \";
                    yesno = \$2;
                    c2 = tolower(c);
                    gsub(/_/, \"-\", c2);
                    printf(\"%s@set %s %s\\n\", pre, c2, yesno) >>file;
                }
            }
        }"
}

print_enabled(){
    suf=$1
    shift
    for v; do
        enabled $v && printf "%s\n" ${v%$suf}
    done
}

append(){
    var=$1
    shift
    eval "$var=\"\$$var $*\""
}

prepend(){
    var=$1
    shift
    eval "$var=\"$* \$$var\""
}

unique(){
    var=$1
    uniq_list=""
    for tok in $(eval echo \$$var); do
        uniq_list="$(filter_out $tok $uniq_list) $tok"
    done
    eval "$var=\"${uniq_list}\""
}

add_cppflags(){
    append CPPFLAGS "$@"
}

add_cflags(){
    append CFLAGS $($cflags_filter "$@")
}

add_cflags_headers(){
    append CFLAGS_HEADERS $($cflags_filter "$@")
}

add_cxxflags(){
    append CXXFLAGS $($cflags_filter "$@")
}

add_asflags(){
    append ASFLAGS $($asflags_filter "$@")
}

add_objcflags(){
    append OBJCFLAGS $($objcflags_filter "$@")
}

add_ldflags(){
    append LDFLAGS $($ldflags_filter "$@")
}

add_ldexeflags(){
    append LDEXEFLAGS $($ldflags_filter "$@")
}

add_ldlibflags(){
    append LDLIBFLAGS $($ldflags_filter "$@")
}

add_stripflags(){
    append ASMSTRIPFLAGS "$@"
}

add_extralibs(){
    prepend extralibs $($ldflags_filter "$@")
}

add_host_cppflags(){
    append host_cppflags "$@"
}

add_host_cflags(){
    append host_cflags $($host_cflags_filter "$@")
}

add_host_ldflags(){
    append host_ldflags $($host_ldflags_filter "$@")
}

add_compat(){
    append compat_objs $1
    shift
    map 'add_cppflags -D$v' "$@"
}

check_cmd(){
    log "$@"
    "$@" >> $logfile 2>&1
}

check_stat(){
    log check_stat "$@"
    stat "$1" >> $logfile 2>&1
}

cc_o(){
    eval printf '%s\\n' $CC_O
}

cc_e(){
    eval printf '%s\\n' $CC_E
}

check_cc(){
    log check_cc "$@"
    cat > $TMPC
    log_file $TMPC
    check_cmd $cc $CPPFLAGS $CFLAGS "$@" $CC_C $(cc_o $TMPO) $TMPC
}

check_cxx(){
    log check_cxx "$@"
    cat > $TMPCPP
    log_file $TMPCPP
    check_cmd $cxx $CPPFLAGS $CFLAGS $CXXFLAGS "$@" $CXX_C -o $TMPO $TMPCPP
}

check_objcc(){
    log check_objcc "$@"
    cat > $TMPM
    log_file $TMPM
    check_cmd $objcc -Werror=missing-prototypes $CPPFLAGS $CFLAGS $OBJCFLAGS "$@" $OBJCC_C $(cc_o $TMPO) $TMPM
}

check_cpp(){
    log check_cpp "$@"
    cat > $TMPC
    log_file $TMPC
    check_cmd $cc $CPPFLAGS $CFLAGS "$@" $(cc_e $TMPO) $TMPC
}

as_o(){
    eval printf '%s\\n' $AS_O
}

check_as(){
    log check_as "$@"
    cat > $TMPS
    log_file $TMPS
    check_cmd $as $CPPFLAGS $ASFLAGS "$@" $AS_C $(as_o $TMPO) $TMPS
}

check_inline_asm(){
    log check_inline_asm "$@"
    name="$1"
    code="$2"
    shift 2
    disable $name
    check_cc "$@" <<EOF && enable $name
void foo(void){ __asm__ volatile($code); }
EOF
}

check_inline_asm_flags(){
    log check_inline_asm_flags "$@"
    name="$1"
    code="$2"
    flags=''
    shift 2
    while [ "$1" != "" ]; do
      append flags $1
      shift
    done;
    disable $name
    cat > $TMPC <<EOF
void foo(void){ __asm__ volatile($code); }
EOF
    log_file $TMPC
    check_cmd $cc $CPPFLAGS $CFLAGS $flags "$@" $CC_C $(cc_o $TMPO) $TMPC &&
    enable $name && add_cflags $flags && add_asflags $flags && add_ldflags $flags
}

check_insn(){
    log check_insn "$@"
    check_inline_asm ${1}_inline "\"$2\""
    echo "$2" | check_as && enable ${1}_external || disable ${1}_external
}

check_x86asm(){
    log check_x86asm "$@"
    echo "$1" > $TMPS
    log_file $TMPS
    shift 1
    check_cmd $x86asmexe $X86ASMFLAGS -Werror "$@" -o $TMPO $TMPS
}

ld_o(){
    eval printf '%s\\n' $LD_O
}

check_ld(){
    log check_ld "$@"
    type=$1
    shift 1
    flags=$(filter_out '-l*|*.so' $@)
    libs=$(filter '-l*|*.so' $@)
    check_$type $($cflags_filter $flags) || return
    flags=$($ldflags_filter $flags)
    libs=$($ldflags_filter $libs)
    check_cmd $ld $LDFLAGS $LDEXEFLAGS $flags $(ld_o $TMPE) $TMPO $libs $extralibs
}

print_include(){
    hdr=$1
    test "${hdr%.h}" = "${hdr}" &&
        echo "#include $hdr"    ||
        echo "#include <$hdr>"
}

check_code(){
    log check_code "$@"
    check=$1
    headers=$2
    code=$3
    shift 3
    {
        for hdr in $headers; do
            print_include $hdr
        done
        echo "int main(void) { $code; return 0; }"
    } | check_$check "$@"
}

check_cppflags(){
    log check_cppflags "$@"
    check_cpp "$@" <<EOF && append CPPFLAGS "$@"
int x;
EOF
}

test_cflags(){
    log test_cflags "$@"
    set -- $($cflags_filter "$@")
    check_cc "$@" <<EOF
int x;
EOF
}

check_cflags(){
    log check_cflags "$@"
    test_cflags "$@" && add_cflags "$@"
}

check_cxxflags(){
    log check_cxxflags "$@"
    set -- $($cflags_filter "$@")
    check_cxx "$@" <<EOF && append CXXFLAGS "$@"
int x;
EOF
}

test_objcflags(){
    log test_objcflags "$@"
    set -- $($objcflags_filter "$@")
    check_objcc "$@" <<EOF
int x;
EOF
}

check_objcflags(){
    log check_objcflags "$@"
    test_objcflags "$@" && add_objcflags "$@"
}

test_ldflags(){
    log test_ldflags "$@"
    check_ld "cc" "$@" <<EOF
int main(void){ return 0; }
EOF
}

check_ldflags(){
    log check_ldflags "$@"
    test_ldflags "$@" && add_ldflags "$@"
}

test_stripflags(){
    log test_stripflags "$@"
    # call check_cc to get a fresh TMPO
    check_cc <<EOF
int main(void) { return 0; }
EOF
    check_cmd $strip $ASMSTRIPFLAGS "$@" $TMPO
}

check_stripflags(){
    log check_stripflags "$@"
    test_stripflags "$@" && add_stripflags "$@"
}

check_header(){
    log check_header "$@"
    header=$1
    shift
    disable_safe $header
    check_cpp "$@" <<EOF && enable_safe $header
#include <$header>
int x;
EOF
}

check_header_objcc(){
    log check_header_objcc "$@"
    rm -f -- "$TMPO"
    header=$1
    shift
    disable_safe $header
    {
       echo "#include <$header>"
       echo "int main(void) { return 0; }"
    } | check_objcc && check_stat "$TMPO" && enable_safe $headers
}

check_func(){
    log check_func "$@"
    func=$1
    shift
    disable $func
    check_ld "cc" "$@" <<EOF && enable $func
extern int $func();
int main(void){ $func(); }
EOF
}

check_complexfunc(){
    log check_complexfunc "$@"
    func=$1
    narg=$2
    shift 2
    test $narg = 2 && args="f, g" || args="f * I"
    disable $func
    check_ld "cc" "$@" <<EOF && enable $func
#include <complex.h>
#include <math.h>
float foo(complex float f, complex float g) { return $func($args); }
int main(void){ return (int) foo; }
EOF
}

check_mathfunc(){
    log check_mathfunc "$@"
    func=$1
    narg=$2
    shift 2
    test $narg = 2 && args="f, g" || args="f"
    disable $func
    check_ld "cc" "$@" <<EOF && enable $func
#include <math.h>
float foo(float f, float g) { return $func($args); }
int main(void){ return (int) foo; }
EOF
}

check_func_headers(){
    log check_func_headers "$@"
    headers=$1
    funcs=$2
    shift 2
    {
        for hdr in $headers; do
            print_include $hdr
        done
        echo "#include <stdint.h>"
        for func in $funcs; do
            echo "long check_$func(void) { return (long) $func; }"
        done
        echo "int main(void) { int ret = 0;"
        # LTO could optimize out the test functions without this
        for func in $funcs; do
            echo " ret |= ((intptr_t)check_$func) & 0xFFFF;"
        done
        echo "return ret; }"
    } | check_ld "cc" "$@" && enable $funcs && enable_safe $headers
}

check_class_headers_cpp(){
    log check_class_headers_cpp "$@"
    headers=$1
    classes=$2
    shift 2
    {
        for hdr in $headers; do
            echo "#include <$hdr>"
        done
        echo "int main(void) { "
        i=1
        for class in $classes; do
            echo "$class obj$i;"
            i=$(expr $i + 1)
        done
        echo "return 0; }"
    } | check_ld "cxx" "$@" && enable $funcs && enable_safe $headers
}

check_cpp_condition(){
    log check_cpp_condition "$@"
    header=$1
    condition=$2
    shift 2
    check_cpp "$@" <<EOF
#include <$header>
#if !($condition)
#error "unsatisfied condition: $condition"
#endif
EOF
}

test_cflags_cc(){
    log test_cflags_cc "$@"
    flags=$1
    header=$2
    condition=$3
    shift 3
    set -- $($cflags_filter "$flags")
    check_cc "$@" <<EOF
#include <$header>
#if !($condition)
#error "unsatisfied condition: $condition"
#endif
EOF
}

check_lib(){
    log check_lib "$@"
    name="$1"
    headers="$2"
    funcs="$3"
    shift 3
    disable $name
    check_func_headers "$headers" "$funcs" "$@" &&
        enable $name && add_extralibs "$@"
}

check_lib_cpp(){
    log check_lib_cpp "$@"
    headers="$1"
    classes="$2"
    shift 2
    check_class_headers_cpp "$headers" "$classes" "$@" && add_extralibs "$@"
}

check_pkg_config(){
    log check_pkg_config "$@"
    pkg_version="$1"
    pkg="${1%% *}"
    headers="$2"
    funcs="$3"
    shift 3
    check_cmd $pkg_config --exists --print-errors $pkg_version || return
    pkg_cflags=$($pkg_config --cflags $pkg_config_flags $pkg)
    pkg_libs=$($pkg_config --libs $pkg_config_flags $pkg)
    check_func_headers "$headers" "$funcs" $pkg_cflags $pkg_libs "$@" &&
        set_safe "${pkg}_cflags"    $pkg_cflags &&
        set_safe "${pkg}_extralibs" $pkg_libs
}

check_exec(){
    check_ld "cc" "$@" && { enabled cross_compile || $TMPE >> $logfile 2>&1; }
}

check_exec_crash(){
    log check_exec_crash "$@"
    code=$(cat)

    # exit() is not async signal safe.  _Exit (C99) and _exit (POSIX)
    # are safe but may not be available everywhere.  Thus we use
    # raise(SIGTERM) instead.  The check is run in a subshell so we
    # can redirect the "Terminated" message from the shell.  SIGBUS
    # is not defined by standard C so it is used conditionally.

    (check_exec "$@") >> $logfile 2>&1 <<EOF
#include <signal.h>
static void sighandler(int sig){
    raise(SIGTERM);
}
int foo(void){
    $code
}
int (*func_ptr)(void) = foo;
int main(void){
    signal(SIGILL, sighandler);
    signal(SIGFPE, sighandler);
    signal(SIGSEGV, sighandler);
#ifdef SIGBUS
    signal(SIGBUS, sighandler);
#endif
    return func_ptr();
}
EOF
}

check_type(){
    log check_type "$@"
    headers=$1
    type=$2
    shift 2
    disable_safe "$type"
    check_code cc "$headers" "$type v" "$@" && enable_safe "$type"
}

check_struct(){
    log check_struct "$@"
    headers=$1
    struct=$2
    member=$3
    shift 3
    disable_safe "${struct}_${member}"
    check_code cc "$headers" "const void *p = &(($struct *)0)->$member" "$@" &&
        enable_safe "${struct}_${member}"
}

check_builtin(){
    log check_builtin "$@"
    name=$1
    headers=$2
    builtin=$3
    shift 3
    disable "$name"
    check_code ld "$headers" "$builtin" "cc" "$@" && enable "$name"
}

check_compile_assert(){
    log check_compile_assert "$@"
    name=$1
    headers=$2
    condition=$3
    shift 3
    disable "$name"
    check_code cc "$headers" "char c[2 * !!($condition) - 1]" "$@" && enable "$name"
}

require(){
    log require "$@"
    name_version="$1"
    name="${1%% *}"
    headers="$2"
    func="$3"
    shift 3
    check_lib $name "$headers" $func "$@" || die "ERROR: $name_version not found"
}

require_cpp(){
    name="$1"
    headers="$2"
    classes="$3"
    shift 3
    check_lib_cpp "$headers" "$classes" "$@" || die "ERROR: $name not found"
}

use_pkg_config(){
    log use_pkg_config "$@"
    pkg="$1"
    check_pkg_config "$@" || return 1
    add_cflags    $(get_safe "${pkg}_cflags")
    add_extralibs $(get_safe "${pkg}_extralibs")
}

require_pkg_config(){
    use_pkg_config "$@" || die "ERROR: $pkg not found using pkg-config$pkg_config_fail_message"
}

hostcc_e(){
    eval printf '%s\\n' $HOSTCC_E
}

hostcc_o(){
    eval printf '%s\\n' $HOSTCC_O
}

check_host_cc(){
    log check_host_cc "$@"
    cat > $TMPC
    log_file $TMPC
    check_cmd $host_cc $host_cflags "$@" $HOSTCC_C $(hostcc_o $TMPO) $TMPC
}

check_host_cpp(){
    log check_host_cpp "$@"
    cat > $TMPC
    log_file $TMPC
    check_cmd $host_cc $host_cppflags $host_cflags "$@" $(hostcc_e $TMPO) $TMPC
}

check_host_cppflags(){
    log check_host_cppflags "$@"
    check_host_cpp "$@" <<EOF && append host_cppflags "$@"
int x;
EOF
}

check_host_cflags(){
    log check_host_cflags "$@"
    set -- $($host_cflags_filter "$@")
    check_host_cc "$@" <<EOF && append host_cflags "$@"
int x;
EOF
}

check_host_cpp_condition(){
    log check_host_cpp_condition "$@"
    header=$1
    condition=$2
    shift 2
    check_host_cpp "$@" <<EOF
#include <$header>
#if !($condition)
#error "unsatisfied condition: $condition"
#endif
EOF
}

cp_if_changed(){
    cmp -s "$1" "$2" && { test "$quiet" != "yes" && echo "$2 is unchanged"; } && return
    mkdir -p "$(dirname $2)"
    cp -f "$1" "$2"
}

# CONFIG_LIST contains configurable options, while HAVE_LIST is for
# system-dependent things.

AVCODEC_COMPONENTS="
    bsfs
    decoders
    encoders
    hwaccels
    parsers
"

AVDEVICE_COMPONENTS="
    indevs
    outdevs
"
AVFILTER_COMPONENTS="
    filters
"
AVFORMAT_COMPONENTS="
    demuxers
    muxers
    protocols
"

AVRESAMPLE_COMPONENTS=""
AVUTIL_COMPONENTS=""

COMPONENT_LIST="
    $AVCODEC_COMPONENTS
    $AVDEVICE_COMPONENTS
    $AVFILTER_COMPONENTS
    $AVFORMAT_COMPONENTS
    $AVRESAMPLE_COMPONENTS
    $AVUTIL_COMPONENTS
"

EXAMPLE_LIST="
    avio_dir_cmd_example
    avio_reading_example
    decode_audio_example
    decode_video_example
    demuxing_decoding_example
    encode_audio_example
    encode_video_example
    extract_mvs_example
    filter_audio_example
    filtering_audio_example
    filtering_video_example
    http_multiclient_example
    metadata_example
    muxing_example
    qsvdec_example
    remuxing_example
    resampling_audio_example
    scaling_video_example
    transcode_aac_example
    transcoding_example
"
EXTERNAL_AUTODETECT_LIBRARY_LIST="
    bzlib
    iconv
    libxcb
    libxcb_shm
    libxcb_shape
    libxcb_xfixes
    lzma
    schannel
    sdl
    sdl2
    securetransport
    xlib
    zlib
"

EXTERNAL_LIBRARY_GPL_LIST="
    avisynth
    frei0r
    libcdio
    librubberband
    libvidstab
    libx264
    libx265
    libxavs
    libxvid
"

EXTERNAL_LIBRARY_NONFREE_LIST="
    decklink
    libfdk_aac
    openssl
"

EXTERNAL_LIBRARY_VERSION3_LIST="
    gmp
    libopencore_amrnb
    libopencore_amrwb
    libvo_amrwbenc
"

EXTERNAL_LIBRARY_GPLV3_LIST="
    libsmbclient
"

EXTERNAL_LIBRARY_LIST="
    $EXTERNAL_AUTODETECT_LIBRARY_LIST
    $EXTERNAL_LIBRARY_GPL_LIST
    $EXTERNAL_LIBRARY_NONFREE_LIST
    $EXTERNAL_LIBRARY_VERSION3_LIST
    $EXTERNAL_LIBRARY_GPLV3_LIST
    chromaprint
    crystalhd
    gcrypt
    gnutls
    jni
    ladspa
    libass
    libbluray
    libbs2b
    libcaca
    libcelt
    libdc1394
    libflite
    libfontconfig
    libfreetype
    libfribidi
    libgme
    libgsm
    libiec61883
    libilbc
    libkvazaar
    libmodplug
    libmp3lame
    libmysofa
    libopencv
    libopenh264
    libopenjpeg
    libopenmpt
    libopus
    libpulse
    librsvg
    librtmp
<<<<<<< HEAD
    librtmfp
    librubberband
    libschroedinger
=======
>>>>>>> 8bf9572e
    libshine
    libsmbclient
    libsnappy
    libsoxr
    libspeex
    libssh
    libtesseract
    libtheora
    libtwolame
    libv4l2
    libvorbis
    libvpx
    libwavpack
    libwebp
    libzimg
    libzmq
    libzvbi
    mediacodec
    openal
    opencl
    opengl
    videotoolbox
"
HWACCEL_AUTODETECT_LIBRARY_LIST="
    audiotoolbox
    cuda
    cuvid
    d3d11va
    dxva2
    nvenc
    vaapi
    vda
    vdpau
    videotoolbox_hwaccel
    xvmc
"

HWACCEL_LIBRARY_NONFREE_LIST="
    cuda_sdk
    libnpp
"

HWACCEL_LIBRARY_LIST="
    $HWACCEL_AUTODETECT_LIBRARY_LIST
    $HWACCEL_LIBRARY_NONFREE_LIST
    libmfx
    mmal
    omx
"

DOCUMENT_LIST="
    doc
    htmlpages
    manpages
    podpages
    txtpages
"

FEATURE_LIST="
    ftrapv
    gray
    hardcoded_tables
    omx_rpi
    runtime_cpudetect
    safe_bitstream_reader
    shared
    small
    static
    swscale_alpha
"

LIBRARY_LIST="
    avcodec
    avdevice
    avfilter
    avformat
    avresample
    avutil
    postproc
    swresample
    swscale
"

LICENSE_LIST="
    gpl
    nonfree
    version3
"

PROGRAM_LIST="
    ffplay
    ffprobe
    ffserver
    ffmpeg
"

SUBSYSTEM_LIST="
    dct
    dwt
    error_resilience
    faan
    fast_unaligned
    fft
    lsp
    lzo
    mdct
    pixelutils
    network
    rdft
"

# COMPONENT_LIST needs to come last to ensure correct dependency checking
CONFIG_LIST="
    $DOCUMENT_LIST
    $EXAMPLE_LIST
    $EXTERNAL_LIBRARY_LIST
    $HWACCEL_LIBRARY_LIST
    $FEATURE_LIST
    $LICENSE_LIST
    $LIBRARY_LIST
    $PROGRAM_LIST
    $SUBSYSTEM_LIST
    fontconfig
    memory_poisoning
    neon_clobber_test
    ossfuzz
    pic
    thumb
    valgrind_backtrace
    xmm_clobber_test
    $COMPONENT_LIST
"

THREADS_LIST="
    pthreads
    os2threads
    w32threads
"

ATOMICS_LIST="
    atomics_gcc
    atomics_suncc
    atomics_win32
"

AUTODETECT_LIBS="
    $EXTERNAL_AUTODETECT_LIBRARY_LIST
    $HWACCEL_AUTODETECT_LIBRARY_LIST
    $THREADS_LIST
"

ARCH_LIST="
    aarch64
    alpha
    arm
    avr32
    avr32_ap
    avr32_uc
    bfin
    ia64
    m68k
    mips
    mips64
    parisc
    ppc
    ppc64
    s390
    sh4
    sparc
    sparc64
    tilegx
    tilepro
    tomi
    x86
    x86_32
    x86_64
"

ARCH_EXT_LIST_ARM="
    armv5te
    armv6
    armv6t2
    armv8
    neon
    vfp
    vfpv3
    setend
"

ARCH_EXT_LIST_MIPS="
    mipsfpu
    mips32r2
    mips32r5
    mips64r2
    mips32r6
    mips64r6
    mipsdsp
    mipsdspr2
    msa
"

ARCH_EXT_LIST_LOONGSON="
    loongson2
    loongson3
    mmi
"

ARCH_EXT_LIST_X86_SIMD="
    aesni
    amd3dnow
    amd3dnowext
    avx
    avx2
    fma3
    fma4
    mmx
    mmxext
    sse
    sse2
    sse3
    sse4
    sse42
    ssse3
    xop
"

ARCH_EXT_LIST_PPC="
    altivec
    dcbzl
    ldbrx
    power8
    ppc4xx
    vsx
"

ARCH_EXT_LIST_X86="
    $ARCH_EXT_LIST_X86_SIMD
    cpunop
    i686
"

ARCH_EXT_LIST="
    $ARCH_EXT_LIST_ARM
    $ARCH_EXT_LIST_PPC
    $ARCH_EXT_LIST_X86
    $ARCH_EXT_LIST_MIPS
    $ARCH_EXT_LIST_LOONGSON
"

ARCH_FEATURES="
    aligned_stack
    fast_64bit
    fast_clz
    fast_cmov
    local_aligned_8
    local_aligned_16
    local_aligned_32
    simd_align_16
    simd_align_32
"

BUILTIN_LIST="
    atomic_cas_ptr
    machine_rw_barrier
    MemoryBarrier
    mm_empty
    rdtsc
    sarestart
    sem_timedwait
    sync_val_compare_and_swap
"
HAVE_LIST_CMDLINE="
    inline_asm
    symver
    x86asm
"

HAVE_LIST_PUB="
    bigendian
    fast_unaligned
"

HEADERS_LIST="
    alsa_asoundlib_h
    altivec_h
    arpa_inet_h
    asm_types_h
    cdio_paranoia_h
    cdio_paranoia_paranoia_h
    cuda_h
    d3d11_h
    dispatch_dispatch_h
    dev_bktr_ioctl_bt848_h
    dev_bktr_ioctl_meteor_h
    dev_ic_bt8xx_h
    dev_video_bktr_ioctl_bt848_h
    dev_video_meteor_ioctl_meteor_h
    direct_h
    dirent_h
    dlfcn_h
    dxgidebug_h
    dxva_h
    ES2_gl_h
    gsm_h
    io_h
    mach_mach_time_h
    machine_ioctl_bt848_h
    machine_ioctl_meteor_h
    malloc_h
    opencv2_core_core_c_h
    openjpeg_2_2_openjpeg_h
    openjpeg_2_1_openjpeg_h
    openjpeg_2_0_openjpeg_h
    openjpeg_1_5_openjpeg_h
    OpenGL_gl3_h
    poll_h
    sndio_h
    soundcard_h
    stdatomic_h
    sys_mman_h
    sys_param_h
    sys_resource_h
    sys_select_h
    sys_soundcard_h
    sys_time_h
    sys_un_h
    sys_videoio_h
    termios_h
    udplite_h
    unistd_h
    valgrind_valgrind_h
    windows_h
    winsock2_h
"

INTRINSICS_LIST="
    intrinsics_neon
"

COMPLEX_FUNCS="
    cabs
    cexp
"

MATH_FUNCS="
    atanf
    atan2f
    cbrt
    cbrtf
    copysign
    cosf
    erf
    exp2
    exp2f
    expf
    hypot
    isfinite
    isinf
    isnan
    ldexpf
    llrint
    llrintf
    log2
    log2f
    log10f
    lrint
    lrintf
    powf
    rint
    round
    roundf
    sinf
    trunc
    truncf
"

SYSTEM_FUNCS="
    access
    aligned_malloc
    arc4random
    clock_gettime
    closesocket
    CommandLineToArgvW
    CoTaskMemFree
    CryptGenRandom
    dlopen
    fcntl
    flt_lim
    fork
    getaddrinfo
    gethrtime
    getopt
    GetProcessAffinityMask
    GetProcessMemoryInfo
    GetProcessTimes
    getrusage
    GetSystemTimeAsFileTime
    gettimeofday
    glob
    glXGetProcAddress
    gmtime_r
    inet_aton
    isatty
    jack_port_get_latency_range
    kbhit
    LoadLibrary
    localtime_r
    lstat
    lzo1x_999_compress
    mach_absolute_time
    MapViewOfFile
    memalign
    mkstemp
    mmap
    mprotect
    nanosleep
    PeekNamedPipe
    posix_memalign
    pthread_cancel
    sched_getaffinity
    SetConsoleTextAttribute
    SetConsoleCtrlHandler
    setmode
    setrlimit
    Sleep
    strerror_r
    sysconf
    sysctl
    usleep
    UTGetOSTypeFromString
    VirtualAlloc
    wglGetProcAddress
"

TOOLCHAIN_FEATURES="
    as_dn_directive
    as_fpu_directive
    as_func
    as_object_arch
    asm_mod_q
    attribute_may_alias
    attribute_packed
    blocks_extension
    ebp_available
    ebx_available
    gnu_as
    gnu_windres
    ibm_asm
    inline_asm_direct_symbol_refs
    inline_asm_labels
    inline_asm_nonlocal_labels
    pragma_deprecated
    rsync_contimeout
    symver_asm_label
    symver_gnu_asm
    vfp_args
    xform_asm
    xmm_clobbers
"

TYPES_LIST="
    CONDITION_VARIABLE_Ptr
    socklen_t
    struct_addrinfo
    struct_group_source_req
    struct_ip_mreq_source
    struct_ipv6_mreq
    struct_msghdr_msg_flags
    struct_pollfd
    struct_rusage_ru_maxrss
    struct_sctp_event_subscribe
    struct_sockaddr_in6
    struct_sockaddr_sa_len
    struct_sockaddr_storage
    struct_stat_st_mtim_tv_nsec
    struct_v4l2_frmivalenum_discrete
"

HAVE_LIST="
    $ARCH_EXT_LIST
    $(add_suffix _external $ARCH_EXT_LIST)
    $(add_suffix _inline   $ARCH_EXT_LIST)
    $ARCH_FEATURES
    $ATOMICS_LIST
    $BUILTIN_LIST
    $COMPLEX_FUNCS
    $HAVE_LIST_CMDLINE
    $HAVE_LIST_PUB
    $HEADERS_LIST
    $INTRINSICS_LIST
    $MATH_FUNCS
    $SYSTEM_FUNCS
    $THREADS_LIST
    $TOOLCHAIN_FEATURES
    $TYPES_LIST
    alsa
    atomics_native
    dos_paths
    jack
    libc_msvcrt
    makeinfo
    makeinfo_html
    MMAL_PARAMETER_VIDEO_MAX_NUM_CALLBACKS
    perl
    pod2man
    sdl2
    section_data_rel_ro
    sndio
    texi2html
    threads
    vaapi_drm
    vaapi_x11
    vdpau_x11
    winrt
"

# options emitted with CONFIG_ prefix but not available on the command line
CONFIG_EXTRA="
    aandcttables
    ac3dsp
    audio_frame_queue
    audiodsp
    blockdsp
    bswapdsp
    cabac
    dirac_parse
    dvprofile
    exif
    faandct
    faanidct
    fdctdsp
    flacdsp
    fmtconvert
    frame_thread_encoder
    g722dsp
    golomb
    gplv3
    h263dsp
    h264chroma
    h264dsp
    h264parse
    h264pred
    h264qpel
    hevcparse
    hpeldsp
    huffman
    huffyuvdsp
    huffyuvencdsp
    idctdsp
    iirfilter
    mdct15
    intrax8
    iso_media
    ividsp
    jpegtables
    lgplv3
    libx262
    llauddsp
    llviddsp
    llvidencdsp
    lpc
    lzf
    me_cmp
    mpeg_er
    mpegaudio
    mpegaudiodsp
    mpegaudioheader
    mpegvideo
    mpegvideoenc
    mss34dsp
    pixblockdsp
    qpeldsp
    qsv
    qsvdec
    qsvenc
    rangecoder
    riffdec
    riffenc
    rtpdec
    rtpenc_chain
    rv34dsp
    sinewin
    snappy
    srtp
    startcode
    texturedsp
    texturedspenc
    tpeldsp
    vaapi_encode
    vc1dsp
    videodsp
    vp3dsp
    vp56dsp
    vp8dsp
    vt_bt2020
    wma_freqs
    wmv2dsp
"

CMDLINE_SELECT="
    $ARCH_EXT_LIST
    $CONFIG_LIST
    $HAVE_LIST_CMDLINE
    $THREADS_LIST
    asm
    cross_compile
    debug
    extra_warnings
    logging
    lto
    optimizations
    rpath
    stripping
"

PATHS_LIST="
    bindir
    datadir
    docdir
    incdir
    libdir
    mandir
    pkgconfigdir
    prefix
    shlibdir
    install_name_dir
"

CMDLINE_SET="
    $PATHS_LIST
    ar
    arch
    as
    assert_level
    build_suffix
    cc
    objcc
    cpu
    cross_prefix
    custom_allocator
    cxx
    dep_cc
    doxygen
    env
    extra_version
    gas
    host_cc
    host_cflags
    host_extralibs
    host_ld
    host_ldflags
    host_os
    ignore_tests
    install
    ld
    ln_s
    logfile
    malloc_prefix
    nm
    optflags
    nvccflags
    pkg_config
    pkg_config_flags
    progs_suffix
    random_seed
    ranlib
    samples
    strip
    sws_max_filter_size
    sysinclude
    sysroot
    target_exec
    target_os
    target_path
    target_samples
    tempprefix
    toolchain
    valgrind
    x86asmexe
"

CMDLINE_APPEND="
    extra_cflags
    extra_cxxflags
    extra_objcflags
    host_cppflags
"

# code dependency declarations

# architecture extensions

armv5te_deps="arm"
armv6_deps="arm"
armv6t2_deps="arm"
armv8_deps="aarch64"
neon_deps_any="aarch64 arm"
intrinsics_neon_deps="neon"
vfp_deps_any="aarch64 arm"
vfpv3_deps="vfp"
setend_deps="arm"

map 'eval ${v}_inline_deps=inline_asm' $ARCH_EXT_LIST_ARM

loongson2_deps="mips"
loongson3_deps="mips"
mipsfpu_deps="mips"
mipsdsp_deps="mips"
mipsdspr2_deps="mips"
mips32r2_deps="mips"
mips32r5_deps="mips"
mips32r6_deps="mips"
mips64r2_deps="mips"
mips64r6_deps="mips"
msa_deps="mipsfpu"
mmi_deps="mips"

altivec_deps="ppc"
dcbzl_deps="ppc"
ldbrx_deps="ppc"
ppc4xx_deps="ppc"
vsx_deps="altivec"
power8_deps="vsx"

cpunop_deps="i686"
x86_64_select="i686"
x86_64_suggest="fast_cmov"

amd3dnow_deps="mmx"
amd3dnowext_deps="amd3dnow"
i686_deps="x86"
mmx_deps="x86"
mmxext_deps="mmx"
sse_deps="mmxext"
sse2_deps="sse"
sse3_deps="sse2"
ssse3_deps="sse3"
sse4_deps="ssse3"
sse42_deps="sse4"
aesni_deps="sse42"
avx_deps="sse42"
xop_deps="avx"
fma3_deps="avx"
fma4_deps="avx"
avx2_deps="avx"

mmx_external_deps="x86asm"
mmx_inline_deps="inline_asm"
mmx_suggest="mmx_external mmx_inline"

for ext in $(filter_out mmx $ARCH_EXT_LIST_X86_SIMD); do
    eval dep=\$${ext}_deps
    eval ${ext}_external_deps='"${dep}_external"'
    eval ${ext}_inline_deps='"${dep}_inline"'
    eval ${ext}_suggest='"${ext}_external ${ext}_inline"'
done

aligned_stack_if_any="aarch64 ppc x86"
fast_64bit_if_any="aarch64 alpha ia64 mips64 parisc64 ppc64 sparc64 x86_64"
fast_clz_if_any="aarch64 alpha avr32 mips ppc x86"
fast_unaligned_if_any="aarch64 ppc x86"
simd_align_16_if_any="altivec neon sse"
simd_align_32_if_any="avx"

# system capabilities
symver_if_any="symver_asm_label symver_gnu_asm"
valgrind_backtrace_deps="!optimizations valgrind_valgrind_h"

# threading support
atomics_gcc_if="sync_val_compare_and_swap"
atomics_suncc_if="atomic_cas_ptr machine_rw_barrier"
atomics_win32_if="MemoryBarrier"
atomics_native_if_any="$ATOMICS_LIST"
w32threads_deps="atomics_native"
threads_if_any="$THREADS_LIST"

# subsystems
dct_select="rdft"
dirac_parse_select="golomb"
error_resilience_select="me_cmp"
faandct_deps="faan fdctdsp"
faanidct_deps="faan idctdsp"
h264dsp_select="startcode"
hevcparse_select="golomb"
frame_thread_encoder_deps="encoders threads"
intrax8_select="blockdsp idctdsp"
mdct_select="fft"
mdct15_select="fft"
me_cmp_select="fdctdsp idctdsp pixblockdsp"
mpeg_er_select="error_resilience"
mpegaudio_select="mpegaudiodsp mpegaudioheader"
mpegaudiodsp_select="dct"
mpegvideo_select="blockdsp h264chroma hpeldsp idctdsp me_cmp mpeg_er videodsp"
mpegvideoenc_select="me_cmp mpegvideo pixblockdsp qpeldsp"
vc1dsp_select="h264chroma qpeldsp startcode"
rdft_select="fft"

# decoders / encoders
aac_decoder_select="mdct15 mdct sinewin"
aac_fixed_decoder_select="mdct sinewin"
aac_encoder_select="audio_frame_queue iirfilter lpc mdct sinewin"
aac_latm_decoder_select="aac_decoder aac_latm_parser"
ac3_decoder_select="ac3_parser ac3dsp bswapdsp fmtconvert mdct"
ac3_fixed_decoder_select="ac3_parser ac3dsp bswapdsp mdct"
ac3_encoder_select="ac3dsp audiodsp mdct me_cmp"
ac3_fixed_encoder_select="ac3dsp audiodsp mdct me_cmp"
adpcm_g722_decoder_select="g722dsp"
adpcm_g722_encoder_select="g722dsp"
aic_decoder_select="golomb idctdsp"
alac_encoder_select="lpc"
als_decoder_select="bswapdsp"
amrnb_decoder_select="lsp"
amrwb_decoder_select="lsp"
amv_decoder_select="sp5x_decoder exif"
amv_encoder_select="aandcttables jpegtables mpegvideoenc"
ape_decoder_select="bswapdsp llauddsp"
apng_decoder_select="zlib"
apng_encoder_select="llvidencdsp zlib"
asv1_decoder_select="blockdsp bswapdsp idctdsp"
asv1_encoder_select="bswapdsp fdctdsp pixblockdsp"
asv2_decoder_select="blockdsp bswapdsp idctdsp"
asv2_encoder_select="bswapdsp fdctdsp pixblockdsp"
atrac1_decoder_select="mdct sinewin"
atrac3_decoder_select="mdct"
atrac3p_decoder_select="mdct sinewin"
avrn_decoder_select="exif jpegtables"
bink_decoder_select="blockdsp hpeldsp"
binkaudio_dct_decoder_select="mdct rdft dct sinewin wma_freqs"
binkaudio_rdft_decoder_select="mdct rdft sinewin wma_freqs"
cavs_decoder_select="blockdsp golomb h264chroma idctdsp qpeldsp videodsp"
clearvideo_decoder_select="idctdsp"
cllc_decoder_select="bswapdsp"
comfortnoise_encoder_select="lpc"
cook_decoder_select="audiodsp mdct sinewin"
cscd_decoder_select="lzo"
cscd_decoder_suggest="zlib"
dca_decoder_select="mdct"
dds_decoder_select="texturedsp"
dirac_decoder_select="dirac_parse dwt golomb videodsp mpegvideoenc"
dnxhd_decoder_select="blockdsp idctdsp"
dnxhd_encoder_select="aandcttables blockdsp fdctdsp idctdsp mpegvideoenc pixblockdsp"
dvvideo_decoder_select="dvprofile idctdsp"
dvvideo_encoder_select="dvprofile fdctdsp me_cmp pixblockdsp"
dxa_decoder_select="zlib"
dxv_decoder_select="lzf texturedsp"
eac3_decoder_select="ac3_decoder"
eac3_encoder_select="ac3_encoder"
eamad_decoder_select="aandcttables blockdsp bswapdsp idctdsp mpegvideo"
eatgq_decoder_select="aandcttables"
eatqi_decoder_select="aandcttables blockdsp bswapdsp idctdsp"
exr_decoder_select="zlib"
ffv1_decoder_select="rangecoder"
ffv1_encoder_select="rangecoder"
ffvhuff_decoder_select="huffyuv_decoder"
ffvhuff_encoder_select="huffyuv_encoder"
fic_decoder_select="golomb"
flac_decoder_select="flacdsp"
flac_encoder_select="bswapdsp flacdsp lpc"
flashsv2_decoder_select="zlib"
flashsv2_encoder_select="zlib"
flashsv_decoder_select="zlib"
flashsv_encoder_select="zlib"
flv_decoder_select="h263_decoder"
flv_encoder_select="h263_encoder"
fourxm_decoder_select="blockdsp bswapdsp"
fraps_decoder_select="bswapdsp huffman"
g2m_decoder_select="blockdsp idctdsp jpegtables zlib"
g729_decoder_select="audiodsp"
h261_decoder_select="mpegvideo"
h261_encoder_select="aandcttables mpegvideoenc"
h263_decoder_select="h263_parser h263dsp mpegvideo qpeldsp"
h263_encoder_select="aandcttables h263dsp mpegvideoenc"
h263i_decoder_select="h263_decoder"
h263p_decoder_select="h263_decoder"
h263p_encoder_select="h263_encoder"
h264_decoder_select="cabac golomb h264chroma h264dsp h264parse h264pred h264qpel videodsp"
h264_decoder_suggest="error_resilience"
hap_decoder_select="snappy texturedsp"
hap_encoder_deps="libsnappy"
hap_encoder_select="texturedspenc"
hevc_decoder_select="bswapdsp cabac golomb hevcparse videodsp"
huffyuv_decoder_select="bswapdsp huffyuvdsp llviddsp"
huffyuv_encoder_select="bswapdsp huffman huffyuvencdsp llvidencdsp"
iac_decoder_select="imc_decoder"
imc_decoder_select="bswapdsp fft mdct sinewin"
indeo3_decoder_select="hpeldsp"
indeo4_decoder_select="ividsp"
indeo5_decoder_select="ividsp"
interplay_video_decoder_select="hpeldsp"
jpegls_decoder_select="mjpeg_decoder"
jv_decoder_select="blockdsp"
lagarith_decoder_select="llviddsp"
ljpeg_encoder_select="aandcttables idctdsp jpegtables mpegvideoenc"
magicyuv_decoder_select="llviddsp"
mdec_decoder_select="blockdsp idctdsp mpegvideo"
metasound_decoder_select="lsp mdct sinewin"
mimic_decoder_select="blockdsp bswapdsp hpeldsp idctdsp"
mjpeg_decoder_select="blockdsp hpeldsp exif idctdsp jpegtables"
mjpeg_encoder_select="aandcttables jpegtables mpegvideoenc"
mjpegb_decoder_select="mjpeg_decoder"
mlp_decoder_select="mlp_parser"
mlp_encoder_select="lpc"
motionpixels_decoder_select="bswapdsp"
mp1_decoder_select="mpegaudio"
mp1float_decoder_select="mpegaudio"
mp2_decoder_select="mpegaudio"
mp2float_decoder_select="mpegaudio"
mp3_decoder_select="mpegaudio"
mp3adu_decoder_select="mpegaudio"
mp3adufloat_decoder_select="mpegaudio"
mp3float_decoder_select="mpegaudio"
mp3on4_decoder_select="mpegaudio"
mp3on4float_decoder_select="mpegaudio"
mpc7_decoder_select="bswapdsp mpegaudiodsp"
mpc8_decoder_select="mpegaudiodsp"
mpeg_xvmc_decoder_deps="X11_extensions_XvMClib_h"
mpeg_xvmc_decoder_select="mpeg2video_decoder"
mpegvideo_decoder_select="mpegvideo"
mpeg1video_decoder_select="mpegvideo"
mpeg1video_encoder_select="aandcttables mpegvideoenc h263dsp"
mpeg2video_decoder_select="mpegvideo"
mpeg2video_encoder_select="aandcttables mpegvideoenc h263dsp"
mpeg4_decoder_select="h263_decoder mpeg4video_parser"
mpeg4_encoder_select="h263_encoder"
msa1_decoder_select="mss34dsp"
mscc_decoder_select="zlib"
msmpeg4v1_decoder_select="h263_decoder"
msmpeg4v2_decoder_select="h263_decoder"
msmpeg4v2_encoder_select="h263_encoder"
msmpeg4v3_decoder_select="h263_decoder"
msmpeg4v3_encoder_select="h263_encoder"
mss2_decoder_select="mpegvideo qpeldsp vc1_decoder"
mts2_decoder_select="mss34dsp"
mxpeg_decoder_select="mjpeg_decoder"
nellymoser_decoder_select="mdct sinewin"
nellymoser_encoder_select="audio_frame_queue mdct sinewin"
nuv_decoder_select="idctdsp lzo"
on2avc_decoder_select="mdct"
opus_decoder_deps="swresample"
opus_decoder_select="mdct15"
opus_encoder_select="audio_frame_queue mdct15"
png_decoder_select="zlib"
png_encoder_select="llvidencdsp zlib"
prores_decoder_select="blockdsp idctdsp"
prores_encoder_select="fdctdsp"
qcelp_decoder_select="lsp"
qdm2_decoder_select="mdct rdft mpegaudiodsp"
ra_144_decoder_select="audiodsp"
ra_144_encoder_select="audio_frame_queue lpc audiodsp"
ralf_decoder_select="golomb"
rawvideo_decoder_select="bswapdsp"
rscc_decoder_select="zlib"
rtjpeg_decoder_select="me_cmp"
rv10_decoder_select="h263_decoder"
rv10_encoder_select="h263_encoder"
rv20_decoder_select="h263_decoder"
rv20_encoder_select="h263_encoder"
rv30_decoder_select="golomb h264pred h264qpel mpegvideo rv34dsp"
rv40_decoder_select="golomb h264pred h264qpel mpegvideo rv34dsp"
screenpresso_decoder_select="zlib"
shorten_decoder_select="bswapdsp"
sipr_decoder_select="lsp"
snow_decoder_select="dwt h264qpel hpeldsp me_cmp rangecoder videodsp"
snow_encoder_select="aandcttables dwt h264qpel hpeldsp me_cmp mpegvideoenc rangecoder"
sonic_decoder_select="golomb rangecoder"
sonic_encoder_select="golomb rangecoder"
sonic_ls_encoder_select="golomb rangecoder"
sp5x_decoder_select="mjpeg_decoder"
srgc_decoder_select="zlib"
svq1_decoder_select="hpeldsp"
svq1_encoder_select="aandcttables hpeldsp me_cmp mpegvideoenc"
svq3_decoder_select="golomb h264dsp h264parse h264pred hpeldsp tpeldsp videodsp"
svq3_decoder_suggest="zlib"
tak_decoder_select="audiodsp"
tdsc_decoder_select="zlib mjpeg_decoder"
theora_decoder_select="vp3_decoder"
thp_decoder_select="mjpeg_decoder"
tiff_decoder_suggest="zlib lzma"
tiff_encoder_suggest="zlib"
truehd_decoder_select="mlp_parser"
truehd_encoder_select="lpc"
truemotion2_decoder_select="bswapdsp"
truespeech_decoder_select="bswapdsp"
tscc_decoder_select="zlib"
twinvq_decoder_select="mdct lsp sinewin"
txd_decoder_select="texturedsp"
utvideo_decoder_select="bswapdsp llviddsp"
utvideo_encoder_select="bswapdsp huffman llvidencdsp"
vble_decoder_select="llviddsp"
vc1_decoder_select="blockdsp h263_decoder h264qpel intrax8 mpegvideo vc1dsp"
vc1_qsv_decoder_deps="libmfx"
vc1_qsv_decoder_select="qsvdec vc1_qsv_hwaccel vc1_parser"
vc1image_decoder_select="vc1_decoder"
vorbis_decoder_select="mdct"
vorbis_encoder_select="mdct"
vp3_decoder_select="hpeldsp vp3dsp videodsp"
vp5_decoder_select="h264chroma hpeldsp videodsp vp3dsp vp56dsp"
vp6_decoder_select="h264chroma hpeldsp huffman videodsp vp3dsp vp56dsp"
vp6a_decoder_select="vp6_decoder"
vp6f_decoder_select="vp6_decoder"
vp7_decoder_select="h264pred videodsp vp8dsp"
vp8_decoder_select="h264pred videodsp vp8dsp"
vp9_decoder_select="videodsp vp9_parser"
webp_decoder_select="vp8_decoder exif"
wmalossless_decoder_select="llauddsp"
wmapro_decoder_select="mdct sinewin wma_freqs"
wmav1_decoder_select="mdct sinewin wma_freqs"
wmav1_encoder_select="mdct sinewin wma_freqs"
wmav2_decoder_select="mdct sinewin wma_freqs"
wmav2_encoder_select="mdct sinewin wma_freqs"
wmavoice_decoder_select="lsp rdft dct mdct sinewin"
wmv1_decoder_select="h263_decoder"
wmv1_encoder_select="h263_encoder"
wmv2_decoder_select="blockdsp error_resilience h263_decoder idctdsp intrax8 videodsp wmv2dsp"
wmv2_encoder_select="h263_encoder wmv2dsp"
wmv3_decoder_select="vc1_decoder"
wmv3image_decoder_select="wmv3_decoder"
xma1_decoder_select="wmapro_decoder"
xma2_decoder_select="wmapro_decoder"
zerocodec_decoder_select="zlib"
zlib_decoder_select="zlib"
zlib_encoder_select="zlib"
zmbv_decoder_select="zlib"
zmbv_encoder_select="zlib"

# platform codecs
audiotoolbox_deps="AudioToolbox_AudioToolbox_h"
audiotoolbox_extralibs="-framework CoreFoundation -framework AudioToolbox -framework CoreMedia"

# hardware accelerators
crystalhd_deps="libcrystalhd_libcrystalhd_if_h"
cuda_deps_any="dlopen LoadLibrary"
cuvid_deps="cuda"
d3d11va_deps="d3d11_h dxva_h ID3D11VideoDecoder ID3D11VideoContext"
dxva2_deps="dxva2api_h DXVA2_ConfigPictureDecode ole32"
dxva2_extralibs="-luser32"
vda_framework_deps="VideoDecodeAcceleration_VDADecoder_h blocks_extension"
vda_framework_extralibs="-framework VideoDecodeAcceleration"
vda_deps="vda_framework pthreads"
vda_extralibs="-framework CoreFoundation -framework QuartzCore"
videotoolbox_hwaccel_deps="videotoolbox pthreads"
videotoolbox_hwaccel_extralibs="-framework QuartzCore"
xvmc_deps="X11_extensions_XvMClib_h"

h263_vaapi_hwaccel_deps="vaapi"
h263_vaapi_hwaccel_select="h263_decoder"
h263_videotoolbox_hwaccel_deps="videotoolbox"
h263_videotoolbox_hwaccel_select="h263_decoder"
h264_cuvid_hwaccel_deps="cuda cuvid"
h264_cuvid_hwaccel_select="h264_cuvid_decoder"
h264_d3d11va_hwaccel_deps="d3d11va"
h264_d3d11va_hwaccel_select="h264_decoder"
h264_d3d11va2_hwaccel_deps="d3d11va"
h264_d3d11va2_hwaccel_select="h264_decoder"
h264_dxva2_hwaccel_deps="dxva2"
h264_dxva2_hwaccel_select="h264_decoder"
h264_mediacodec_hwaccel_deps="mediacodec"
h264_mmal_hwaccel_deps="mmal"
h264_qsv_hwaccel_deps="libmfx"
h264_vaapi_hwaccel_deps="vaapi"
h264_vaapi_hwaccel_select="h264_decoder"
h264_vda_hwaccel_deps="vda"
h264_vda_hwaccel_select="h264_decoder"
h264_vda_old_hwaccel_deps="vda"
h264_vda_old_hwaccel_select="h264_decoder"
h264_vdpau_hwaccel_deps="vdpau"
h264_vdpau_hwaccel_select="h264_decoder"
h264_videotoolbox_hwaccel_deps="videotoolbox"
h264_videotoolbox_hwaccel_select="h264_decoder"
hevc_cuvid_hwaccel_deps="cuda cuvid"
hevc_cuvid_hwaccel_select="hevc_cuvid_decoder"
hevc_d3d11va_hwaccel_deps="d3d11va DXVA_PicParams_HEVC"
hevc_d3d11va_hwaccel_select="hevc_decoder"
hevc_mediacodec_hwaccel_deps="mediacodec"
hevc_d3d11va2_hwaccel_deps="d3d11va DXVA_PicParams_HEVC"
hevc_d3d11va2_hwaccel_select="hevc_decoder"
hevc_dxva2_hwaccel_deps="dxva2 DXVA_PicParams_HEVC"
hevc_dxva2_hwaccel_select="hevc_decoder"
hevc_qsv_hwaccel_deps="libmfx"
hevc_vaapi_hwaccel_deps="vaapi VAPictureParameterBufferHEVC"
hevc_vaapi_hwaccel_select="hevc_decoder"
hevc_vdpau_hwaccel_deps="vdpau VdpPictureInfoHEVC"
hevc_vdpau_hwaccel_select="hevc_decoder"
mjpeg_cuvid_hwaccel_deps="cuda cuvid"
mjpeg_cuvid_hwaccel_select="mjpeg_cuvid_decoder"
mpeg_xvmc_hwaccel_deps="xvmc"
mpeg_xvmc_hwaccel_select="mpeg2video_decoder"
mpeg1_cuvid_hwaccel_deps="cuda cuvid"
mpeg1_cuvid_hwaccel_select="mpeg1_cuvid_decoder"
mpeg1_vdpau_hwaccel_deps="vdpau"
mpeg1_vdpau_hwaccel_select="mpeg1video_decoder"
mpeg1_videotoolbox_hwaccel_deps="videotoolbox"
mpeg1_videotoolbox_hwaccel_select="mpeg1video_decoder"
mpeg1_xvmc_hwaccel_deps="xvmc"
mpeg1_xvmc_hwaccel_select="mpeg1video_decoder"
mpeg2_cuvid_hwaccel_deps="cuda cuvid"
mpeg2_cuvid_hwaccel_select="mpeg2_cuvid_decoder"
mpeg2_d3d11va_hwaccel_deps="d3d11va"
mpeg2_d3d11va_hwaccel_select="mpeg2video_decoder"
mpeg2_d3d11va2_hwaccel_deps="d3d11va"
mpeg2_d3d11va2_hwaccel_select="mpeg2video_decoder"
mpeg2_dxva2_hwaccel_deps="dxva2"
mpeg2_dxva2_hwaccel_select="mpeg2video_decoder"
mpeg2_mediacodec_hwaccel_deps="mediacodec"
mpeg2_mmal_hwaccel_deps="mmal"
mpeg2_qsv_hwaccel_deps="libmfx"
mpeg2_qsv_hwaccel_select="qsvdec_mpeg2"
mpeg2_vaapi_hwaccel_deps="vaapi"
mpeg2_vaapi_hwaccel_select="mpeg2video_decoder"
mpeg2_vdpau_hwaccel_deps="vdpau"
mpeg2_vdpau_hwaccel_select="mpeg2video_decoder"
mpeg2_videotoolbox_hwaccel_deps="videotoolbox"
mpeg2_videotoolbox_hwaccel_select="mpeg2video_decoder"
mpeg2_xvmc_hwaccel_deps="xvmc"
mpeg2_xvmc_hwaccel_select="mpeg2video_decoder"
mpeg4_cuvid_hwaccel_deps="cuda cuvid"
mpeg4_cuvid_hwaccel_select="mpeg4_cuvid_decoder"
mpeg4_mediacodec_hwaccel_deps="mediacodec"
mpeg4_mmal_hwaccel_deps="mmal"
mpeg4_vaapi_hwaccel_deps="vaapi"
mpeg4_vaapi_hwaccel_select="mpeg4_decoder"
mpeg4_vdpau_hwaccel_deps="vdpau"
mpeg4_vdpau_hwaccel_select="mpeg4_decoder"
mpeg4_videotoolbox_hwaccel_deps="videotoolbox"
mpeg4_videotoolbox_hwaccel_select="mpeg4_decoder"
vc1_cuvid_hwaccel_deps="cuda cuvid"
vc1_cuvid_hwaccel_select="vc1_cuvid_decoder"
vc1_d3d11va_hwaccel_deps="d3d11va"
vc1_d3d11va_hwaccel_select="vc1_decoder"
vc1_d3d11va2_hwaccel_deps="d3d11va"
vc1_d3d11va2_hwaccel_select="vc1_decoder"
vc1_dxva2_hwaccel_deps="dxva2"
vc1_dxva2_hwaccel_select="vc1_decoder"
vc1_mmal_hwaccel_deps="mmal"
vc1_qsv_hwaccel_deps="libmfx"
vc1_qsv_hwaccel_select="qsvdec_vc1"
vc1_vaapi_hwaccel_deps="vaapi"
vc1_vaapi_hwaccel_select="vc1_decoder"
vc1_vdpau_hwaccel_deps="vdpau"
vc1_vdpau_hwaccel_select="vc1_decoder"
vp8_cuvid_hwaccel_deps="cuda cuvid"
vp8_cuvid_hwaccel_select="vp8_cuvid_decoder"
vp9_cuvid_hwaccel_deps="cuda cuvid"
vp9_cuvid_hwaccel_select="vp9_cuvid_decoder"
vp8_mediacodec_hwaccel_deps="mediacodec"
vp8_qsv_hwaccel_deps="libmfx"
vp9_d3d11va_hwaccel_deps="d3d11va DXVA_PicParams_VP9"
vp9_d3d11va_hwaccel_select="vp9_decoder"
vp9_d3d11va2_hwaccel_deps="d3d11va DXVA_PicParams_VP9"
vp9_d3d11va2_hwaccel_select="vp9_decoder"
vp9_dxva2_hwaccel_deps="dxva2 DXVA_PicParams_VP9"
vp9_dxva2_hwaccel_select="vp9_decoder"
vp9_mediacodec_hwaccel_deps="mediacodec"
vp9_vaapi_hwaccel_deps="vaapi VADecPictureParameterBufferVP9_bit_depth"
vp9_vaapi_hwaccel_select="vp9_decoder"
wmv3_d3d11va_hwaccel_select="vc1_d3d11va_hwaccel"
wmv3_d3d11va2_hwaccel_select="vc1_d3d11va2_hwaccel"
wmv3_dxva2_hwaccel_select="vc1_dxva2_hwaccel"
wmv3_vaapi_hwaccel_select="vc1_vaapi_hwaccel"
wmv3_vdpau_hwaccel_select="vc1_vdpau_hwaccel"

# hardware-accelerated codecs
omx_deps="dlopen pthreads"
omx_extralibs='$ldl'
omx_rpi_select="omx"
qsvdec_select="qsv"
qsvenc_select="qsv"
vaapi_encode_deps="vaapi"

hwupload_cuda_filter_deps="cuda"
scale_npp_filter_deps="cuda libnpp"
scale_cuda_filter_deps="cuda_sdk"

nvenc_deps="cuda"
nvenc_deps_any="dlopen LoadLibrary"
nvenc_encoder_deps="nvenc"

h264_crystalhd_decoder_select="crystalhd h264_mp4toannexb_bsf h264_parser"
h264_cuvid_decoder_deps="cuda cuvid"
h264_cuvid_decoder_select="h264_mp4toannexb_bsf"
h264_mediacodec_decoder_deps="mediacodec"
h264_mediacodec_decoder_select="h264_mp4toannexb_bsf h264_parser"
h264_mmal_decoder_deps="mmal"
h264_nvenc_encoder_deps="nvenc"
h264_omx_encoder_deps="omx"
h264_qsv_decoder_deps="libmfx"
h264_qsv_decoder_select="h264_mp4toannexb_bsf h264_parser qsvdec h264_qsv_hwaccel"
h264_qsv_encoder_deps="libmfx"
h264_qsv_encoder_select="qsvenc"
h264_vaapi_encoder_deps="VAEncPictureParameterBufferH264"
h264_vaapi_encoder_select="vaapi_encode golomb"
h264_vda_decoder_deps="vda"
h264_vda_decoder_select="h264_decoder"
h264_vdpau_decoder_deps="vdpau"
h264_vdpau_decoder_select="h264_decoder"
hevc_cuvid_decoder_deps="cuda cuvid"
hevc_cuvid_decoder_select="hevc_mp4toannexb_bsf"
hevc_mediacodec_decoder_deps="mediacodec"
hevc_mediacodec_decoder_select="hevc_mp4toannexb_bsf hevc_parser"
hevc_nvenc_encoder_deps="nvenc"
hevc_qsv_decoder_deps="libmfx"
hevc_qsv_decoder_select="hevc_mp4toannexb_bsf hevc_parser qsvdec hevc_qsv_hwaccel"
hevc_qsv_encoder_deps="libmfx"
hevc_qsv_encoder_select="hevcparse qsvenc"
hevc_vaapi_encoder_deps="VAEncPictureParameterBufferHEVC"
hevc_vaapi_encoder_select="vaapi_encode golomb"
mjpeg_cuvid_decoder_deps="cuda cuvid"
mjpeg_vaapi_encoder_deps="VAEncPictureParameterBufferJPEG"
mjpeg_vaapi_encoder_select="vaapi_encode jpegtables"
mpeg1_cuvid_decoder_deps="cuda cuvid"
mpeg1_vdpau_decoder_deps="vdpau"
mpeg1_vdpau_decoder_select="mpeg1video_decoder"
mpeg2_crystalhd_decoder_select="crystalhd"
mpeg2_cuvid_decoder_deps="cuda cuvid"
mpeg2_mmal_decoder_deps="mmal"
mpeg2_mediacodec_decoder_deps="mediacodec"
mpeg2_qsv_decoder_deps="libmfx"
mpeg2_qsv_decoder_select="qsvdec mpeg2_qsv_hwaccel"
mpeg2_qsv_encoder_deps="libmfx"
mpeg2_qsv_encoder_select="qsvenc"
mpeg2_vaapi_encoder_deps="VAEncPictureParameterBufferMPEG2"
mpeg2_vaapi_encoder_select="vaapi_encode"
mpeg4_crystalhd_decoder_select="crystalhd"
mpeg4_cuvid_decoder_deps="cuda cuvid"
mpeg4_mediacodec_decoder_deps="mediacodec"
mpeg4_mmal_decoder_deps="mmal"
mpeg4_omx_encoder_deps="omx"
mpeg4_vdpau_decoder_deps="vdpau"
mpeg4_vdpau_decoder_select="mpeg4_decoder"
mpeg_vdpau_decoder_deps="vdpau"
mpeg_vdpau_decoder_select="mpeg2video_decoder"
msmpeg4_crystalhd_decoder_select="crystalhd"
nvenc_h264_encoder_select="h264_nvenc_encoder"
nvenc_hevc_encoder_select="hevc_nvenc_encoder"
vc1_crystalhd_decoder_select="crystalhd"
vc1_cuvid_decoder_deps="cuda cuvid"
vc1_mmal_decoder_deps="mmal"
vc1_vdpau_decoder_deps="vdpau"
vc1_vdpau_decoder_select="vc1_decoder"
vp8_cuvid_decoder_deps="cuda cuvid"
vp8_mediacodec_decoder_deps="mediacodec"
vp8_qsv_decoder_deps="libmfx"
vp8_qsv_decoder_select="qsvdec vp8_qsv_hwaccel vp8_parser"
vp8_vaapi_encoder_deps="VAEncPictureParameterBufferVP8"
vp8_vaapi_encoder_select="vaapi_encode"
vp9_cuvid_decoder_deps="cuda cuvid"
vp9_mediacodec_decoder_deps="mediacodec"
vp9_vaapi_encoder_deps="VAEncPictureParameterBufferVP9"
vp9_vaapi_encoder_select="vaapi_encode"
wmv3_crystalhd_decoder_select="crystalhd"
wmv3_vdpau_decoder_select="vc1_vdpau_decoder"

# parsers
h264_parser_select="golomb h264dsp h264parse"
hevc_parser_select="hevcparse"
mpegaudio_parser_select="mpegaudioheader"
mpegvideo_parser_select="mpegvideo"
mpeg4video_parser_select="h263dsp mpegvideo qpeldsp"
vc1_parser_select="vc1dsp"

# bitstream_filters
mjpeg2jpeg_bsf_select="jpegtables"

# external libraries
aac_at_decoder_deps="audiotoolbox"
ac3_at_decoder_deps="audiotoolbox"
ac3_at_decoder_select="ac3_parser"
adpcm_ima_qt_at_decoder_deps="audiotoolbox"
alac_at_decoder_deps="audiotoolbox"
amr_nb_at_decoder_deps="audiotoolbox"
avisynth_deps_any="dlopen LoadLibrary"
avisynth_demuxer_deps="avisynth"
avisynth_demuxer_select="riffdec"
eac3_at_decoder_deps="audiotoolbox"
eac3_at_decoder_select="ac3_parser"
gsm_ms_at_decoder_deps="audiotoolbox"
ilbc_at_decoder_deps="audiotoolbox"
mp1_at_decoder_deps="audiotoolbox"
mp2_at_decoder_deps="audiotoolbox"
mp3_at_decoder_deps="audiotoolbox"
mp1_at_decoder_select="mpegaudioheader"
mp2_at_decoder_select="mpegaudioheader"
mp3_at_decoder_select="mpegaudioheader"
pcm_alaw_at_decoder_deps="audiotoolbox"
pcm_mulaw_at_decoder_deps="audiotoolbox"
qdmc_at_decoder_deps="audiotoolbox"
qdm2_at_decoder_deps="audiotoolbox"
aac_at_encoder_deps="audiotoolbox"
aac_at_encoder_select="audio_frame_queue"
alac_at_encoder_deps="audiotoolbox"
alac_at_encoder_select="audio_frame_queue"
ilbc_at_encoder_deps="audiotoolbox"
ilbc_at_encoder_select="audio_frame_queue"
pcm_alaw_at_encoder_deps="audiotoolbox"
pcm_alaw_at_encoder_select="audio_frame_queue"
pcm_mulaw_at_encoder_deps="audiotoolbox"
pcm_mulaw_at_encoder_select="audio_frame_queue"
chromaprint_muxer_deps="chromaprint"
h264_videotoolbox_encoder_deps="videotoolbox_encoder pthreads"
libcelt_decoder_deps="libcelt"
libfdk_aac_decoder_deps="libfdk_aac"
libfdk_aac_encoder_deps="libfdk_aac"
libfdk_aac_encoder_select="audio_frame_queue"
libgme_demuxer_deps="libgme"
libgsm_decoder_deps="libgsm"
libgsm_encoder_deps="libgsm"
libgsm_ms_decoder_deps="libgsm"
libgsm_ms_encoder_deps="libgsm"
libilbc_decoder_deps="libilbc"
libilbc_encoder_deps="libilbc"
libkvazaar_encoder_deps="libkvazaar"
libmodplug_demuxer_deps="libmodplug"
libmp3lame_encoder_deps="libmp3lame"
libmp3lame_encoder_select="audio_frame_queue mpegaudioheader"
libopencore_amrnb_decoder_deps="libopencore_amrnb"
libopencore_amrnb_encoder_deps="libopencore_amrnb"
libopencore_amrnb_encoder_select="audio_frame_queue"
libopencore_amrwb_decoder_deps="libopencore_amrwb"
libopenh264_decoder_deps="libopenh264"
libopenh264_decoder_select="h264_mp4toannexb_bsf"
libopenh264_encoder_deps="libopenh264"
libopenjpeg_decoder_deps="libopenjpeg"
libopenjpeg_encoder_deps="libopenjpeg"
libopenmpt_demuxer_deps="libopenmpt"
libopus_decoder_deps="libopus"
libopus_encoder_deps="libopus"
libopus_encoder_select="audio_frame_queue"
librsvg_decoder_deps="librsvg"
libshine_encoder_deps="libshine"
libshine_encoder_select="audio_frame_queue"
libspeex_decoder_deps="libspeex"
libspeex_encoder_deps="libspeex"
libspeex_encoder_select="audio_frame_queue"
libtheora_encoder_deps="libtheora"
libtwolame_encoder_deps="libtwolame"
libvo_amrwbenc_encoder_deps="libvo_amrwbenc"
libvorbis_decoder_deps="libvorbis"
libvorbis_encoder_deps="libvorbis"
libvorbis_encoder_select="audio_frame_queue"
libvpx_vp8_decoder_deps="libvpx"
libvpx_vp8_encoder_deps="libvpx"
libvpx_vp9_decoder_deps="libvpx"
libvpx_vp9_encoder_deps="libvpx"
libwavpack_encoder_deps="libwavpack"
libwavpack_encoder_select="audio_frame_queue"
libwebp_encoder_deps="libwebp"
libwebp_anim_encoder_deps="libwebp"
libx262_encoder_deps="libx262"
libx264_encoder_deps="libx264"
libx264rgb_encoder_deps="libx264 x264_csp_bgr"
libx264rgb_encoder_select="libx264_encoder"
libx265_encoder_deps="libx265"
libxavs_encoder_deps="libxavs"
libxvid_encoder_deps="libxvid"
libzvbi_teletext_decoder_deps="libzvbi"
videotoolbox_deps="VideoToolbox_VideoToolbox_h"
videotoolbox_extralibs="-framework CoreFoundation -framework VideoToolbox -framework CoreMedia -framework CoreVideo"
videotoolbox_encoder_deps="videotoolbox VTCompressionSessionPrepareToEncodeFrames"
videotoolbox_encoder_suggest="vda_framework vt_bt2020"
vt_bt2020_deps="kCVImageBufferColorPrimaries_ITU_R_2020"

# demuxers / muxers
ac3_demuxer_select="ac3_parser"
aiff_muxer_select="iso_media"
asf_demuxer_select="riffdec"
asf_o_demuxer_select="riffdec"
asf_muxer_select="riffenc"
asf_stream_muxer_select="asf_muxer"
avi_demuxer_select="iso_media riffdec exif"
avi_muxer_select="riffenc"
caf_demuxer_select="iso_media riffdec"
caf_muxer_select="iso_media"
dash_muxer_select="mp4_muxer"
dirac_demuxer_select="dirac_parser"
dts_demuxer_select="dca_parser"
dtshd_demuxer_select="dca_parser"
dv_demuxer_select="dvprofile"
dv_muxer_select="dvprofile"
dxa_demuxer_select="riffdec"
eac3_demuxer_select="ac3_parser"
f4v_muxer_select="mov_muxer"
fifo_muxer_deps="threads"
flac_demuxer_select="flac_parser"
hds_muxer_select="flv_muxer"
hls_muxer_select="mpegts_muxer"
image2_alias_pix_demuxer_select="image2_demuxer"
image2_brender_pix_demuxer_select="image2_demuxer"
ipod_muxer_select="mov_muxer"
ismv_muxer_select="mov_muxer"
matroska_audio_muxer_select="matroska_muxer"
matroska_demuxer_select="iso_media riffdec"
matroska_demuxer_suggest="bzlib lzo zlib"
matroska_muxer_select="iso_media riffenc"
mmf_muxer_select="riffenc"
mov_demuxer_select="iso_media riffdec"
mov_demuxer_suggest="zlib"
mov_muxer_select="iso_media riffenc rtpenc_chain"
mp3_demuxer_select="mpegaudio_parser"
mp3_muxer_select="mpegaudioheader"
mp4_muxer_select="mov_muxer"
mpegts_demuxer_select="iso_media"
mpegts_muxer_select="adts_muxer latm_muxer"
mpegtsraw_demuxer_select="mpegts_demuxer"
mxf_d10_muxer_select="mxf_muxer"
mxf_opatom_muxer_select="mxf_muxer"
nut_muxer_select="riffenc"
nuv_demuxer_select="riffdec"
oga_muxer_select="ogg_muxer"
ogg_demuxer_select="dirac_parse"
ogv_muxer_select="ogg_muxer"
opus_muxer_select="ogg_muxer"
psp_muxer_select="mov_muxer"
rtp_demuxer_select="sdp_demuxer"
rtp_muxer_select="golomb"
rtpdec_select="asf_demuxer jpegtables mov_demuxer mpegts_demuxer rm_demuxer rtp_protocol srtp"
rtsp_demuxer_select="http_protocol rtpdec"
rtsp_muxer_select="rtp_muxer http_protocol rtp_protocol rtpenc_chain"
sap_demuxer_select="sdp_demuxer"
sap_muxer_select="rtp_muxer rtp_protocol rtpenc_chain"
sdp_demuxer_select="rtpdec"
smoothstreaming_muxer_select="ismv_muxer"
spdif_muxer_select="aac_parser"
spx_muxer_select="ogg_muxer"
swf_demuxer_suggest="zlib"
tak_demuxer_select="tak_parser"
tg2_muxer_select="mov_muxer"
tgp_muxer_select="mov_muxer"
vobsub_demuxer_select="mpegps_demuxer"
w64_demuxer_select="wav_demuxer"
w64_muxer_select="wav_muxer"
wav_demuxer_select="riffdec"
wav_muxer_select="riffenc"
webm_muxer_select="iso_media riffenc"
webm_dash_manifest_demuxer_select="matroska_demuxer"
wtv_demuxer_select="mpegts_demuxer riffdec"
wtv_muxer_select="mpegts_muxer riffenc"
xmv_demuxer_select="riffdec"
xwma_demuxer_select="riffdec"

# indevs / outdevs
alsa_indev_deps="alsa"
alsa_outdev_deps="alsa"
avfoundation_indev_deps="pthreads"
avfoundation_indev_extralibs="-framework Foundation -framework AVFoundation -framework CoreVideo -framework CoreMedia"
bktr_indev_deps_any="dev_bktr_ioctl_bt848_h machine_ioctl_bt848_h dev_video_bktr_ioctl_bt848_h dev_ic_bt8xx_h"
caca_outdev_deps="libcaca"
decklink_indev_deps="decklink threads"
decklink_indev_extralibs="-lstdc++"
decklink_outdev_deps="decklink threads"
decklink_outdev_extralibs="-lstdc++"
dshow_indev_deps="IBaseFilter"
dshow_indev_extralibs="-lpsapi -lole32 -lstrmiids -luuid -loleaut32 -lshlwapi"
dv1394_indev_deps="dv1394"
dv1394_indev_select="dv_demuxer"
fbdev_indev_deps="linux_fb_h"
fbdev_outdev_deps="linux_fb_h"
gdigrab_indev_deps="CreateDIBSection"
gdigrab_indev_extralibs="-lgdi32"
gdigrab_indev_select="bmp_decoder"
iec61883_indev_deps="libiec61883"
jack_indev_deps="jack"
jack_indev_deps_any="sem_timedwait dispatch_dispatch_h"
lavfi_indev_deps="avfilter"
libcdio_indev_deps="libcdio"
libdc1394_indev_deps="libdc1394"
libv4l2_indev_deps="libv4l2"
openal_indev_deps="openal"
opengl_outdev_deps="opengl"
oss_indev_deps_any="soundcard_h sys_soundcard_h"
oss_outdev_deps_any="soundcard_h sys_soundcard_h"
pulse_indev_deps="libpulse"
pulse_outdev_deps="libpulse"
qtkit_indev_extralibs="-framework QTKit -framework Foundation -framework QuartzCore"
qtkit_indev_select="qtkit"
sdl2_outdev_deps="sdl2"
sndio_indev_deps="sndio"
sndio_outdev_deps="sndio"
v4l_indev_deps="linux_videodev_h"
v4l2_indev_deps_any="linux_videodev2_h sys_videoio_h"
v4l2_outdev_deps_any="linux_videodev2_h sys_videoio_h"
vfwcap_indev_deps="vfw32 vfwcap_defines"
xcbgrab_indev_deps="libxcb"
xv_outdev_deps="X11_extensions_Xvlib_h XvGetPortAttribute"
xv_outdev_extralibs="-lXv -lX11 -lXext"

# protocols
async_protocol_deps="threads"
bluray_protocol_deps="libbluray"
ffrtmpcrypt_protocol_deps="!librtmp_protocol"
ffrtmpcrypt_protocol_deps_any="gcrypt gmp openssl"
ffrtmpcrypt_protocol_select="tcp_protocol"
ffrtmphttp_protocol_deps="!librtmp_protocol"
ffrtmphttp_protocol_select="http_protocol"
ftp_protocol_select="tcp_protocol"
gopher_protocol_select="network"
http_protocol_select="tcp_protocol"
httpproxy_protocol_select="tcp_protocol"
https_protocol_select="tls_protocol"
icecast_protocol_select="http_protocol"
librtmp_protocol_deps="librtmp"
librtmpe_protocol_deps="librtmp"
librtmps_protocol_deps="librtmp"
librtmpt_protocol_deps="librtmp"
librtmpte_protocol_deps="librtmp"
librtmfp_protocol_deps="librtmfp"
libsmbclient_protocol_deps="libsmbclient gplv3"
libssh_protocol_deps="libssh"
mmsh_protocol_select="http_protocol"
mmst_protocol_select="network"
rtmp_protocol_deps="!librtmp_protocol"
rtmp_protocol_select="tcp_protocol"
rtmpe_protocol_select="ffrtmpcrypt_protocol"
rtmps_protocol_deps="!librtmp_protocol"
rtmps_protocol_select="tls_protocol"
rtmpt_protocol_select="ffrtmphttp_protocol"
rtmpte_protocol_select="ffrtmpcrypt_protocol ffrtmphttp_protocol"
rtmpts_protocol_select="ffrtmphttp_protocol https_protocol"
rtp_protocol_select="udp_protocol"
sctp_protocol_deps="struct_sctp_event_subscribe struct_msghdr_msg_flags"
sctp_protocol_select="network"
srtp_protocol_select="rtp_protocol srtp"
tcp_protocol_select="network"
tls_gnutls_protocol_deps="gnutls !tls_schannel_protocol !tls_securetransport_protocol"
tls_gnutls_protocol_select="tcp_protocol"
tls_openssl_protocol_deps="openssl !tls_schannel_protocol !tls_securetransport_protocol !tls_gnutls_protocol"
tls_openssl_protocol_select="tcp_protocol"
tls_schannel_protocol_deps="schannel"
tls_schannel_protocol_select="tcp_protocol"
tls_securetransport_protocol_deps="securetransport"
tls_securetransport_protocol_select="tcp_protocol"
tls_protocol_deps_any="tls_schannel_protocol tls_securetransport_protocol tls_gnutls_protocol tls_openssl_protocol"
udp_protocol_select="network"
udplite_protocol_select="network"
unix_protocol_deps="sys_un_h"
unix_protocol_select="network"

# filters
afftfilt_filter_deps="avcodec"
afftfilt_filter_select="fft"
afir_filter_deps="avcodec"
afir_filter_select="fft"
amovie_filter_deps="avcodec avformat"
aresample_filter_deps="swresample"
ass_filter_deps="libass"
atempo_filter_deps="avcodec"
atempo_filter_select="rdft"
azmq_filter_deps="libzmq"
blackframe_filter_deps="gpl"
boxblur_filter_deps="gpl"
bs2b_filter_deps="libbs2b"
colormatrix_filter_deps="gpl"
cover_rect_filter_deps="avcodec avformat gpl"
cropdetect_filter_deps="gpl"
deinterlace_qsv_filter_deps="libmfx"
deinterlace_vaapi_filter_deps="vaapi"
delogo_filter_deps="gpl"
deshake_filter_select="pixelutils"
drawtext_filter_deps="libfreetype"
elbg_filter_deps="avcodec"
eq_filter_deps="gpl"
fftfilt_filter_deps="avcodec"
fftfilt_filter_select="rdft"
find_rect_filter_deps="avcodec avformat gpl"
firequalizer_filter_deps="avcodec"
firequalizer_filter_select="rdft"
flite_filter_deps="libflite"
framerate_filter_select="pixelutils"
frei0r_filter_deps="frei0r dlopen"
frei0r_src_filter_deps="frei0r dlopen"
fspp_filter_deps="gpl"
geq_filter_deps="gpl"
histeq_filter_deps="gpl"
hqdn3d_filter_deps="gpl"
interlace_filter_deps="gpl"
kerndeint_filter_deps="gpl"
ladspa_filter_deps="ladspa dlopen"
mcdeint_filter_deps="avcodec gpl"
movie_filter_deps="avcodec avformat"
mpdecimate_filter_deps="gpl"
mpdecimate_filter_select="pixelutils"
mptestsrc_filter_deps="gpl"
negate_filter_deps="lut_filter"
nnedi_filter_deps="gpl"
ocr_filter_deps="libtesseract"
ocv_filter_deps="libopencv"
owdenoise_filter_deps="gpl"
pan_filter_deps="swresample"
perspective_filter_deps="gpl"
phase_filter_deps="gpl"
pp7_filter_deps="gpl"
pp_filter_deps="gpl postproc"
pullup_filter_deps="gpl"
removelogo_filter_deps="avcodec avformat swscale"
repeatfields_filter_deps="gpl"
resample_filter_deps="avresample"
rubberband_filter_deps="librubberband"
sab_filter_deps="gpl swscale"
scale2ref_filter_deps="swscale"
scale_filter_deps="swscale"
scale_qsv_filter_deps="libmfx"
select_filter_select="pixelutils"
showcqt_filter_deps="avcodec avformat swscale"
showcqt_filter_select="fft"
showfreqs_filter_deps="avcodec"
showfreqs_filter_select="fft"
showspectrum_filter_deps="avcodec"
showspectrum_filter_select="fft"
showspectrumpic_filter_deps="avcodec"
showspectrumpic_filter_select="fft"
signature_filter_deps="gpl avcodec avformat"
smartblur_filter_deps="gpl swscale"
sofalizer_filter_deps="libmysofa avcodec"
sofalizer_filter_select="fft"
spectrumsynth_filter_deps="avcodec"
spectrumsynth_filter_select="fft"
spp_filter_deps="gpl avcodec"
spp_filter_select="fft idctdsp fdctdsp me_cmp pixblockdsp"
stereo3d_filter_deps="gpl"
subtitles_filter_deps="avformat avcodec libass"
super2xsai_filter_deps="gpl"
pixfmts_super2xsai_test_deps="super2xsai_filter"
tinterlace_filter_deps="gpl"
tinterlace_merge_test_deps="tinterlace_filter"
tinterlace_pad_test_deps="tinterlace_filter"
uspp_filter_deps="gpl avcodec"
vaguedenoiser_filter_deps="gpl"
vidstabdetect_filter_deps="libvidstab"
vidstabtransform_filter_deps="libvidstab"
zmq_filter_deps="libzmq"
zoompan_filter_deps="swscale"
zscale_filter_deps="libzimg"
scale_vaapi_filter_deps="vaapi VAProcPipelineParameterBuffer"

# examples
avio_dir_cmd_deps="avformat avutil"
avio_reading_deps="avformat avcodec avutil"
decode_audio_example_deps="avcodec avutil"
decode_video_example_deps="avcodec avutil"
demuxing_decoding_example_deps="avcodec avformat avutil"
encode_audio_example_deps="avcodec avutil"
encode_video_example_deps="avcodec avutil"
extract_mvs_example_deps="avcodec avformat avutil"
filter_audio_example_deps="avfilter avutil"
filtering_audio_example_deps="avfilter avcodec avformat avutil"
filtering_video_example_deps="avfilter avcodec avformat avutil"
http_multiclient_example_deps="avformat avutil fork"
metadata_example_deps="avformat avutil"
muxing_example_deps="avcodec avformat avutil swscale"
qsvdec_example_deps="avcodec avutil libmfx h264_qsv_decoder"
remuxing_example_deps="avcodec avformat avutil"
resampling_audio_example_deps="avutil swresample"
scaling_video_example_deps="avutil swscale"
transcode_aac_example_deps="avcodec avformat swresample"
transcoding_example_deps="avfilter avcodec avformat avutil"

# libraries, in linking order
avcodec_deps="avutil"
avcodec_select="null_bsf"
avdevice_deps="avformat avcodec avutil"
avfilter_deps="avutil"
avformat_deps="avcodec avutil"
avresample_deps="avutil"
postproc_deps="avutil gpl"
swresample_deps="avutil"
swscale_deps="avutil"

# programs
ffmpeg_deps="avcodec avfilter avformat swresample"
ffmpeg_select="aformat_filter anull_filter atrim_filter format_filter
               null_filter
               trim_filter"
ffplay_deps="avcodec avformat swscale swresample sdl2"
ffplay_extralibs='$sdl2_extralibs'
ffplay_select="rdft crop_filter transpose_filter hflip_filter vflip_filter rotate_filter"
ffprobe_deps="avcodec avformat"
ffserver_deps="avformat fork sarestart"
ffserver_select="ffm_muxer rtp_protocol rtsp_demuxer"

# documentation
podpages_deps="perl"
manpages_deps="perl pod2man"
htmlpages_deps="perl"
htmlpages_deps_any="makeinfo_html texi2html"
txtpages_deps="perl makeinfo"
doc_deps_any="manpages htmlpages podpages txtpages"

# default parameters

logfile="ffbuild/config.log"

# installation paths
prefix_default="/usr/local"
bindir_default='${prefix}/bin'
datadir_default='${prefix}/share/ffmpeg'
docdir_default='${prefix}/share/doc/ffmpeg'
incdir_default='${prefix}/include'
libdir_default='${prefix}/lib'
mandir_default='${prefix}/share/man'

# toolchain
ar_default="ar"
cc_default="gcc"
cxx_default="g++"
host_cc_default="gcc"
doxygen_default="doxygen"
install="install"
ln_s_default="ln -s -f"
nm_default="nm -g"
pkg_config_default=pkg-config
ranlib_default="ranlib"
strip_default="strip"
version_script='--version-script'
x86asmexe_default="nasm"
windres_default="windres"
nvcc_default="nvcc"
nvccflags_default="-gencode arch=compute_30,code=sm_30 -O2"

# OS
target_os_default=$(tolower $(uname -s))
host_os=$target_os_default

# machine
if test "$target_os_default" = aix; then
    arch_default=$(uname -p)
    strip_default="strip -X32_64"
else
    arch_default=$(uname -m)
fi
cpu="generic"
intrinsics="none"

# configurable options
enable $PROGRAM_LIST
enable $DOCUMENT_LIST
enable $EXAMPLE_LIST
enable $(filter_out avresample $LIBRARY_LIST)
enable stripping

enable asm
enable debug
enable doc
enable faan faandct faanidct
enable optimizations
enable runtime_cpudetect
enable safe_bitstream_reader
enable static
enable swscale_alpha
enable valgrind_backtrace

sws_max_filter_size_default=256
set_default sws_max_filter_size

# build settings
SHFLAGS='-shared -Wl,-soname,$$(@F)'
LIBPREF="lib"
LIBSUF=".a"
FULLNAME='$(NAME)$(BUILDSUF)'
LIBNAME='$(LIBPREF)$(FULLNAME)$(LIBSUF)'
SLIBPREF="lib"
SLIBSUF=".so"
SLIBNAME='$(SLIBPREF)$(FULLNAME)$(SLIBSUF)'
SLIBNAME_WITH_VERSION='$(SLIBNAME).$(LIBVERSION)'
SLIBNAME_WITH_MAJOR='$(SLIBNAME).$(LIBMAJOR)'
LIB_INSTALL_EXTRA_CMD='$$(RANLIB) "$(LIBDIR)/$(LIBNAME)"'
SLIB_INSTALL_NAME='$(SLIBNAME_WITH_VERSION)'
SLIB_INSTALL_LINKS='$(SLIBNAME_WITH_MAJOR) $(SLIBNAME)'
VERSION_SCRIPT_POSTPROCESS_CMD="cat"

asflags_filter=echo
cflags_filter=echo
ldflags_filter=echo

AS_C='-c'
AS_O='-o $@'
CC_C='-c'
CC_E='-E -o $@'
CC_O='-o $@'
CXX_C='-c'
CXX_O='-o $@'
OBJCC_C='-c'
OBJCC_E='-E -o $@'
OBJCC_O='-o $@'
X86ASM_O='-o $@'
LD_O='-o $@'
LD_LIB='-l%'
LD_PATH='-L'
HOSTCC_C='-c'
HOSTCC_E='-E -o $@'
HOSTCC_O='-o $@'
HOSTLD_O='-o $@'
NVCC_C='-c'
NVCC_O='-o $@'

host_extralibs='-lm'
host_cflags_filter=echo
host_ldflags_filter=echo

target_path='$(CURDIR)'

# since the object filename is not given with the -MM flag, the compiler
# is only able to print the basename, and we must add the path ourselves
DEPCMD='$(DEP$(1)) $(DEP$(1)FLAGS) $($(1)DEP_FLAGS) $< 2>/dev/null | sed -e "/^\#.*/d" -e "s,^[[:space:]]*$(@F),$(@D)/$(@F)," > $(@:.o=.d)'
DEPFLAGS='-MM'

mkdir -p ffbuild

# find source path
if test -f configure; then
    source_path=.
else
    source_path=$(cd $(dirname "$0"); pwd)
    case "$source_path" in
        *[[:blank:]]*) die "Out of tree builds are impossible with whitespace in source path." ;;
    esac
    test -e "$source_path/config.h" &&
        die "Out of tree builds are impossible with config.h in source dir."
fi

for v in "$@"; do
    r=${v#*=}
    l=${v%"$r"}
    r=$(sh_quote "$r")
    FFMPEG_CONFIGURATION="${FFMPEG_CONFIGURATION# } ${l}${r}"
done

find_things(){
    thing=$1
    pattern=$2
    file=$source_path/$3
    sed -n "s/^[^#]*$pattern.*([^,]*, *\([^,]*\)\(,.*\)*).*/\1_$thing/p" "$file"
}

ENCODER_LIST=$(find_things  encoder  ENC      libavcodec/allcodecs.c)
DECODER_LIST=$(find_things  decoder  DEC      libavcodec/allcodecs.c)
HWACCEL_LIST=$(find_things  hwaccel  HWACCEL  libavcodec/allcodecs.c)
PARSER_LIST=$(find_things   parser   PARSER   libavcodec/allcodecs.c)
MUXER_LIST=$(find_things    muxer    _MUX     libavformat/allformats.c)
DEMUXER_LIST=$(find_things  demuxer  DEMUX    libavformat/allformats.c)
OUTDEV_LIST=$(find_things   outdev   OUTDEV   libavdevice/alldevices.c)
INDEV_LIST=$(find_things    indev    _IN      libavdevice/alldevices.c)
FILTER_LIST=$(find_things   filter   FILTER   libavfilter/allfilters.c)

find_things_extern(){
    thing=$1
    pattern=$2
    file=$source_path/$3
    sed -n "s/^[^#]*extern.*$pattern *ff_\([^ ]*\)_$thing;/\1_$thing/p" "$file"
}

BSF_LIST=$(find_things_extern bsf AVBitStreamFilter libavcodec/bitstream_filters.c)
PROTOCOL_LIST=$(find_things_extern protocol URLProtocol libavformat/protocols.c)

ALL_COMPONENTS="
    $BSF_LIST
    $DECODER_LIST
    $DEMUXER_LIST
    $ENCODER_LIST
    $FILTER_LIST
    $HWACCEL_LIST
    $INDEV_LIST
    $MUXER_LIST
    $OUTDEV_LIST
    $PARSER_LIST
    $PROTOCOL_LIST
"

for n in $COMPONENT_LIST; do
    v=$(toupper ${n%s})_LIST
    eval enable \$$v
    eval ${n}_if_any="\$$v"
done

enable $ARCH_EXT_LIST

die_unknown(){
    echo "Unknown option \"$1\"."
    echo "See $0 --help for available options."
    exit 1
}

print_in_columns() {
    cols=$(expr $ncols / 24)
    cat | tr ' ' '\n' | sort | pr -r "-$cols" -w $ncols -t
}

show_list() {
    suffix=_$1
    shift
    echo $* | sed s/$suffix//g | print_in_columns
    exit 0
}

rand_list(){
    IFS=', '
    set -- $*
    unset IFS
    for thing; do
        comp=${thing%:*}
        prob=${thing#$comp}
        prob=${prob#:}
        is_in ${comp} $COMPONENT_LIST && eval comp=\$$(toupper ${comp%s})_LIST
        echo "prob ${prob:-0.5}"
        printf '%s\n' $comp
    done
}

do_random(){
    action=$1
    shift
    random_seed=$(awk "BEGIN { srand($random_seed); print srand() }")
    $action $(rand_list "$@" | awk "BEGIN { srand($random_seed) } \$1 == \"prob\" { prob = \$2; next } rand() < prob { print }")
}

for opt do
    optval="${opt#*=}"
    case "$opt" in
        --extra-ldflags=*)
            add_ldflags $optval
        ;;
        --extra-ldexeflags=*)
            add_ldexeflags $optval
        ;;
        --extra-ldlibflags=*)
            add_ldlibflags $optval
        ;;
        --extra-libs=*)
            add_extralibs $optval
        ;;
        --disable-devices)
            disable $INDEV_LIST $OUTDEV_LIST
        ;;
        --enable-debug=*)
            debuglevel="$optval"
        ;;
        --disable-programs)
            disable $PROGRAM_LIST
        ;;
        --disable-everything)
            map 'eval unset \${$(toupper ${v%s})_LIST}' $COMPONENT_LIST
        ;;
        --disable-all)
            map 'eval unset \${$(toupper ${v%s})_LIST}' $COMPONENT_LIST
            disable $LIBRARY_LIST $PROGRAM_LIST doc
            enable avutil
        ;;
        --enable-random|--disable-random)
            action=${opt%%-random}
            do_random ${action#--} $COMPONENT_LIST
        ;;
        --enable-random=*|--disable-random=*)
            action=${opt%%-random=*}
            do_random ${action#--} $optval
        ;;
        --enable-*=*|--disable-*=*)
            eval $(echo "${opt%%=*}" | sed 's/--/action=/;s/-/ thing=/')
            is_in "${thing}s" $COMPONENT_LIST || die_unknown "$opt"
            eval list=\$$(toupper $thing)_LIST
            name=$(echo "${optval}" | sed "s/,/_${thing}|/g")_${thing}
            list=$(filter "$name" $list)
            [ "$list" = "" ] && warn "Option $opt did not match anything"
            $action $list
        ;;
        --enable-yasm|--disable-yasm)
            warn "The ${opt} option is only provided for compatibility and will be\n"\
                 "removed in the future. Use --enable-x86asm / --disable-x86asm instead."
            test $opt = --enable-yasm && x86asm=yes || x86asm=no
        ;;
        --yasmexe=*)
            warn "The --yasmexe option is only provided for compatibility and will be\n"\
                 "removed in the future. Use --x86asmexe instead."
            x86asmexe="$optval"
        ;;
        --enable-?*|--disable-?*)
            eval $(echo "$opt" | sed 's/--/action=/;s/-/ option=/;s/-/_/g')
            if is_in $option $COMPONENT_LIST; then
                test $action = disable && action=unset
                eval $action \$$(toupper ${option%s})_LIST
            elif is_in $option $CMDLINE_SELECT; then
                $action $option
            else
                die_unknown $opt
            fi
        ;;
        --list-*)
            NAME="${opt#--list-}"
            is_in $NAME $COMPONENT_LIST || die_unknown $opt
            NAME=${NAME%s}
            eval show_list $NAME \$$(toupper $NAME)_LIST
        ;;
        --help|-h) show_help
        ;;
        --quiet|-q) quiet=yes
        ;;
        --fatal-warnings) enable fatal_warnings
        ;;
        --libfuzzer=*)
            libfuzzer_path="$optval"
        ;;
        *)
            optname="${opt%%=*}"
            optname="${optname#--}"
            optname=$(echo "$optname" | sed 's/-/_/g')
            if is_in $optname $CMDLINE_SET; then
                eval $optname='$optval'
            elif is_in $optname $CMDLINE_APPEND; then
                append $optname "$optval"
            else
                die_unknown $opt
            fi
        ;;
    esac
done

for e in $env; do
    eval "export $e"
done

# Mark specifically enabled, but normally autodetected libraries as requested.
for lib in $AUTODETECT_LIBS; do
    enabled $lib && request $lib
done

# Enable platform codecs by default.
enable_weak audiotoolbox

# Enable hwaccels by default.
enable_weak d3d11va dxva2 vaapi vda vdpau videotoolbox_hwaccel xvmc
enable_weak xlib

enable_weak cuda cuvid nvenc vda_framework videotoolbox videotoolbox_encoder

disabled logging && logfile=/dev/null

die_license_disabled() {
    enabled $1 || { enabled $v && die "$v is $1 and --enable-$1 is not specified."; }
}

die_license_disabled_gpl() {
    enabled $1 || { enabled $v && die "$v is incompatible with the gpl and --enable-$1 is not specified."; }
}

map "die_license_disabled gpl"      $EXTERNAL_LIBRARY_GPL_LIST $EXTERNAL_LIBRARY_GPLV3_LIST
map "die_license_disabled version3" $EXTERNAL_LIBRARY_VERSION3_LIST $EXTERNAL_LIBRARY_GPLV3_LIST

enabled gpl && map "die_license_disabled_gpl nonfree" $EXTERNAL_LIBRARY_NONFREE_LIST
map "die_license_disabled nonfree" $HWACCEL_LIBRARY_NONFREE_LIST

enabled version3 && { enabled gpl && enable gplv3 || enable lgplv3; }

# Disable all the library-specific components if the library itself
# is disabled, see AVCODEC_LIST and following _LIST variables.

disable_components(){
    disabled ${1} && disable $(
        eval components="\$$(toupper ${1})_COMPONENTS"
        map 'eval echo \${$(toupper ${v%s})_LIST}' $components
    )
}

map 'disable_components $v' $LIBRARY_LIST

echo "# $0 $FFMPEG_CONFIGURATION" > $logfile
set >> $logfile

test -n "$valgrind" && toolchain="valgrind-memcheck"

enabled ossfuzz && {
    add_cflags  -fsanitize=address,undefined -fsanitize-coverage=trace-pc-guard,trace-cmp -fno-omit-frame-pointer
    add_ldflags -fsanitize=address,undefined -fsanitize-coverage=trace-pc-guard,trace-cmp
}

case "$toolchain" in
    *-asan)
        cc_default="${toolchain%-asan}"
        add_cflags  -fsanitize=address
        add_ldflags -fsanitize=address
    ;;
    *-msan)
        cc_default="${toolchain%-msan}"
        add_cflags  -fsanitize=memory -fsanitize-memory-track-origins
        add_ldflags -fsanitize=memory
    ;;
    *-tsan)
        cc_default="${toolchain%-tsan}"
        add_cflags  -fsanitize=thread -fPIE
        add_ldflags -fsanitize=thread -pie
        case "$toolchain" in
            gcc-tsan)
                add_cflags  -fPIC
                add_ldflags -fPIC
                ;;
        esac
    ;;
    *-usan)
        cc_default="${toolchain%-usan}"
        add_cflags  -fsanitize=undefined
        add_ldflags -fsanitize=undefined
    ;;
    valgrind-*)
        target_exec_default="valgrind"
        case "$toolchain" in
            valgrind-massif)
                target_exec_args="--tool=massif --alloc-fn=av_malloc --alloc-fn=av_mallocz --alloc-fn=av_calloc --alloc-fn=av_fast_padded_malloc --alloc-fn=av_fast_malloc --alloc-fn=av_realloc_f --alloc-fn=av_fast_realloc --alloc-fn=av_realloc"
                ;;
            valgrind-memcheck)
                target_exec_args="--error-exitcode=1 --malloc-fill=0x2a --track-origins=yes --leak-check=full --gen-suppressions=all --suppressions=$source_path/tests/fate-valgrind.supp"
                ;;
        esac
    ;;
    msvc)
        # Check whether the current MSVC version needs the C99 converter.
        # From MSVC 2013 (compiler major version 18) onwards, it does actually
        # support enough of C99 to build ffmpeg. Default to the new
        # behaviour if the regexp was unable to match anything, since this
        # successfully parses the version number of existing supported
        # versions that require the converter (MSVC 2010 and 2012).
        cl_major_ver=$(cl 2>&1 | sed -n 's/.*Version \([[:digit:]]\{1,\}\)\..*/\1/p')
        if [ -z "$cl_major_ver" ] || [ $cl_major_ver -ge 18 ]; then
            cc_default="cl"
            cxx_default="cl"
        else
            cc_default="c99wrap cl"
            cxx_default="c99wrap cl"
        fi
        ld_default="$source_path/compat/windows/mslink"
        nm_default="dumpbin -symbols"
        ar_default="lib"
        case "$arch" in
        arm*)
            as_default="armasm"
            ;;
        esac
        target_os_default="win32"
        # Use a relative path for TMPDIR. This makes sure all the
        # ffconf temp files are written with a relative path, avoiding
        # issues with msys/win32 path conversion for MSVC parameters
        # such as -Fo<file> or -out:<file>.
        TMPDIR=.
    ;;
    icl)
        cc_default="icl"
        ld_default="xilink"
        nm_default="dumpbin -symbols"
        ar_default="xilib"
        target_os_default="win32"
        TMPDIR=.
    ;;
    gcov)
        add_cflags  -fprofile-arcs -ftest-coverage
        add_ldflags -fprofile-arcs -ftest-coverage
    ;;
    llvm-cov)
        add_cflags -fprofile-arcs -ftest-coverage
        add_ldflags --coverage
    ;;
    hardened)
        add_cppflags -U_FORTIFY_SOURCE -D_FORTIFY_SOURCE=2
        add_cflags   -fno-strict-overflow -fstack-protector-all
        add_ldflags  -Wl,-z,relro -Wl,-z,now
        add_cflags   -fPIE
        add_ldexeflags -fPIE -pie
    ;;
    ?*)
        die "Unknown toolchain $toolchain"
    ;;
esac

test -n "$cross_prefix" && enable cross_compile

if enabled cross_compile; then
    test -n "$arch" && test -n "$target_os" ||
        die "Must specify target arch (--arch) and OS (--target-os) when cross-compiling"
fi

ar_default="${cross_prefix}${ar_default}"
cc_default="${cross_prefix}${cc_default}"
cxx_default="${cross_prefix}${cxx_default}"
nm_default="${cross_prefix}${nm_default}"
pkg_config_default="${cross_prefix}${pkg_config_default}"
if ${cross_prefix}${ranlib_default} 2>&1 | grep -q "\-D "; then
    ranlib_default="${cross_prefix}${ranlib_default} -D"
else
    ranlib_default="${cross_prefix}${ranlib_default}"
fi
strip_default="${cross_prefix}${strip_default}"
windres_default="${cross_prefix}${windres_default}"

sysinclude_default="${sysroot}/usr/include"

set_default arch cc cxx doxygen pkg_config ranlib strip sysinclude \
    target_exec target_os x86asmexe nvcc
enabled cross_compile || host_cc_default=$cc
set_default host_cc

pkg_config_fail_message=""
if ! $pkg_config --version >/dev/null 2>&1; then
    warn "$pkg_config not found, library detection may fail."
    pkg_config=false
elif is_in -static $cc $LDFLAGS && ! is_in --static $pkg_config $pkg_config_flags; then
    pkg_config_fail_message="
Note: When building a static binary, add --pkg-config-flags=\"--static\"."
fi

if test $doxygen != $doxygen_default && \
  ! $doxygen --version >/dev/null 2>&1; then
    warn "Specified doxygen \"$doxygen\" not found, API documentation will fail to build."
fi

exesuf() {
    case $1 in
        mingw32*|mingw64*|win32|win64|cygwin*|*-dos|freedos|opendos|os/2*|symbian) echo .exe ;;
    esac
}

EXESUF=$(exesuf $target_os)
HOSTEXESUF=$(exesuf $host_os)

# set temporary file name
: ${TMPDIR:=$TEMPDIR}
: ${TMPDIR:=$TMP}
: ${TMPDIR:=/tmp}

if [ -n "$tempprefix" ] ; then
    mktemp(){
        tmpname="$tempprefix.${HOSTNAME}.${UID}"
        echo "$tmpname"
        mkdir "$tmpname"
    }
elif ! check_cmd mktemp -u XXXXXX; then
    # simple replacement for missing mktemp
    # NOT SAFE FOR GENERAL USE
    mktemp(){
        tmpname="${2%%XXX*}.${HOSTNAME}.${UID}.$$"
        echo "$tmpname"
        mkdir "$tmpname"
    }
fi

FFTMPDIR=$(mktemp -d "${TMPDIR}/ffconf.XXXXXXXX" 2> /dev/null) ||
    die "Unable to create temporary directory in $TMPDIR."

tmpfile(){
    tmp="${FFTMPDIR}/test"$2
    (set -C; exec > $tmp) 2> /dev/null ||
        die "Unable to create temporary file in $FFTMPDIR."
    eval $1=$tmp
}

trap 'rm -rf -- "$FFTMPDIR"' EXIT
trap 'exit 2' INT

tmpfile TMPASM .asm
tmpfile TMPC   .c
tmpfile TMPCPP .cpp
tmpfile TMPE   $EXESUF
tmpfile TMPH   .h
tmpfile TMPM   .m
tmpfile TMPO   .o
tmpfile TMPS   .S
tmpfile TMPSH  .sh
tmpfile TMPV   .ver

unset -f mktemp

chmod +x $TMPE

# make sure we can execute files in $TMPDIR
cat > $TMPSH 2>> $logfile <<EOF
#! /bin/sh
EOF
chmod +x $TMPSH >> $logfile 2>&1
if ! $TMPSH >> $logfile 2>&1; then
    cat <<EOF
Unable to create and execute files in $TMPDIR.  Set the TMPDIR environment
variable to another directory and make sure that it is not mounted noexec.
EOF
    die "Sanity test failed."
fi

armasm_flags(){
    for flag; do
        case $flag in
            # Filter out MSVC cl.exe options from cflags that shouldn't
            # be passed to gas-preprocessor
            -M[TD]*)                                            ;;
            *)                  echo $flag                      ;;
        esac
   done
}

ccc_flags(){
    for flag; do
        case $flag in
            -std=c99)           echo -c99                       ;;
            -mcpu=*)            echo -arch ${flag#*=}           ;;
            -mieee)             echo -ieee                      ;;
            -O*|-fast)          echo $flag                      ;;
            -fno-math-errno)    echo -assume nomath_errno       ;;
            -g)                 echo -g3                        ;;
            -Wall)              echo -msg_enable level2         ;;
            -Wno-pointer-sign)  echo -msg_disable ptrmismatch1  ;;
            -Wl,*)              echo $flag                      ;;
            -f*|-W*)                                            ;;
            *)                  echo $flag                      ;;
        esac
   done
}

cparser_flags(){
    for flag; do
        case $flag in
            -Wno-switch)             echo -Wno-switch-enum ;;
            -Wno-format-zero-length) ;;
            -Wdisabled-optimization) ;;
            -Wno-pointer-sign)       echo -Wno-other ;;
            *)                       echo $flag ;;
        esac
    done
}

msvc_common_flags(){
    for flag; do
        case $flag in
            # In addition to specifying certain flags under the compiler
            # specific filters, they must be specified here as well or else the
            # generic catch all at the bottom will print the original flag.
            -Wall)                ;;
            -Wextra)              ;;
            -std=c99)             ;;
            # Common flags
            -fomit-frame-pointer) ;;
            -g)                   echo -Z7 ;;
            -fno-math-errno)      ;;
            -fno-common)          ;;
            -fno-signed-zeros)    ;;
            -fPIC)                ;;
            -mthumb)              ;;
            -march=*)             ;;
            -lz)                  echo zlib.lib ;;
            -lx264)               echo libx264.lib ;;
            -lstdc++)             ;;
            -l*)                  echo ${flag#-l}.lib ;;
            -LARGEADDRESSAWARE)   echo $flag ;;
            -L*)                  echo -libpath:${flag#-L} ;;
            *)                    echo $flag ;;
        esac
    done
}

msvc_flags(){
    msvc_common_flags "$@"
    for flag; do
        case $flag in
            -Wall)                echo -W3 -wd4018 -wd4146 -wd4244 -wd4305     \
                                       -wd4554 ;;
            -Wextra)              echo -W4 -wd4244 -wd4127 -wd4018 -wd4389     \
                                       -wd4146 -wd4057 -wd4204 -wd4706 -wd4305 \
                                       -wd4152 -wd4324 -we4013 -wd4100 -wd4214 \
                                       -wd4307 \
                                       -wd4273 -wd4554 -wd4701 -wd4703 ;;
        esac
    done
}

icl_flags(){
    msvc_common_flags "$@"
    for flag; do
        case $flag in
            # Despite what Intel's documentation says -Wall, which is supported
            # on Windows, does enable remarks so disable them here.
            -Wall)                echo $flag -Qdiag-disable:remark ;;
            -std=c99)             echo -Qstd=c99 ;;
            -flto)                echo -ipo ;;
        esac
    done
}

icc_flags(){
    for flag; do
        case $flag in
            -flto)                echo -ipo ;;
            *)                    echo $flag ;;
        esac
    done
}

pgi_flags(){
    for flag; do
        case $flag in
            -flto)                echo -Mipa=fast,libopt,libinline,vestigial ;;
            -fomit-frame-pointer) echo -Mnoframe ;;
            -g)                   echo -gopt ;;
            *)                    echo $flag ;;
        esac
    done
}

suncc_flags(){
    for flag; do
        case $flag in
            -march=*|-mcpu=*)
                case "${flag#*=}" in
                    native)                   echo -xtarget=native       ;;
                    v9|niagara)               echo -xarch=sparc          ;;
                    ultrasparc)               echo -xarch=sparcvis       ;;
                    ultrasparc3|niagara2)     echo -xarch=sparcvis2      ;;
                    i586|pentium)             echo -xchip=pentium        ;;
                    i686|pentiumpro|pentium2) echo -xtarget=pentium_pro  ;;
                    pentium3*|c3-2)           echo -xtarget=pentium3     ;;
                    pentium-m)          echo -xarch=sse2 -xchip=pentium3 ;;
                    pentium4*)          echo -xtarget=pentium4           ;;
                    prescott|nocona)    echo -xarch=sse3 -xchip=pentium4 ;;
                    *-sse3)             echo -xarch=sse3                 ;;
                    core2)              echo -xarch=ssse3 -xchip=core2   ;;
                    bonnell)                   echo -xarch=ssse3         ;;
                    corei7|nehalem)            echo -xtarget=nehalem     ;;
                    westmere)                  echo -xtarget=westmere    ;;
                    silvermont)                echo -xarch=sse4_2        ;;
                    corei7-avx|sandybridge)    echo -xtarget=sandybridge ;;
                    core-avx*|ivybridge|haswell|broadwell|skylake*|knl)
                                               echo -xarch=avx           ;;
                    amdfam10|barcelona)        echo -xtarget=barcelona   ;;
                    btver1)                    echo -xarch=amdsse4a      ;;
                    btver2|bdver*|znver*)      echo -xarch=avx           ;;
                    athlon-4|athlon-[mx]p)     echo -xarch=ssea          ;;
                    k8|opteron|athlon64|athlon-fx)
                                               echo -xarch=sse2a         ;;
                    athlon*)                   echo -xarch=pentium_proa  ;;
                esac
                ;;
            -std=c99)             echo -xc99              ;;
            -fomit-frame-pointer) echo -xregs=frameptr    ;;
            -fPIC)                echo -KPIC -xcode=pic32 ;;
            -W*,*)                echo $flag              ;;
            -f*-*|-W*|-mimpure-text)                      ;;
            -shared)              echo -G                 ;;
            *)                    echo $flag              ;;
        esac
    done
}

tms470_flags(){
    for flag; do
        case $flag in
            -march=*|-mcpu=*)
                case "${flag#*=}" in
                    armv7-a|cortex-a*)      echo -mv=7a8 ;;
                    armv7-r|cortex-r*)      echo -mv=7r4 ;;
                    armv7-m|cortex-m*)      echo -mv=7m3 ;;
                    armv6*|arm11*)          echo -mv=6   ;;
                    armv5*e|arm[79]*e*|arm9[24]6*|arm96*|arm102[26])
                                            echo -mv=5e  ;;
                    armv4*|arm7*|arm9[24]*) echo -mv=4   ;;
                esac
                ;;
            -mfpu=neon)     echo --float_support=vfpv3 --neon ;;
            -mfpu=vfp)      echo --float_support=vfpv2        ;;
            -mfpu=vfpv3)    echo --float_support=vfpv3        ;;
            -mfpu=vfpv3-d16) echo --float_support=vfpv3d16    ;;
            -msoft-float)   echo --float_support=vfplib       ;;
            -O[0-3]|-mf=*)  echo $flag                        ;;
            -g)             echo -g -mn                       ;;
            -pds=*)         echo $flag                        ;;
            -D*|-I*)        echo $flag                        ;;
            --gcc|--abi=*)  echo $flag                        ;;
            -me)            echo $flag                        ;;
        esac
    done
}

probe_cc(){
    pfx=$1
    _cc=$2
    first=$3

    unset _type _ident _cc_c _cc_e _cc_o _flags _cflags
    unset _ld_o _ldflags _ld_lib _ld_path
    unset _depflags _DEPCMD _DEPFLAGS
    _flags_filter=echo

    if $_cc --version 2>&1 | grep -q '^GNU assembler'; then
        true # no-op to avoid reading stdin in following checks
    elif $_cc -v 2>&1 | grep -q '^gcc.*LLVM'; then
        _type=llvm_gcc
        gcc_extra_ver=$(expr "$($_cc --version 2>/dev/null | head -n1)" : '.*\((.*)\)')
        _ident="llvm-gcc $($_cc -dumpversion 2>/dev/null) $gcc_extra_ver"
        _depflags='-MMD -MF $(@:.o=.d) -MT $@'
        _cflags_speed='-O3'
        _cflags_size='-Os'
    elif $_cc -v 2>&1 | grep -qi ^gcc; then
        _type=gcc
        gcc_version=$($_cc --version | head -n1)
        gcc_basever=$($_cc -dumpversion)
        gcc_pkg_ver=$(expr "$gcc_version" : '[^ ]* \(([^)]*)\)')
        gcc_ext_ver=$(expr "$gcc_version" : ".*$gcc_pkg_ver $gcc_basever \\(.*\\)")
        _ident=$(cleanws "gcc $gcc_basever $gcc_pkg_ver $gcc_ext_ver")
        case $gcc_basever in
            2) ;;
            2.*) ;;
            *) _depflags='-MMD -MF $(@:.o=.d) -MT $@' ;;
        esac
        if [ "$first" = true ]; then
            case $gcc_basever in
                4.2*)
                warn "gcc 4.2 is outdated and may miscompile FFmpeg. Please use a newer compiler." ;;
            esac
        fi
        _cflags_speed='-O3'
        _cflags_size='-Os'
    elif $_cc --version 2>/dev/null | grep -q ^icc; then
        _type=icc
        _ident=$($_cc --version | head -n1)
        _depflags='-MMD'
        _cflags_speed='-O3'
        _cflags_size='-Os'
        _cflags_noopt='-O1'
        _flags_filter=icc_flags
    elif $_cc -v 2>&1 | grep -q xlc; then
        _type=xlc
        _ident=$($_cc -qversion 2>/dev/null | head -n1)
        _cflags_speed='-O5'
        _cflags_size='-O5 -qcompact'
    elif $_cc -V 2>/dev/null | grep -q Compaq; then
        _type=ccc
        _ident=$($_cc -V | head -n1 | cut -d' ' -f1-3)
        _DEPFLAGS='-M'
        _cflags_speed='-fast'
        _cflags_size='-O1'
        _flags_filter=ccc_flags
    elif $_cc --vsn 2>/dev/null | grep -Eq "ARM (C/C\+\+ )?Compiler"; then
        test -d "$sysroot" || die "No valid sysroot specified."
        _type=armcc
        _ident=$($_cc --vsn | grep -i build | head -n1 | sed 's/.*: //')
        armcc_conf="$PWD/armcc.conf"
        $_cc --arm_linux_configure                 \
             --arm_linux_config_file="$armcc_conf" \
             --configure_sysroot="$sysroot"        \
             --configure_cpp_headers="$sysinclude" >>$logfile 2>&1 ||
             die "Error creating armcc configuration file."
        $_cc --vsn | grep -q RVCT && armcc_opt=rvct || armcc_opt=armcc
        _flags="--arm_linux_config_file=$armcc_conf --translate_gcc"
        as_default="${cross_prefix}gcc"
        _depflags='-MMD'
        _cflags_speed='-O3'
        _cflags_size='-Os'
    elif $_cc -version 2>/dev/null | grep -Eq 'TMS470|TI ARM'; then
        _type=tms470
        _ident=$($_cc -version | head -n1 | tr -s ' ')
        _flags='--gcc --abi=eabi -me'
        _cc_e='-ppl -fe=$@'
        _cc_o='-fe=$@'
        _depflags='-ppa -ppd=$(@:.o=.d)'
        _cflags_speed='-O3 -mf=5'
        _cflags_size='-O3 -mf=2'
        _flags_filter=tms470_flags
    elif $_cc -v 2>&1 | grep -q clang; then
        _type=clang
        _ident=$($_cc --version 2>/dev/null | head -n1)
        _depflags='-MMD -MF $(@:.o=.d) -MT $@'
        _cflags_speed='-O3'
        _cflags_size='-Oz'
    elif $_cc -V 2>&1 | grep -q Sun; then
        _type=suncc
        _ident=$($_cc -V 2>&1 | head -n1 | cut -d' ' -f 2-)
        _DEPCMD='$(DEP$(1)) $(DEP$(1)FLAGS) $($(1)DEP_FLAGS) $< | sed -e "1s,^.*: ,$@: ," -e "\$$!s,\$$, \\\," -e "1!s,^.*: , ," > $(@:.o=.d)'
        _DEPFLAGS='-xM1 -xc99'
        _ldflags='-std=c99'
        _cflags_speed='-O5'
        _cflags_size='-O5 -xspace'
        _flags_filter=suncc_flags
    elif $_cc -v 2>&1 | grep -q 'PathScale\|Path64'; then
        _type=pathscale
        _ident=$($_cc -v 2>&1 | head -n1 | tr -d :)
        _depflags='-MMD -MF $(@:.o=.d) -MT $@'
        _cflags_speed='-O2'
        _cflags_size='-Os'
        _flags_filter='filter_out -Wdisabled-optimization'
    elif $_cc -v 2>&1 | grep -q Open64; then
        _type=open64
        _ident=$($_cc -v 2>&1 | head -n1 | tr -d :)
        _depflags='-MMD -MF $(@:.o=.d) -MT $@'
        _cflags_speed='-O2'
        _cflags_size='-Os'
        _flags_filter='filter_out -Wdisabled-optimization|-Wtype-limits|-fno-signed-zeros'
    elif $_cc -V 2>&1 | grep -q Portland; then
        _type=pgi
        _ident="PGI $($_cc -V 2>&1 | awk '/^pgcc/ { print $2; exit }')"
        opt_common='-alias=ansi -Mdse -Mlre -Mpre'
        _cflags_speed="-O3 -Mautoinline -Munroll=c:4 $opt_common"
        _cflags_size="-O2 -Munroll=c:1 $opt_common"
        _cflags_noopt="-O"
        _flags_filter=pgi_flags
    elif $_cc 2>&1 | grep -q 'Microsoft.*ARM.*Assembler'; then
        _type=armasm
        _ident=$($_cc | head -n1)
        # 4509: "This form of conditional instruction is deprecated"
        _flags="-nologo -ignore 4509"
        _flags_filter=armasm_flags
    elif $_cc 2>&1 | grep -q Intel; then
        _type=icl
        _ident=$($_cc 2>&1 | head -n1)
        _depflags='-QMMD -QMF$(@:.o=.d) -QMT$@'
        # Not only is O3 broken on 13.x+ but it is slower on all previous
        # versions (tested) as well.
        _cflags_speed="-O2"
        _cflags_size="-O1 -Oi" # -O1 without -Oi miscompiles stuff
        if $_cc 2>&1 | grep -q Linker; then
            _ld_o='-out:$@'
        else
            _ld_o='-Fe$@'
        fi
        _cc_o='-Fo$@'
        _cc_e='-P'
        _flags_filter=icl_flags
        _ld_lib='lib%.a'
        _ld_path='-libpath:'
        # -Qdiag-error to make icl error when seeing certain unknown arguments
        _flags='-nologo -Qdiag-error:4044,10157'
        # -Qvec- -Qsimd- to prevent miscompilation, -GS, fp:precise for consistency
        # with MSVC which enables it by default.
        _cflags='-Qms0 -Qvec- -Qsimd- -GS -fp:precise'
        disable stripping
    elif $_cc -? 2>/dev/null | grep -q 'LLVM.*Linker'; then
        # lld can emulate multiple different linkers; in ms link.exe mode,
        # the -? parameter gives the help output which contains an identifyable
        # string, while it gives an error in other modes.
        _type=lld-link
        # The link.exe mode doesn't have a switch for getting the version,
        # but we can force it back to gnu mode and get the version from there.
        _ident=$($_cc -flavor gnu --version 2>/dev/null)
        _ld_o='-out:$@'
        _flags_filter=msvc_flags
        _ld_lib='lib%.a'
        _ld_path='-libpath:'
    elif $_cc -nologo- 2>&1 | grep -q Microsoft; then
        _type=msvc
        _ident=$($_cc 2>&1 | head -n1)
        _DEPCMD='$(DEP$(1)) $(DEP$(1)FLAGS) $($(1)DEP_FLAGS) $< 2>&1 | awk '\''/including/ { sub(/^.*file: */, ""); gsub(/\\/, "/"); if (!match($$0, / /)) print "$@:", $$0 }'\'' > $(@:.o=.d)'
        _DEPFLAGS='$(CPPFLAGS) $(CFLAGS) -showIncludes -Zs'
        _cflags_speed="-O2"
        _cflags_size="-O1"
        _cflags_noopt="-O1"
        if $_cc -nologo- 2>&1 | grep -q Linker; then
            _ld_o='-out:$@'
        else
            _ld_o='-Fe$@'
        fi
        _cc_o='-Fo$@'
        _cc_e='-P -Fi$@'
        _flags_filter=msvc_flags
        _ld_lib='lib%.a'
        _ld_path='-libpath:'
        _flags='-nologo'
        disable stripping
    elif $_cc --version 2>/dev/null | grep -q ^cparser; then
        _type=cparser
        _ident=$($_cc --version | head -n1)
        _depflags='-MMD'
        _cflags_speed='-O4'
        _cflags_size='-O2'
        _flags_filter=cparser_flags
    fi

    eval ${pfx}_type=\$_type
    eval ${pfx}_ident=\$_ident
}

set_ccvars(){
    eval ${1}_C=\${_cc_c-\${${1}_C}}
    eval ${1}_E=\${_cc_e-\${${1}_E}}
    eval ${1}_O=\${_cc_o-\${${1}_O}}

    if [ -n "$_depflags" ]; then
        eval ${1}_DEPFLAGS=\$_depflags
    else
        eval ${1}DEP=\${_DEPCMD:-\$DEPCMD}
        eval ${1}DEP_FLAGS=\${_DEPFLAGS:-\$DEPFLAGS}
        eval DEP${1}FLAGS=\$_flags
    fi
}

probe_cc cc "$cc" "true"
cflags_filter=$_flags_filter
cflags_speed=$_cflags_speed
cflags_size=$_cflags_size
cflags_noopt=$_cflags_noopt
add_cflags $_flags $_cflags
cc_ldflags=$_ldflags
set_ccvars CC
set_ccvars CXX

probe_cc hostcc "$host_cc"
host_cflags_filter=$_flags_filter
host_cflags_speed=$_cflags_speed
add_host_cflags  $_flags $_cflags
set_ccvars HOSTCC

test -n "$cc_type" && enable $cc_type ||
    warn "Unknown C compiler $cc, unable to select optimal CFLAGS"

: ${as_default:=$cc}
: ${objcc_default:=$cc}
: ${dep_cc_default:=$cc}
: ${ld_default:=$cc}
: ${host_ld_default:=$host_cc}
set_default ar as objcc dep_cc ld ln_s host_ld windres

probe_cc as "$as"
asflags_filter=$_flags_filter
add_asflags $_flags $_cflags
set_ccvars AS

probe_cc objcc "$objcc"
objcflags_filter=$_flags_filter
add_objcflags $_flags $_cflags
set_ccvars OBJC

probe_cc ld "$ld"
ldflags_filter=$_flags_filter
add_ldflags $_flags $_ldflags
test "$cc_type" != "$ld_type" && add_ldflags $cc_ldflags
LD_O=${_ld_o-$LD_O}
LD_LIB=${_ld_lib-$LD_LIB}
LD_PATH=${_ld_path-$LD_PATH}

probe_cc hostld "$host_ld"
host_ldflags_filter=$_flags_filter
add_host_ldflags $_flags $_ldflags
HOSTLD_O=${_ld_o-$HOSTLD_O}

if [ -z "$CC_DEPFLAGS" ] && [ "$dep_cc" != "$cc" ]; then
    probe_cc depcc "$dep_cc"
    CCDEP=${_DEPCMD:-$DEPCMD}
    CCDEP_FLAGS=${_DEPFLAGS:=$DEPFLAGS}
    DEPCCFLAGS=$_flags
fi

if $ar 2>&1 | grep -q Microsoft; then
    arflags="-nologo"
    ar_o='-out:$@'
elif $ar 2>&1 | grep -q 'Texas Instruments'; then
    arflags="rq"
    ar_o='$@'
elif $ar 2>&1 | grep -q 'Usage: ar.*-X.*any'; then
    arflags='-Xany -r -c'
    ar_o='$@'
elif $ar 2>&1 | grep -q "\[D\] "; then
    arflags="rcD"
    ar_o='$@'
else
    arflags="rc"
    ar_o='$@'
fi

add_cflags $extra_cflags
add_cxxflags $extra_cxxflags
add_objcflags $extra_objcflags
add_asflags $extra_cflags

if test -n "$sysroot"; then
    case "$cc_type" in
        gcc|llvm_gcc|clang)
            add_cppflags --sysroot="$sysroot"
            add_ldflags --sysroot="$sysroot"
# On Darwin --sysroot may be ignored, -isysroot always affects headers and linking
            add_cppflags -isysroot "$sysroot"
            add_ldflags -isysroot "$sysroot"
        ;;
        tms470)
            add_cppflags -I"$sysinclude"
            add_ldflags  --sysroot="$sysroot"
        ;;
    esac
fi

if test "$cpu" = host; then
    enabled cross_compile &&
        die "--cpu=host makes no sense when cross-compiling."

    case "$cc_type" in
        gcc|llvm_gcc)
            check_native(){
                $cc $1=native -v -c -o $TMPO $TMPC >$TMPE 2>&1 || return
                sed -n "/cc1.*$1=/{
                            s/.*$1=\\([^ ]*\\).*/\\1/
                            p
                            q
                        }" $TMPE
            }
            cpu=$(check_native -march || check_native -mcpu)
        ;;
        clang)
            check_native(){
                $cc $1=native -v -c -o $TMPO $TMPC >$TMPE 2>&1 || return
                sed -n "/cc1.*-target-cpu /{
                            s/.*-target-cpu \\([^ ]*\\).*/\\1/
                            p
                            q
                        }" $TMPE
            }
            cpu=$(check_native -march)
        ;;
    esac

    test "${cpu:-host}" = host &&
        die "--cpu=host not supported with compiler $cc"
fi

# Deal with common $arch aliases
case "$arch" in
    aarch64|arm64)
        arch="aarch64"
    ;;
    arm*|iPad*|iPhone*)
        arch="arm"
    ;;
    mips*|IP*)
        case "$arch" in
        *el)
            add_cppflags -EL
            add_ldflags -EL
        ;;
        *eb)
            add_cppflags -EB
            add_ldflags -EB
        ;;
        esac
        arch="mips"
    ;;
    parisc*|hppa*)
        arch="parisc"
    ;;
    "Power Macintosh"|ppc*|powerpc*)
        arch="ppc"
    ;;
    s390|s390x)
        arch="s390"
    ;;
    sh4|sh)
        arch="sh4"
    ;;
    sun4*|sparc*)
        arch="sparc"
    ;;
    tilegx|tile-gx)
        arch="tilegx"
    ;;
    i[3-6]86*|i86pc|BePC|x86pc|x86_64|x86_32|amd64)
        arch="x86"
    ;;
esac

is_in $arch $ARCH_LIST || warn "unknown architecture $arch"
enable $arch

# Add processor-specific flags
if enabled aarch64; then

    case $cpu in
        armv*)
            cpuflags="-march=$cpu"
        ;;
        *)
            cpuflags="-mcpu=$cpu"
        ;;
    esac

elif enabled alpha; then

    cpuflags="-mcpu=$cpu"

elif enabled arm; then

    check_arm_arch() {
        check_cpp_condition stddef.h \
            "defined __ARM_ARCH_${1}__ || defined __TARGET_ARCH_${2:-$1}" \
            $cpuflags
    }

    probe_arm_arch() {
        if   check_arm_arch 4;        then echo armv4
        elif check_arm_arch 4T;       then echo armv4t
        elif check_arm_arch 5;        then echo armv5
        elif check_arm_arch 5E;       then echo armv5e
        elif check_arm_arch 5T;       then echo armv5t
        elif check_arm_arch 5TE;      then echo armv5te
        elif check_arm_arch 5TEJ;     then echo armv5te
        elif check_arm_arch 6;        then echo armv6
        elif check_arm_arch 6J;       then echo armv6j
        elif check_arm_arch 6K;       then echo armv6k
        elif check_arm_arch 6Z;       then echo armv6z
        elif check_arm_arch 6ZK;      then echo armv6zk
        elif check_arm_arch 6T2;      then echo armv6t2
        elif check_arm_arch 7;        then echo armv7
        elif check_arm_arch 7A  7_A;  then echo armv7-a
        elif check_arm_arch 7S;       then echo armv7-a
        elif check_arm_arch 7R  7_R;  then echo armv7-r
        elif check_arm_arch 7M  7_M;  then echo armv7-m
        elif check_arm_arch 7EM 7E_M; then echo armv7-m
        elif check_arm_arch 8A  8_A;  then echo armv8-a
        fi
    }

    [ "$cpu" = generic ] && cpu=$(probe_arm_arch)

    case $cpu in
        armv*)
            cpuflags="-march=$cpu"
            subarch=$(echo $cpu | sed 's/[^a-z0-9]//g')
        ;;
        *)
            cpuflags="-mcpu=$cpu"
            case $cpu in
                cortex-a*)                               subarch=armv7a  ;;
                cortex-r*)                               subarch=armv7r  ;;
                cortex-m*)                 enable thumb; subarch=armv7m  ;;
                arm11*)                                  subarch=armv6   ;;
                arm[79]*e*|arm9[24]6*|arm96*|arm102[26]) subarch=armv5te ;;
                armv4*|arm7*|arm9[24]*)                  subarch=armv4   ;;
                *)                             subarch=$(probe_arm_arch) ;;
            esac
        ;;
    esac

    case "$subarch" in
        armv5t*)    enable fast_clz                ;;
        armv[6-8]*)
            enable fast_clz
            disabled fast_unaligned || enable fast_unaligned
            ;;
    esac

elif enabled avr32; then

    case $cpu in
        ap7[02]0[0-2])
            subarch="avr32_ap"
            cpuflags="-mpart=$cpu"
        ;;
        ap)
            subarch="avr32_ap"
            cpuflags="-march=$cpu"
        ;;
        uc3[ab]*)
            subarch="avr32_uc"
            cpuflags="-mcpu=$cpu"
        ;;
        uc)
            subarch="avr32_uc"
            cpuflags="-march=$cpu"
        ;;
    esac

elif enabled bfin; then

    cpuflags="-mcpu=$cpu"

elif enabled mips; then

    cpuflags="-march=$cpu"

    if [ "$cpu" != "generic" ]; then
        disable mips32r2
        disable mips32r5
        disable mips64r2
        disable mips32r6
        disable mips64r6
        disable loongson2
        disable loongson3

        case $cpu in
            24kc|24kf*|24kec|34kc|1004kc|24kef*|34kf*|1004kf*|74kc|74kf)
                enable mips32r2
                disable msa
            ;;
            p5600|i6400|p6600)
                disable mipsdsp
                disable mipsdspr2
            ;;
            loongson*)
                enable loongson2
                enable loongson3
                enable local_aligned_8 local_aligned_16 local_aligned_32
                enable simd_align_16
                enable fast_64bit
                enable fast_clz
                enable fast_cmov
                enable fast_unaligned
                disable aligned_stack
                disable mipsfpu
                disable mipsdsp
                disable mipsdspr2
                case $cpu in
                    loongson3*)
                        cpuflags="-march=loongson3a -mhard-float -fno-expensive-optimizations"
                    ;;
                    loongson2e)
                        cpuflags="-march=loongson2e -mhard-float -fno-expensive-optimizations"
                    ;;
                    loongson2f)
                        cpuflags="-march=loongson2f -mhard-float -fno-expensive-optimizations"
                    ;;
                esac
            ;;
            *)
                # Unknown CPU. Disable everything.
                warn "unknown CPU. Disabling all MIPS optimizations."
                disable mipsfpu
                disable mipsdsp
                disable mipsdspr2
                disable msa
                disable mmi
            ;;
        esac

        case $cpu in
            24kc)
                disable mipsfpu
                disable mipsdsp
                disable mipsdspr2
            ;;
            24kf*)
                disable mipsdsp
                disable mipsdspr2
            ;;
            24kec|34kc|1004kc)
                disable mipsfpu
                disable mipsdspr2
            ;;
            24kef*|34kf*|1004kf*)
                disable mipsdspr2
            ;;
            74kc)
                disable mipsfpu
            ;;
            p5600)
                enable mips32r5
                check_cflags "-mtune=p5600" && check_cflags "-msched-weight -mload-store-pairs -funroll-loops"
            ;;
            i6400)
                enable mips64r6
                check_cflags "-mtune=i6400 -mabi=64" && check_cflags "-msched-weight -mload-store-pairs -funroll-loops" && check_ldflags "-mabi=64"
            ;;
            p6600)
                enable mips64r6
                check_cflags "-mtune=p6600 -mabi=64" && check_cflags "-msched-weight -mload-store-pairs -funroll-loops" && check_ldflags "-mabi=64"
            ;;
        esac
    else
        # We do not disable anything. Is up to the user to disable the unwanted features.
        warn 'generic cpu selected'
    fi

elif enabled ppc; then

    disable ldbrx

    case $(tolower $cpu) in
        601|ppc601|powerpc601)
            cpuflags="-mcpu=601"
            disable altivec
        ;;
        603*|ppc603*|powerpc603*)
            cpuflags="-mcpu=603"
            disable altivec
        ;;
        604*|ppc604*|powerpc604*)
            cpuflags="-mcpu=604"
            disable altivec
        ;;
        g3|75*|ppc75*|powerpc75*)
            cpuflags="-mcpu=750"
            disable altivec
        ;;
        g4|745*|ppc745*|powerpc745*)
            cpuflags="-mcpu=7450"
            disable vsx
        ;;
        74*|ppc74*|powerpc74*)
            cpuflags="-mcpu=7400"
            disable vsx
        ;;
        g5|970|ppc970|powerpc970)
            cpuflags="-mcpu=970"
            disable vsx
        ;;
        power[3-6]*)
            cpuflags="-mcpu=$cpu"
            disable vsx
        ;;
        power[7-8]*)
            cpuflags="-mcpu=$cpu"
        ;;
        cell)
            cpuflags="-mcpu=cell"
            enable ldbrx
            disable vsx
        ;;
        e500mc)
            cpuflags="-mcpu=e500mc"
            disable altivec
        ;;
        e500v2)
            cpuflags="-mcpu=8548 -mhard-float -mfloat-gprs=double"
            disable altivec
            disable dcbzl
        ;;
        e500)
            cpuflags="-mcpu=8540 -mhard-float"
            disable altivec
            disable dcbzl
        ;;
    esac

elif enabled sparc; then

    case $cpu in
        cypress|f93[04]|tsc701|sparcl*|supersparc|hypersparc|niagara|v[789])
            cpuflags="-mcpu=$cpu"
        ;;
        ultrasparc*|niagara[234])
            cpuflags="-mcpu=$cpu"
        ;;
    esac

elif enabled x86; then

    case $cpu in
        i[345]86|pentium)
            cpuflags="-march=$cpu"
            disable i686
            disable mmx
        ;;
        # targets that do NOT support nopl and conditional mov (cmov)
        pentium-mmx|k6|k6-[23]|winchip-c6|winchip2|c3)
            cpuflags="-march=$cpu"
            disable i686
        ;;
        # targets that do support nopl and conditional mov (cmov)
        i686|pentiumpro|pentium[23]|pentium-m|athlon|athlon-tbird|athlon-4|athlon-[mx]p|athlon64*|k8*|opteron*|athlon-fx\
        |core*|atom|bonnell|nehalem|westmere|silvermont|sandybridge|ivybridge|haswell|broadwell|skylake*|knl\
        |amdfam10|barcelona|b[dt]ver*|znver*)
            cpuflags="-march=$cpu"
            enable i686
            enable fast_cmov
        ;;
        # targets that do support conditional mov but on which it's slow
        pentium4|pentium4m|prescott|nocona)
            cpuflags="-march=$cpu"
            enable i686
            disable fast_cmov
        ;;
    esac

fi

if [ "$cpu" != generic ]; then
    add_cflags  $cpuflags
    add_asflags $cpuflags
    test "$cc_type" = "$ld_type" && add_ldflags $cpuflags
fi

# compiler sanity check
check_exec <<EOF
int main(void){ return 0; }
EOF
if test "$?" != 0; then
    echo "$cc is unable to create an executable file."
    if test -z "$cross_prefix" && ! enabled cross_compile ; then
        echo "If $cc is a cross-compiler, use the --enable-cross-compile option."
        echo "Only do this if you know what cross compiling means."
    fi
    die "C compiler test failed."
fi

add_cppflags -D_ISOC99_SOURCE
add_cxxflags -D__STDC_CONSTANT_MACROS
check_cxxflags -std=c++11 || check_cxxflags -std=c++0x

# some compilers silently accept -std=c11, so we also need to check that the
# version macro is defined properly
if test_cflags_cc -std=c11 ctype.h "__STDC_VERSION__ >= 201112L"; then
    add_cflags -std=c11
else
    check_cflags -std=c99
fi

check_cc -D_FILE_OFFSET_BITS=64 <<EOF && add_cppflags -D_FILE_OFFSET_BITS=64
#include <stdlib.h>
EOF
check_cc -D_LARGEFILE_SOURCE <<EOF && add_cppflags -D_LARGEFILE_SOURCE
#include <stdlib.h>
EOF

add_host_cppflags -D_ISOC99_SOURCE
check_host_cflags -std=c99
check_host_cflags -Wall
check_host_cflags $host_cflags_speed

check_64bit(){
    arch32=$1
    arch64=$2
    expr=$3
    check_code cc "" "int test[2*($expr) - 1]" &&
        subarch=$arch64 || subarch=$arch32
}

case "$arch" in
    aarch64|alpha|ia64)
        spic=$shared
    ;;
    mips)
        check_64bit mips mips64 '_MIPS_SIM > 1'
        spic=$shared
    ;;
    parisc)
        check_64bit parisc parisc64 'sizeof(void *) > 4'
        spic=$shared
    ;;
    ppc)
        check_64bit ppc ppc64 'sizeof(void *) > 4'
        spic=$shared
    ;;
    s390)
        check_64bit s390 s390x 'sizeof(void *) > 4'
        spic=$shared
    ;;
    sparc)
        check_64bit sparc sparc64 'sizeof(void *) > 4'
        spic=$shared
    ;;
    x86)
        check_64bit x86_32 x86_64 'sizeof(void *) > 4'
        # Treat x32 as x64 for now. Note it also needs spic=$shared
        test "$subarch" = "x86_32" && check_cpp_condition stddef.h 'defined(__x86_64__)' &&
            subarch=x86_64
        if test "$subarch" = "x86_64"; then
            spic=$shared
        fi
    ;;
    ppc)
        check_cc <<EOF && subarch="ppc64"
        int test[(int)sizeof(char*) - 7];
EOF
    ;;
esac

enable $subarch
enabled spic && enable_weak pic

enabled x86_64 && objformat=elf64 || objformat="elf32"

# OS specific
case $target_os in
    aix)
        SHFLAGS=-shared
        add_cppflags '-I\$(SRC_PATH)/compat/aix'
        enabled shared && add_ldflags -Wl,-brtl
        ;;
    android)
        disable symver
        enable section_data_rel_ro
        SLIB_INSTALL_NAME='$(SLIBNAME)'
        SLIB_INSTALL_LINKS=
        SHFLAGS='-shared -Wl,-soname,$(SLIBNAME)'
        ;;
    haiku)
        prefix_default="/boot/common"
        network_extralibs="-lnetwork"
        host_extralibs=
        ;;
    sunos)
        SHFLAGS='-shared -Wl,-h,$$(@F)'
        enabled x86 && SHFLAGS="-mimpure-text $SHFLAGS"
        network_extralibs="-lsocket -lnsl"
        add_cppflags -D__EXTENSIONS__
        # When using suncc to build, the Solaris linker will mark
        # an executable with each instruction set encountered by
        # the Solaris assembler.  As our libraries contain their own
        # guards for processor-specific code, instead suppress
        # generation of the HWCAPS ELF section on Solaris x86 only.
        enabled_all suncc x86 &&
            echo "hwcap_1 = OVERRIDE;" > mapfile &&
            add_ldflags -Wl,-M,mapfile
        nm_default='nm -P -g'
        version_script='-M'
        VERSION_SCRIPT_POSTPROCESS_CMD='perl $(SRC_PATH)/compat/solaris/make_sunver.pl - $(OBJS)'
        ;;
    netbsd)
        disable symver
        oss_indev_extralibs="-lossaudio"
        oss_outdev_extralibs="-lossaudio"
        enabled gcc || check_ldflags -Wl,-zmuldefs
        ;;
    openbsd|bitrig)
        disable symver
        SHFLAGS='-shared'
        SLIB_INSTALL_NAME='$(SLIBNAME).$(LIBMAJOR).$(LIBMINOR)'
        SLIB_INSTALL_LINKS=
        oss_indev_extralibs="-lossaudio"
        oss_outdev_extralibs="-lossaudio"
        ;;
    dragonfly)
        disable symver
        ;;
    freebsd)
        ;;
    bsd/os)
        add_extralibs -lpoll -lgnugetopt
        strip="strip -d"
        ;;
    darwin)
        enabled ppc && add_asflags -force_cpusubtype_ALL
        install_name_dir_default='$(SHLIBDIR)'
        SHFLAGS='-dynamiclib -Wl,-single_module -Wl,-install_name,$(INSTALL_NAME_DIR)/$(SLIBNAME_WITH_MAJOR),-current_version,$(LIBVERSION),-compatibility_version,$(LIBMAJOR)'
        enabled x86_32 && append SHFLAGS -Wl,-read_only_relocs,suppress
        strip="${strip} -x"
        add_ldflags -Wl,-dynamic,-search_paths_first
        SLIBSUF=".dylib"
        SLIBNAME_WITH_VERSION='$(SLIBPREF)$(FULLNAME).$(LIBVERSION)$(SLIBSUF)'
        SLIBNAME_WITH_MAJOR='$(SLIBPREF)$(FULLNAME).$(LIBMAJOR)$(SLIBSUF)'
        objformat="macho"
        enabled x86_64 && objformat="macho64" || objformat="macho32"
        enabled_any pic shared x86_64 ||
            { check_cflags -mdynamic-no-pic && add_asflags -mdynamic-no-pic; }
        check_header dispatch/dispatch.h &&
            add_cppflags '-I\$(SRC_PATH)/compat/dispatch_semaphore'
        version_script='-exported_symbols_list'
        VERSION_SCRIPT_POSTPROCESS_CMD='tr " " "\n" | sed -n /global:/,/local:/p | grep ";" | tr ";" "\n" | sed -E "s/(.+)/_\1/g" | sed -E "s/(.+[^*])$$$$/\1*/"'
        ;;
    msys*)
        die "Native MSYS builds are discouraged, please use the MINGW environment."
        ;;
    mingw32*|mingw64*)
        if test $target_os = "mingw32ce"; then
            disable network
        else
            target_os=mingw32
        fi
        LIBTARGET=i386
        if enabled x86_64; then
            LIBTARGET="i386:x86-64"
        elif enabled arm; then
            LIBTARGET=arm-wince
        fi
        enabled shared && ! enabled small && check_cmd $windres --version && enable gnu_windres
        enabled x86_32 && check_ldflags -Wl,--large-address-aware
        shlibdir_default="$bindir_default"
        SLIBPREF=""
        SLIBSUF=".dll"
        SLIBNAME_WITH_VERSION='$(SLIBPREF)$(FULLNAME)-$(LIBVERSION)$(SLIBSUF)'
        SLIBNAME_WITH_MAJOR='$(SLIBPREF)$(FULLNAME)-$(LIBMAJOR)$(SLIBSUF)'
        dlltool="${cross_prefix}dlltool"
        if check_cmd lib.exe -list; then
            SLIB_EXTRA_CMD=-'sed -e "s/ @[^ ]*//" $$(@:$(SLIBSUF)=.orig.def) > $$(@:$(SLIBSUF)=.def); lib.exe -nologo -machine:$(LIBTARGET) -def:$$(@:$(SLIBSUF)=.def) -out:$(SUBDIR)$(SLIBNAME:$(SLIBSUF)=.lib)'
            if enabled x86_64; then
                LIBTARGET=x64
            fi
        elif check_cmd $dlltool --version; then
            SLIB_EXTRA_CMD=-'sed -e "s/ @[^ ]*//" $$(@:$(SLIBSUF)=.orig.def) > $$(@:$(SLIBSUF)=.def); $(DLLTOOL) -m $(LIBTARGET) -d $$(@:$(SLIBSUF)=.def) -l $(SUBDIR)$(SLIBNAME:$(SLIBSUF)=.lib) -D $(SLIBNAME_WITH_MAJOR)'
        fi
        SLIB_INSTALL_NAME='$(SLIBNAME_WITH_MAJOR)'
        SLIB_INSTALL_LINKS=
        SLIB_INSTALL_EXTRA_SHLIB='$(SLIBNAME:$(SLIBSUF)=.lib)'
        SLIB_INSTALL_EXTRA_LIB='lib$(SLIBNAME:$(SLIBSUF)=.dll.a) $(SLIBNAME_WITH_MAJOR:$(SLIBSUF)=.def)'
        SHFLAGS='-shared -Wl,--output-def,$$(@:$(SLIBSUF)=.orig.def) -Wl,--out-implib,$(SUBDIR)lib$(SLIBNAME:$(SLIBSUF)=.dll.a) -Wl,--enable-runtime-pseudo-reloc -Wl,--disable-auto-image-base'
        enabled x86_64 && objformat="win64" || objformat="win32"
        ranlib=:
        enable dos_paths
        check_ldflags -Wl,--nxcompat,--dynamicbase
        # Lets work around some stupidity in binutils.
        # ld will strip relocations from executables even though we need them
        # for dynamicbase (ASLR).  Using -pie does retain the reloc section
        # however ld then forgets what the entry point should be (oops) so we
        # have to manually (re)set it.
        if enabled x86_32; then
            disabled debug && add_ldexeflags -Wl,--pic-executable,-e,_mainCRTStartup
        elif enabled x86_64; then
            disabled debug && add_ldexeflags -Wl,--pic-executable,-e,mainCRTStartup
            check_ldflags -Wl,--high-entropy-va # binutils 2.25
            # Set image base >4GB for extra entropy with HEASLR
            add_ldexeflags -Wl,--image-base,0x140000000
            append SHFLAGS -Wl,--image-base,0x180000000
        fi
        ;;
    win32|win64)
        disable symver
        if enabled shared; then
            # Link to the import library instead of the normal static library
            # for shared libs.
            LD_LIB='%.lib'
            # Cannot build both shared and static libs with MSVC or icl.
            disable static
        fi
        enabled x86_32 && check_ldflags -LARGEADDRESSAWARE
        shlibdir_default="$bindir_default"
        SLIBPREF=""
        SLIBSUF=".dll"
        SLIBNAME_WITH_VERSION='$(SLIBPREF)$(FULLNAME)-$(LIBVERSION)$(SLIBSUF)'
        SLIBNAME_WITH_MAJOR='$(SLIBPREF)$(FULLNAME)-$(LIBMAJOR)$(SLIBSUF)'
        SLIB_CREATE_DEF_CMD='$(SRC_PATH)/compat/windows/makedef $(SUBDIR)lib$(NAME).ver $(OBJS) > $$(@:$(SLIBSUF)=.def)'
        SLIB_INSTALL_NAME='$(SLIBNAME_WITH_MAJOR)'
        SLIB_INSTALL_LINKS=
        SLIB_INSTALL_EXTRA_SHLIB='$(SLIBNAME:$(SLIBSUF)=.lib)'
        SLIB_INSTALL_EXTRA_LIB='$(SLIBNAME_WITH_MAJOR:$(SLIBSUF)=.def)'
        SHFLAGS='-dll -def:$$(@:$(SLIBSUF)=.def) -implib:$(SUBDIR)$(SLIBNAME:$(SLIBSUF)=.lib)'
        enabled x86_64 && objformat="win64" || objformat="win32"
        ranlib=:
        enable dos_paths
        ;;
    cygwin*)
        target_os=cygwin
        shlibdir_default="$bindir_default"
        SLIBPREF="cyg"
        SLIBSUF=".dll"
        SLIBNAME_WITH_VERSION='$(SLIBPREF)$(FULLNAME)-$(LIBVERSION)$(SLIBSUF)'
        SLIBNAME_WITH_MAJOR='$(SLIBPREF)$(FULLNAME)-$(LIBMAJOR)$(SLIBSUF)'
        SLIB_INSTALL_NAME='$(SLIBNAME_WITH_MAJOR)'
        SLIB_INSTALL_LINKS=
        SLIB_INSTALL_EXTRA_LIB='lib$(FULLNAME).dll.a'
        SHFLAGS='-shared -Wl,--out-implib,$(SUBDIR)lib$(FULLNAME).dll.a'
        enabled x86_64 && objformat="win64" || objformat="win32"
        enable dos_paths
        enabled shared && ! enabled small && check_cmd $windres --version && enable gnu_windres
        add_cppflags -D_POSIX_C_SOURCE=200112 -D_XOPEN_SOURCE=600
        ;;
    *-dos|freedos|opendos)
        network_extralibs="-lsocket"
        objformat="coff"
        enable dos_paths
        add_cppflags -U__STRICT_ANSI__
        ;;
    linux)
        enable dv1394
        enable section_data_rel_ro
        ;;
    irix*)
        target_os=irix
        ranlib="echo ignoring ranlib"
        ;;
    os/2*)
        strip="lxlite -CS"
        objformat="aout"
        add_cppflags -D_GNU_SOURCE
        add_ldflags -Zomf -Zbin-files -Zargs-wild -Zhigh-mem -Zmap
        SHFLAGS='$(SUBDIR)$(NAME).def -Zdll -Zomf'
        LIBSUF="_s.a"
        SLIBPREF=""
        SLIBSUF=".dll"
        SLIBNAME_WITH_VERSION='$(SLIBPREF)$(FULLNAME)-$(LIBVERSION)$(SLIBSUF)'
        SLIBNAME_WITH_MAJOR='$(SLIBPREF)$(shell echo $(FULLNAME) | cut -c1-6)$(LIBMAJOR)$(SLIBSUF)'
        SLIB_CREATE_DEF_CMD='echo LIBRARY $(SLIBNAME_WITH_MAJOR:$(SLIBSUF)=) INITINSTANCE TERMINSTANCE > $(SUBDIR)$(FULLNAME).def; \
            echo CODE PRELOAD MOVEABLE DISCARDABLE >> $(SUBDIR)$(FULLNAME).def; \
            echo DATA PRELOAD MOVEABLE MULTIPLE NONSHARED >> $(SUBDIR)$(FULLNAME).def; \
            echo EXPORTS >> $(SUBDIR)$(FULLNAME).def; \
            emxexp $(OBJS) >> $(SUBDIR)$(FULLNAME).def'
        SLIB_EXTRA_CMD='emximp -o $(SUBDIR)$(LIBPREF)$(FULLNAME)_dll.a $(SUBDIR)$(FULLNAME).def; \
            emximp -o $(SUBDIR)$(LIBPREF)$(FULLNAME)_dll.lib $(SUBDIR)$(FULLNAME).def;'
        SLIB_INSTALL_NAME='$(SLIBNAME_WITH_MAJOR)'
        SLIB_INSTALL_LINKS=
        SLIB_INSTALL_EXTRA_LIB='$(LIBPREF)$(FULLNAME)_dll.a $(LIBPREF)$(FULLNAME)_dll.lib'
        enable dos_paths
        enable_weak os2threads
        ;;
    gnu/kfreebsd)
        add_cppflags -D_BSD_SOURCE
        ;;
    gnu)
        ;;
    qnx)
        add_cppflags -D_QNX_SOURCE
        network_extralibs="-lsocket"
        ;;
    symbian)
        SLIBSUF=".dll"
        enable dos_paths
        add_cflags --include=$sysinclude/gcce/gcce.h -fvisibility=default
        add_cppflags -D__GCCE__ -D__SYMBIAN32__ -DSYMBIAN_OE_POSIX_SIGNALS
        add_ldflags -Wl,--target1-abs,--no-undefined \
                    -Wl,-Ttext,0x80000,-Tdata,0x1000000 -shared \
                    -Wl,--entry=_E32Startup -Wl,-u,_E32Startup
        add_extralibs -l:eexe.lib -l:usrt2_2.lib -l:dfpaeabi.dso \
                      -l:drtaeabi.dso -l:scppnwdl.dso -lsupc++ -lgcc \
                      -l:libc.dso -l:libm.dso -l:euser.dso -l:libcrt0.lib
        ;;
    osf1)
        add_cppflags -D_OSF_SOURCE -D_POSIX_PII -D_REENTRANT
        ;;
    minix)
        ;;
    none)
        ;;
    *)
        die "Unknown OS '$target_os'."
        ;;
esac

# test if creating links works
link_dest=$(mktemp -u $TMPDIR/dest_XXXXXXXX)
link_name=$(mktemp -u $TMPDIR/name_XXXXXXXX)
mkdir "$link_dest"
$ln_s "$link_dest" "$link_name"
touch "$link_dest/test_file"
if [ "$source_path" != "." ] && ([ ! -d src ] || [ -L src ]) && [ -e "$link_name/test_file" ]; then
    # create link to source path
    [ -e src ] && rm src
    $ln_s "$source_path" src
    source_link=src
else
    # creating directory links doesn't work
    # fall back to using the full source path
    source_link="$source_path"
fi
# cleanup
rm -r "$link_dest"
rm -r "$link_name"

# determine libc flavour

probe_libc(){
    pfx=$1
    pfx_no_=${pfx%_}
    # uclibc defines __GLIBC__, so it needs to be checked before glibc.
    if check_${pfx}cpp_condition features.h "defined __UCLIBC__"; then
        eval ${pfx}libc_type=uclibc
        add_${pfx}cppflags -D_POSIX_C_SOURCE=200112 -D_XOPEN_SOURCE=600
    elif check_${pfx}cpp_condition features.h "defined __GLIBC__"; then
        eval ${pfx}libc_type=glibc
        add_${pfx}cppflags -D_POSIX_C_SOURCE=200112 -D_XOPEN_SOURCE=600
    # MinGW headers can be installed on Cygwin, so check for newlib first.
    elif check_${pfx}cpp_condition newlib.h "defined _NEWLIB_VERSION"; then
        eval ${pfx}libc_type=newlib
        add_${pfx}cppflags -U__STRICT_ANSI__ -D_XOPEN_SOURCE=600
    # MinGW64 is backwards compatible with MinGW32, so check for it first.
    elif check_${pfx}cpp_condition _mingw.h "defined __MINGW64_VERSION_MAJOR"; then
        eval ${pfx}libc_type=mingw64
        if check_${pfx}cpp_condition _mingw.h "__MINGW64_VERSION_MAJOR < 3"; then
            add_compat msvcrt/snprintf.o
            add_cflags "-include $source_path/compat/msvcrt/snprintf.h"
        fi
        add_${pfx}cppflags -U__STRICT_ANSI__ -D__USE_MINGW_ANSI_STDIO=1
        eval test \$${pfx_no_}cc_type = "gcc" &&
            add_${pfx}cppflags -D__printf__=__gnu_printf__
    elif check_${pfx}cpp_condition _mingw.h "defined __MINGW_VERSION"  ||
         check_${pfx}cpp_condition _mingw.h "defined __MINGW32_VERSION"; then
        eval ${pfx}libc_type=mingw32
        check_${pfx}cpp_condition _mingw.h "__MINGW32_MAJOR_VERSION > 3 || \
            (__MINGW32_MAJOR_VERSION == 3 && __MINGW32_MINOR_VERSION >= 15)" ||
            die "ERROR: MinGW32 runtime version must be >= 3.15."
        add_${pfx}cppflags -U__STRICT_ANSI__ -D__USE_MINGW_ANSI_STDIO=1
        check_${pfx}cpp_condition _mingw.h "defined(_WIN32_WINNT) && _WIN32_WINNT >= 0x0502" ||
            add_${pfx}cppflags -D_WIN32_WINNT=0x0502
        check_${pfx}cpp_condition _mingw.h "__MSVCRT_VERSION__ < 0x0700" &&
            add_${pfx}cppflags -D__MSVCRT_VERSION__=0x0700
        eval test \$${pfx_no_}cc_type = "gcc" &&
            add_${pfx}cppflags -D__printf__=__gnu_printf__
    elif check_${pfx}cpp_condition crtversion.h "defined _VC_CRT_MAJOR_VERSION"; then
        eval ${pfx}libc_type=msvcrt
        if check_${pfx}cpp_condition crtversion.h "_VC_CRT_MAJOR_VERSION < 14"; then
            if [ "$pfx" = host_ ]; then
                add_host_cppflags -Dsnprintf=_snprintf
            else
                add_compat strtod.o strtod=avpriv_strtod
                add_compat msvcrt/snprintf.o snprintf=avpriv_snprintf   \
                                             _snprintf=avpriv_snprintf  \
                                             vsnprintf=avpriv_vsnprintf
            fi
        fi
        add_${pfx}cppflags -D_USE_MATH_DEFINES -D_CRT_SECURE_NO_WARNINGS -D_CRT_NONSTDC_NO_WARNINGS
        # The MSVC 2010 headers (Win 7.0 SDK) set _WIN32_WINNT to
        # 0x601 by default unless something else is set by the user.
        # This can easily lead to us detecting functions only present
        # in such new versions and producing binaries requiring windows 7.0.
        # Therefore explicitly set the default to XP unless the user has
        # set something else on the command line.
        # Don't do this if WINAPI_FAMILY is set and is set to a non-desktop
        # family. For these cases, configure is free to use any functions
        # found in the SDK headers by default. (Alternatively, we could force
        # _WIN32_WINNT to 0x0602 in that case.)
        check_${pfx}cpp_condition stdlib.h "defined(_WIN32_WINNT)" ||
            { check_${pfx}cpp <<EOF && add_${pfx}cppflags -D_WIN32_WINNT=0x0502; }
#ifdef WINAPI_FAMILY
#include <winapifamily.h>
#if !WINAPI_FAMILY_PARTITION(WINAPI_PARTITION_DESKTOP)
#error not desktop
#endif
#endif
EOF
        if [ "$pfx" = "" ]; then
            check_func strtoll || add_cflags -Dstrtoll=_strtoi64
            check_func strtoull || add_cflags -Dstrtoull=_strtoui64
        fi
    elif check_${pfx}cpp_condition stddef.h "defined __KLIBC__"; then
        eval ${pfx}libc_type=klibc
    elif check_${pfx}cpp_condition sys/cdefs.h "defined __BIONIC__"; then
        eval ${pfx}libc_type=bionic
    elif check_${pfx}cpp_condition sys/brand.h "defined LABELED_BRAND_NAME"; then
        eval ${pfx}libc_type=solaris
        add_${pfx}cppflags -D__EXTENSIONS__ -D_XOPEN_SOURCE=600
    fi
    check_${pfx}cc <<EOF
#include <time.h>
void *v = localtime_r;
EOF
test "$?" != 0 && check_${pfx}cc -D_POSIX_C_SOURCE=200112 -D_XOPEN_SOURCE=600 <<EOF && add_${pfx}cppflags -D_POSIX_C_SOURCE=200112 -D_XOPEN_SOURCE=600
#include <time.h>
void *v = localtime_r;
EOF

}

probe_libc
test -n "$libc_type" && enable libc_$libc_type
probe_libc host_
test -n "$host_libc_type" && enable host_libc_$host_libc_type

case $libc_type in
    bionic)
        add_compat strtod.o strtod=avpriv_strtod
        ;;
esac

# hacks for compiler/libc/os combinations

if enabled_all tms470 libc_glibc; then
    CPPFLAGS="-I${source_path}/compat/tms470 ${CPPFLAGS}"
    add_cppflags -D__USER_LABEL_PREFIX__=
    add_cppflags -D__builtin_memset=memset
    add_cppflags -D__gnuc_va_list=va_list -D_VA_LIST_DEFINED
    add_cflags   -pds=48    # incompatible redefinition of macro
fi

if enabled_all ccc libc_glibc; then
    add_ldflags -Wl,-z,now  # calls to libots crash without this
fi

check_compile_assert flt_lim "float.h limits.h" "DBL_MAX == (double)DBL_MAX" ||
    add_cppflags '-I\$(SRC_PATH)/compat/float'

esc(){
    echo "$*" | sed 's/%/%25/g;s/:/%3a/g'
}

echo "config:$arch:$subarch:$cpu:$target_os:$(esc $cc_ident):$(esc $FFMPEG_CONFIGURATION)" > ffbuild/config.fate

check_cpp_condition stdlib.h "defined(__PIC__) || defined(__pic__) || defined(PIC)" && enable_weak pic

set_default libdir
: ${shlibdir_default:="$libdir"}
: ${pkgconfigdir_default:="$libdir/pkgconfig"}

set_default $PATHS_LIST
set_default nm

# we need to build at least one lib type
if ! enabled_any static shared; then
    cat <<EOF
At least one library type must be built.
Specify --enable-static to build the static libraries or --enable-shared to
build the shared libraries as well. To only build the shared libraries specify
--disable-static in addition to --enable-shared.
EOF
    exit 1
fi

disabled optimizations || enabled ossfuzz || check_cflags -fomit-frame-pointer

enable_weak_pic() {
    disabled pic && return
    enable pic
    add_cppflags -DPIC
    case "$target_os" in
    mingw*|cygwin*)
        ;;
    *)
        add_cflags -fPIC
        ;;
    esac
    add_asflags  -fPIC
}

enabled pic && enable_weak_pic

check_cc <<EOF || die "Symbol mangling check failed."
int ff_extern;
EOF
sym=$($nm $TMPO | awk '/ff_extern/{ print substr($0, match($0, /[^ \t]*ff_extern/)) }')
extern_prefix=${sym%%ff_extern*}

check_cc <<EOF && enable_weak inline_asm
void foo(void) { __asm__ volatile ("" ::); }
EOF

_restrict=
for restrict_keyword in restrict __restrict__ __restrict; do
    check_cc <<EOF && _restrict=$restrict_keyword && break
void foo(char * $restrict_keyword p);
EOF
done

check_cc <<EOF && enable pragma_deprecated
void foo(void) { _Pragma("GCC diagnostic ignored \"-Wdeprecated-declarations\"") }
EOF

check_cc <<EOF && enable attribute_packed
struct { int x; } __attribute__((packed)) x;
EOF

check_cc <<EOF && enable attribute_may_alias
union { int x; } __attribute__((may_alias)) x;
EOF

check_cc <<EOF || die "endian test failed"
unsigned int endian = 'B' << 24 | 'I' << 16 | 'G' << 8 | 'E';
EOF
od -t x1 $TMPO | grep -q '42 *49 *47 *45' && enable bigendian

if ! enabled ppc64 || enabled bigendian; then
    disable vsx
fi

check_gas() {
    log "check_gas using '$as' as AS"
    # :vararg is used on aarch64, arm and ppc altivec
    check_as <<EOF || return 1
.macro m n, y:vararg=0
\n: .int \y
.endm
m x
EOF
    # .altmacro is only used in arm asm
    ! enabled arm || check_as <<EOF || return 1
.altmacro
EOF
    enable gnu_as
    return 0
}

if enabled_any arm aarch64 || enabled_all ppc altivec && enabled asm; then
    nogas=:
    enabled_any arm aarch64 && nogas=die
    enabled_all ppc altivec && [ $target_os_default != aix ] && nogas=warn
    as_noop=-v

    case $as_type in
        arm*) gaspp_as_type=armasm; as_noop=-h ;;
        gcc)  gaspp_as_type=gas ;;
        *)    gaspp_as_type=$as_type ;;
    esac

    [ $target_os = "darwin" ] && gaspp_as_type="apple-$gaspp_as_type"

    test "${as#*gas-preprocessor.pl}" != "$as" ||
    check_cmd gas-preprocessor.pl -arch $arch -as-type $gaspp_as_type -- ${as:=$cc} $as_noop &&
        gas="${gas:=gas-preprocessor.pl} -arch $arch -as-type $gaspp_as_type -- ${as:=$cc}"

    if ! check_gas ; then
        as=${gas:=$as}
        check_gas || \
            $nogas "GNU assembler not found, install/update gas-preprocessor"
    fi

    check_as <<EOF && enable as_func
.func test
.endfunc
EOF
fi

check_inline_asm inline_asm_labels '"1:\n"'

check_inline_asm inline_asm_nonlocal_labels '"Label:\n"'

if enabled aarch64; then
    enabled armv8 && check_insn armv8 'prfm   pldl1strm, [x0]'
    # internal assembler in clang 3.3 does not support this instruction
    enabled neon && check_insn neon 'ext   v0.8B, v0.8B, v1.8B, #1'
    enabled vfp  && check_insn vfp  'fmadd d0,    d0,    d1,    d2'

    map 'enabled_any ${v}_external ${v}_inline || disable $v' $ARCH_EXT_LIST_ARM

elif enabled alpha; then

    check_cflags -mieee

elif enabled arm; then

    enabled msvc && check_cpp_condition stddef.h "defined _M_ARMT" && enable thumb

    check_cpp_condition stddef.h "defined __thumb__" && check_cc <<EOF && enable_weak thumb
float func(float a, float b){ return a+b; }
EOF

    enabled thumb && check_cflags -mthumb || check_cflags -marm

    if     check_cpp_condition stddef.h "defined __ARM_PCS_VFP"; then
        enable vfp_args
    elif check_cpp_condition stddef.h "defined _M_ARM_FP && _M_ARM_FP >= 30"; then
        enable vfp_args
    elif ! check_cpp_condition stddef.h "defined __ARM_PCS || defined __SOFTFP__" && [ $target_os != darwin ]; then
        case "${cross_prefix:-$cc}" in
            *hardfloat*)         enable vfp_args;   fpabi=vfp ;;
            *) check_ld "cc" <<EOF && enable vfp_args && fpabi=vfp || fpabi=soft ;;
__asm__ (".eabi_attribute 28, 1");
int main(void) { return 0; }
EOF
        esac
        warn "Compiler does not indicate floating-point ABI, guessing $fpabi."
    fi

    enabled armv5te && check_insn armv5te 'qadd r0, r0, r0'
    enabled armv6   && check_insn armv6   'sadd16 r0, r0, r0'
    enabled armv6t2 && check_insn armv6t2 'movt r0, #0'
    enabled neon    && check_insn neon    'vadd.i16 q0, q0, q0'
    enabled vfp     && check_insn vfp     'fadds s0, s0, s0'
    enabled vfpv3   && check_insn vfpv3   'vmov.f32 s0, #1.0'
    enabled setend  && check_insn setend  'setend be'

    [ $target_os = linux ] || [ $target_os = android ] ||
        map 'enabled_any ${v}_external ${v}_inline || disable $v' \
            $ARCH_EXT_LIST_ARM

    check_inline_asm asm_mod_q '"add r0, %Q0, %R0" :: "r"((long long)0)'

    check_as <<EOF && enable as_dn_directive
ra .dn d0.i16
.unreq ra
EOF
    check_as <<EOF && enable as_fpu_directive
.fpu neon
EOF

    # llvm's integrated assembler supports .object_arch from llvm 3.5
    [ "$objformat" = elf32 ] || [ "$objformat" = elf64 ] &&
        check_as <<EOF && enable as_object_arch
.object_arch armv4
EOF

    [ $target_os != win32 ] && enabled_all armv6t2 shared !pic && enable_weak_pic

elif enabled mips; then

    enabled loongson2 && check_inline_asm loongson2 '"dmult.g $8, $9, $10"'
    enabled loongson3 && check_inline_asm loongson3 '"gsldxc1 $f0, 0($2, $3)"'
    enabled mmi && check_inline_asm mmi '"punpcklhw $f0, $f0, $f0"'

    # Enable minimum ISA based on selected options
    if enabled mips64; then
        enabled mips64r6 && check_inline_asm_flags mips64r6 '"dlsa $0, $0, $0, 1"' '-mips64r6'
        enabled mips64r2 && check_inline_asm_flags mips64r2 '"dext $0, $0, 0, 1"' '-mips64r2'
        disabled mips64r6 && disabled mips64r2 && check_inline_asm_flags mips64r1 '"daddi $0, $0, 0"' '-mips64'
    else
        enabled mips32r6 && check_inline_asm_flags mips32r6 '"aui $0, $0, 0"' '-mips32r6'
        enabled mips32r5 && check_inline_asm_flags mips32r5 '"eretnc"' '-mips32r5'
        enabled mips32r2 && check_inline_asm_flags mips32r2 '"ext $0, $0, 0, 1"' '-mips32r2'
        disabled mips32r6 && disabled mips32r5 && disabled mips32r2 && check_inline_asm_flags mips32r1 '"addi $0, $0, 0"' '-mips32'
    fi

    enabled mipsfpu && check_inline_asm_flags mipsfpu '"cvt.d.l $f0, $f2"' '-mhard-float'
    enabled mipsfpu && (enabled mips32r5 || enabled mips32r6 || enabled mips64r6) && check_inline_asm_flags mipsfpu '"cvt.d.l $f0, $f1"' '-mfp64'
    enabled mipsfpu && enabled msa && check_inline_asm_flags msa '"addvi.b $w0, $w1, 1"' '-mmsa' && check_header msa.h || disable msa
    enabled mipsdsp && check_inline_asm_flags mipsdsp '"addu.qb $t0, $t1, $t2"' '-mdsp'
    enabled mipsdspr2 && check_inline_asm_flags mipsdspr2 '"absq_s.qb $t0, $t1"' '-mdspr2'

    if enabled bigendian && enabled msa; then
        disable msa
    fi

elif enabled parisc; then

    if enabled gcc; then
        case $($cc -dumpversion) in
            4.[3-9].*) check_cflags -fno-optimize-sibling-calls ;;
        esac
    fi

elif enabled ppc; then

    enable local_aligned_8 local_aligned_16 local_aligned_32

    check_inline_asm dcbzl     '"dcbzl 0, %0" :: "r"(0)'
    check_inline_asm ibm_asm   '"add 0, 0, 0"'
    check_inline_asm ppc4xx    '"maclhw r10, r11, r12"'
    check_inline_asm xform_asm '"lwzx %1, %y0" :: "Z"(*(int*)0), "r"(0)'

    # AltiVec flags: The FSF version of GCC differs from the Apple version
    if enabled altivec; then
        check_cflags -maltivec -mabi=altivec &&
        { check_header altivec.h && inc_altivec_h="#include <altivec.h>" ; } ||
        check_cflags -faltivec

        # check if our compiler supports Motorola AltiVec C API
        check_cc <<EOF || disable altivec
$inc_altivec_h
int main(void) {
    vector signed int v1 = (vector signed int) { 0 };
    vector signed int v2 = (vector signed int) { 1 };
    v1 = vec_add(v1, v2);
    return 0;
}
EOF

        enabled altivec || warn "Altivec disabled, possibly missing --cpu flag"
    fi

    if enabled vsx; then
        check_cflags -mvsx &&
        check_builtin vec_vsx_ld "altivec.h" "__builtin_vec_vsx_ld" || disable vsx
    fi

    if enabled power8; then
        check_cpp_condition "altivec.h" "defined(_ARCH_PWR8)" || disable power8
    fi

elif enabled x86; then

    check_builtin rdtsc    intrin.h   "__rdtsc()"
    check_builtin mm_empty mmintrin.h "_mm_empty()"

    enable local_aligned_8 local_aligned_16 local_aligned_32

    # check whether EBP is available on x86
    # As 'i' is stored on the stack, this program will crash
    # if the base pointer is used to access it because the
    # base pointer is cleared in the inline assembly code.
    check_exec_crash <<EOF && enable ebp_available
volatile int i=0;
__asm__ volatile ("xorl %%ebp, %%ebp" ::: "%ebp");
return i;
EOF

    # check whether EBX is available on x86
    check_inline_asm ebx_available '""::"b"(0)' &&
        check_inline_asm ebx_available '"":::"%ebx"'

    # check whether xmm clobbers are supported
    check_inline_asm xmm_clobbers '"":::"%xmm0"'

    check_inline_asm inline_asm_direct_symbol_refs '"movl '$extern_prefix'test, %eax"' ||
        check_inline_asm inline_asm_direct_symbol_refs '"movl '$extern_prefix'test(%rip), %eax"'

    # check whether binutils is new enough to compile SSSE3/MMXEXT
    enabled ssse3  && check_inline_asm ssse3_inline  '"pabsw %xmm0, %xmm0"'
    enabled mmxext && check_inline_asm mmxext_inline '"pmaxub %mm0, %mm1"'

    probe_x86asm(){
        x86asmexe_probe=$1
        if check_cmd $x86asmexe_probe -v; then
            x86asmexe=$x86asmexe_probe
            x86asm_type=nasm
            x86asm_debug="-g -F dwarf"
        elif check_cmd $x86asmexe_probe --version; then
            x86asmexe=$x86asmexe_probe
            x86asm_type=yasm
            x86asm_debug="-g dwarf2"
        fi
        check_x86asm "movbe ecx, [5]" && enable x86asm
    }

    if ! disabled_any asm mmx x86asm; then
        disable x86asm
        for program in $x86asmexe nasm yasm; do
            probe_x86asm $program && break
        done
        disabled x86asm && die "nasm/yasm not found or too old. Use --disable-x86asm for a crippled build."
        test $x86asm_type = 'nasm' && X86ASM_DEPFLAGS='-MD $(@:.o=.d)'
        test $x86asm_type = 'yasm' && X86ASMDEP='$(DEPX86ASM) $(X86ASMFLAGS) -M $(X86ASM_O) $< > $(@:.o=.d)'
        X86ASMFLAGS="-f $objformat"
        enabled pic               && append X86ASMFLAGS "-DPIC"
        test -n "$extern_prefix"  && append X86ASMFLAGS "-DPREFIX"
        case "$objformat" in
            elf*) enabled debug && append X86ASMFLAGS $x86asm_debug ;;
        esac

        check_x86asm "vextracti128 xmm0, ymm0, 0"      || disable avx2_external
        check_x86asm "vpmacsdd xmm0, xmm1, xmm2, xmm3" || disable xop_external
        check_x86asm "vfmaddps ymm0, ymm1, ymm2, ymm3" || disable fma4_external
        check_x86asm "CPU amdnop" || disable cpunop
    fi

    case "$cpu" in
        athlon*|opteron*|k8*|pentium|pentium-mmx|prescott|nocona|atom|geode)
            disable fast_clz
        ;;
    esac

fi

check_code cc arm_neon.h "int16x8_t test = vdupq_n_s16(0)" && enable intrinsics_neon

check_ldflags -Wl,--as-needed
check_ldflags -Wl,-z,noexecstack

if check_func dlopen && check_func dlsym; then
    ldl=
elif check_func dlopen -ldl && check_func dlsym -ldl; then
    ldl=-ldl
fi

avisynth_demuxer_extralibs='$ldl'
cuda_extralibs='$ldl'
decklink_outdev_extralibs="$decklink_outdev_extralibs $ldl"
decklink_indev_extralibs="$decklink_indev_extralibs $ldl"
frei0r_filter_extralibs='$ldl'
frei0r_src_filter_extralibs='$ldl'
ladspa_filter_extralibs='$ldl'
nvenc_extralibs='$ldl'
coreimage_filter_extralibs="-framework QuartzCore -framework AppKit -framework OpenGL"
coreimagesrc_filter_extralibs="-framework QuartzCore -framework AppKit -framework OpenGL"

if ! disabled network; then
    check_func getaddrinfo $network_extralibs
    check_func inet_aton $network_extralibs

    check_type netdb.h "struct addrinfo"
    check_type netinet/in.h "struct group_source_req" -D_BSD_SOURCE
    check_type netinet/in.h "struct ip_mreq_source" -D_BSD_SOURCE
    check_type netinet/in.h "struct ipv6_mreq" -D_DARWIN_C_SOURCE
    check_type poll.h "struct pollfd"
    check_type netinet/sctp.h "struct sctp_event_subscribe"
    check_struct "sys/socket.h" "struct msghdr" msg_flags
    check_struct "sys/types.h sys/socket.h" "struct sockaddr" sa_len
    check_type netinet/in.h "struct sockaddr_in6"
    check_type "sys/types.h sys/socket.h" "struct sockaddr_storage"
    check_type "sys/types.h sys/socket.h" socklen_t

    # Prefer arpa/inet.h over winsock2
    if check_header arpa/inet.h ; then
        check_func closesocket
    elif check_header winsock2.h ; then
        check_func_headers winsock2.h closesocket -lws2 &&
            network_extralibs="-lws2" ||
        { check_func_headers winsock2.h closesocket -lws2_32 &&
            network_extralibs="-lws2_32"; } || disable winsock2_h network
        check_func_headers ws2tcpip.h getaddrinfo $network_extralibs

        check_type ws2tcpip.h socklen_t
        check_type ws2tcpip.h "struct addrinfo"
        check_type ws2tcpip.h "struct group_source_req"
        check_type ws2tcpip.h "struct ip_mreq_source"
        check_type ws2tcpip.h "struct ipv6_mreq"
        check_type winsock2.h "struct pollfd"
        check_struct winsock2.h "struct sockaddr" sa_len
        check_type ws2tcpip.h "struct sockaddr_in6"
        check_type ws2tcpip.h "struct sockaddr_storage"
    else
        disable network
    fi
fi

check_builtin atomic_cas_ptr atomic.h "void **ptr; void *oldval, *newval; atomic_cas_ptr(ptr, oldval, newval)"
check_builtin machine_rw_barrier mbarrier.h "__machine_rw_barrier()"
check_builtin MemoryBarrier windows.h "MemoryBarrier()"
check_builtin sarestart signal.h "SA_RESTART"
check_builtin sem_timedwait semaphore.h "sem_t *s; sem_init(s,0,0); sem_timedwait(s,0); sem_destroy(s)" -lpthread
check_builtin sync_val_compare_and_swap "" "int *ptr; int oldval, newval; __sync_val_compare_and_swap(ptr, oldval, newval)"
check_builtin gmtime_r time.h "time_t *time; struct tm *tm; gmtime_r(time, tm)"
check_builtin localtime_r time.h "time_t *time; struct tm *tm; localtime_r(time, tm)"
check_builtin x264_csp_bgr "stdint.h x264.h" "X264_CSP_BGR"

case "$custom_allocator" in
    jemalloc)
        # jemalloc by default does not use a prefix
        require libjemalloc jemalloc/jemalloc.h malloc -ljemalloc
    ;;
    tcmalloc)
        require_pkg_config libtcmalloc gperftools/tcmalloc.h tc_malloc
        malloc_prefix=tc_
    ;;
esac

check_func_headers malloc.h _aligned_malloc     && enable aligned_malloc
check_func  ${malloc_prefix}memalign            && enable memalign
check_func  ${malloc_prefix}posix_memalign      && enable posix_memalign

check_func  access
check_func_headers stdlib.h arc4random
check_func_headers time.h clock_gettime ||
    { check_lib clock_gettime time.h clock_gettime -lrt && LIBRT="-lrt"; }
check_func  fcntl
check_func  fork
check_func  gethrtime
check_func  getopt
check_func  getrusage
check_func  gettimeofday
check_func  isatty
check_func  mach_absolute_time
check_func  mkstemp
check_func  mmap
check_func  mprotect
# Solaris has nanosleep in -lrt, OpenSolaris no longer needs that
check_func_headers time.h nanosleep ||
    { check_lib nanosleep time.h nanosleep -lrt && LIBRT="-lrt"; }
check_func  sched_getaffinity
check_func  setrlimit
check_struct "sys/stat.h" "struct stat" st_mtim.tv_nsec -D_BSD_SOURCE
check_func  strerror_r
check_func  sysconf
check_func  sysctl
check_func  usleep

check_func_headers conio.h kbhit
check_func_headers io.h setmode
check_func_headers lzo/lzo1x.h lzo1x_999_compress
check_func_headers stdlib.h getenv
check_func_headers sys/stat.h lstat

check_func_headers windows.h GetProcessAffinityMask
check_func_headers windows.h GetProcessTimes
check_func_headers windows.h GetSystemTimeAsFileTime
check_func_headers windows.h LoadLibrary
check_func_headers windows.h MapViewOfFile
check_func_headers windows.h PeekNamedPipe
check_func_headers windows.h SetConsoleTextAttribute
check_func_headers windows.h SetConsoleCtrlHandler
check_func_headers windows.h Sleep
check_func_headers windows.h VirtualAlloc
check_struct windows.h "CONDITION_VARIABLE" Ptr
check_func_headers glob.h glob
enabled xlib &&
    check_func_headers "X11/Xlib.h X11/extensions/Xvlib.h" XvGetPortAttribute -lXv -lX11 -lXext

check_header AudioToolbox/AudioToolbox.h
check_header d3d11.h
check_header direct.h
check_header dirent.h
check_header dlfcn.h
check_header dxgidebug.h
check_header dxva.h
check_header dxva2api.h -D_WIN32_WINNT=0x0600
check_header io.h
check_header libcrystalhd/libcrystalhd_if.h
check_header mach/mach_time.h
check_header malloc.h
check_header net/udplite.h
check_header poll.h
check_header sys/mman.h
check_header sys/param.h
check_header sys/resource.h
check_header sys/select.h
check_header sys/time.h
check_header sys/un.h
check_header termios.h
check_header unistd.h
check_header valgrind/valgrind.h
check_header VideoDecodeAcceleration/VDADecoder.h
check_header VideoToolbox/VideoToolbox.h
check_func_headers VideoToolbox/VTCompressionSession.h VTCompressionSessionPrepareToEncodeFrames -framework VideoToolbox
enabled videotoolbox && check_func_headers CoreVideo/CVImageBuffer.h kCVImageBufferColorPrimaries_ITU_R_2020 -framework CoreVideo
check_header windows.h
check_header X11/extensions/XvMClib.h
check_header asm/types.h

# it seems there are versions of clang in some distros that try to use the
# gcc headers, which explodes for stdatomic
# so we also check that atomics actually work here
check_builtin stdatomic_h stdatomic.h "atomic_int foo, bar = ATOMIC_VAR_INIT(-1); atomic_store(&foo, 0)"

check_lib ole32    "windows.h"            CoTaskMemFree        -lole32
check_lib shell32  "windows.h shellapi.h" CommandLineToArgvW   -lshell32
check_lib wincrypt "windows.h wincrypt.h" CryptGenRandom       -ladvapi32
check_lib psapi    "windows.h psapi.h"    GetProcessMemoryInfo -lpsapi

check_lib coreservices "CoreServices/CoreServices.h" UTGetOSTypeFromString "-framework CoreServices"

check_struct "sys/time.h sys/resource.h" "struct rusage" ru_maxrss

check_type "windows.h dxva.h" "DXVA_PicParams_HEVC" -DWINAPI_FAMILY=WINAPI_FAMILY_DESKTOP_APP -D_CRT_BUILD_DESKTOP_APP=0
check_type "windows.h dxva.h" "DXVA_PicParams_VP9" -DWINAPI_FAMILY=WINAPI_FAMILY_DESKTOP_APP -D_CRT_BUILD_DESKTOP_APP=0
check_type "windows.h d3d11.h" "ID3D11VideoDecoder"
check_type "windows.h d3d11.h" "ID3D11VideoContext"
check_type "d3d9.h dxva2api.h" DXVA2_ConfigPictureDecode -D_WIN32_WINNT=0x0602

check_type "va/va.h va/va_dec_hevc.h" "VAPictureParameterBufferHEVC"
check_struct "va/va.h" "VADecPictureParameterBufferVP9" bit_depth
check_type "va/va.h va/va_vpp.h" "VAProcPipelineParameterBuffer"
check_type "va/va.h va/va_enc_h264.h" "VAEncPictureParameterBufferH264"
check_type "va/va.h va/va_enc_hevc.h" "VAEncPictureParameterBufferHEVC"
check_type "va/va.h va/va_enc_jpeg.h" "VAEncPictureParameterBufferJPEG"
check_type "va/va.h va/va_enc_mpeg2.h" "VAEncPictureParameterBufferMPEG2"
check_type "va/va.h va/va_enc_vp8.h"  "VAEncPictureParameterBufferVP8"
check_type "va/va.h va/va_enc_vp9.h"  "VAEncPictureParameterBufferVP9"

check_type "vdpau/vdpau.h" "VdpPictureInfoHEVC"

check_cpp_condition windows.h "!WINAPI_FAMILY_PARTITION(WINAPI_PARTITION_DESKTOP)" && enable winrt || disable winrt

if ! disabled w32threads && ! enabled pthreads; then
    check_func_headers "windows.h process.h" _beginthreadex &&
        enable w32threads || disable w32threads
    if ! enabled w32threads && enabled winrt; then
        check_func_headers "windows.h" CreateThread &&
            enable w32threads || disable w32threads
    fi
fi

# check for some common methods of building with pthread support
# do this before the optional library checks as some of them require pthreads
if ! disabled pthreads && ! enabled w32threads && ! enabled os2threads; then
    if check_lib pthreads pthread.h pthread_join   -pthread &&
       check_lib pthreads pthread.h pthread_create -pthread; then
        add_cflags -pthread
    elif check_lib pthreads pthread.h pthread_join   -pthreads &&
         check_lib pthreads pthread.h pthread_create -pthreads; then
        add_cflags -pthreads
    elif check_lib pthreads pthread.h pthread_join   -ldl -pthread &&
         check_lib pthreads pthread.h pthread_create -ldl -pthread; then
        add_cflags -ldl -pthread
    elif check_lib pthreads pthread.h pthread_join   -lpthreadGC2 &&
         check_lib pthreads pthread.h pthread_create -lpthreadGC2; then
        :
    elif check_lib pthreads pthread.h pthread_join   -lpthread &&
         check_lib pthreads pthread.h pthread_create -lpthread; then
        :
    elif check_func pthread_join && check_func pthread_create; then
        enable pthreads
    fi
    check_code cc "pthread.h" "static pthread_mutex_t atomic_lock = PTHREAD_MUTEX_INITIALIZER" || disable pthreads
fi


if enabled pthreads; then
  check_func pthread_cancel
fi

enabled pthreads &&
    check_builtin sem_timedwait semaphore.h "sem_t *s; sem_init(s,0,0); sem_timedwait(s,0); sem_destroy(s)"

disabled  zlib || check_lib zlib   zlib.h      zlibVersion    -lz
disabled bzlib || check_lib bzlib bzlib.h BZ2_bzlibVersion    -lbz2
disabled  lzma || check_lib lzma   lzma.h lzma_version_number -llzma

check_lib libm math.h sin -lm && LIBM="-lm"
disabled crystalhd || check_lib crystalhd "stdint.h libcrystalhd/libcrystalhd_if.h" DtsCrystalHDVersion -lcrystalhd

atan2f_args=2
copysign_args=2
hypot_args=2
ldexpf_args=2
powf_args=2

for func in $MATH_FUNCS; do
    eval check_mathfunc $func \${${func}_args:-1} $LIBM
done

for func in $COMPLEX_FUNCS; do
    eval check_complexfunc $func \${${func}_args:-1}
done

# these are off by default, so fail if requested and not available
enabled avfoundation_indev && { check_header_objcc AVFoundation/AVFoundation.h || disable avfoundation_indev; }
enabled avfoundation_indev && { check_lib avfoundation_indev CoreGraphics/CoreGraphics.h CGGetActiveDisplayList -framework CoreGraphics ||
                                check_lib avfoundation_indev ApplicationServices/ApplicationServices.h CGGetActiveDisplayList -framework ApplicationServices; }
enabled cuda_sdk          && require cuda_sdk cuda.h cuCtxCreate -lcuda
enabled cuvid             && { enabled cuda ||
                               die "ERROR: CUVID requires CUDA"; }
enabled chromaprint       && require chromaprint chromaprint.h chromaprint_get_version -lchromaprint
enabled coreimage_filter  && { check_header_objcc QuartzCore/CoreImage.h || disable coreimage_filter; }
enabled coreimagesrc_filter && { check_header_objcc QuartzCore/CoreImage.h || disable coreimagesrc_filter; }
enabled decklink          && { { check_header DeckLinkAPI.h || die "ERROR: DeckLinkAPI.h header not found"; } &&
                               { check_cpp_condition DeckLinkAPIVersion.h "BLACKMAGIC_DECKLINK_API_VERSION >= 0x0a060100" || die "ERROR: Decklink API version must be >= 10.6.1."; } }
enabled frei0r            && { check_header frei0r.h || die "ERROR: frei0r.h header not found"; }
enabled gmp               && require gmp gmp.h mpz_export -lgmp
enabled gnutls            && require_pkg_config gnutls gnutls/gnutls.h gnutls_global_init
enabled jni               && { [ $target_os = "android" ] && check_header jni.h && enabled pthreads || die "ERROR: jni not found"; }
enabled ladspa            && { check_header ladspa.h || die "ERROR: ladspa.h header not found"; }
enabled libiec61883       && require libiec61883 libiec61883/iec61883.h iec61883_cmp_connect -lraw1394 -lavc1394 -lrom1394 -liec61883
enabled libass            && require_pkg_config libass ass/ass.h ass_library_init
enabled libbluray         && require_pkg_config libbluray libbluray/bluray.h bd_open
enabled libbs2b           && require_pkg_config libbs2b bs2b.h bs2b_open
enabled libcelt           && require libcelt celt/celt.h celt_decode -lcelt0 &&
                             { check_lib libcelt celt/celt.h celt_decoder_create_custom -lcelt0 ||
                               die "ERROR: libcelt must be installed and version must be >= 0.11.0."; }
enabled libcaca           && require_pkg_config caca caca.h caca_create_canvas
enabled libdc1394         && require_pkg_config libdc1394-2 dc1394/dc1394.h dc1394_new
enabled libfdk_aac        && { use_pkg_config fdk-aac "fdk-aac/aacenc_lib.h" aacEncOpen ||
                               { require libfdk_aac fdk-aac/aacenc_lib.h aacEncOpen -lfdk-aac &&
                                 warn "using libfdk without pkg-config"; } }
flite_extralibs="-lflite_cmu_time_awb -lflite_cmu_us_awb -lflite_cmu_us_kal -lflite_cmu_us_kal16 -lflite_cmu_us_rms -lflite_cmu_us_slt -lflite_usenglish -lflite_cmulex -lflite"
enabled libflite          && require libflite "flite/flite.h" flite_init $flite_extralibs
enabled fontconfig        && enable libfontconfig
enabled libfontconfig     && require_pkg_config fontconfig "fontconfig/fontconfig.h" FcInit
enabled libfreetype       && require_pkg_config freetype2 "ft2build.h FT_FREETYPE_H" FT_Init_FreeType
enabled libfribidi        && require_pkg_config fribidi fribidi.h fribidi_version_info
enabled libgme            && require  libgme gme/gme.h gme_new_emu -lgme -lstdc++
enabled libgsm            && { for gsm_hdr in "gsm.h" "gsm/gsm.h"; do
                                   check_lib libgsm "${gsm_hdr}" gsm_create -lgsm && break;
                               done || die "ERROR: libgsm not found"; }
enabled libilbc           && require libilbc ilbc.h WebRtcIlbcfix_InitDecode -lilbc
enabled libkvazaar        && require_pkg_config "kvazaar >= 0.8.1" kvazaar.h kvz_api_get
# While it may appear that require is being used as a pkg-config
# fallback for libmfx, it is actually being used to detect a different
# installation route altogether.  If libmfx is installed via the Intel
# Media SDK or Intel Media Server Studio, these don't come with
# pkg-config support.  Instead, users should make sure that the build
# can find the libraries and headers through other means.
enabled libmfx            && { use_pkg_config libmfx "mfx/mfxvideo.h" MFXInit ||
                               { require libmfx "mfx/mfxvideo.h" MFXInit -llibmfx && warn "using libmfx without pkg-config"; } }
enabled libmodplug        && require_pkg_config libmodplug libmodplug/modplug.h ModPlug_Load
enabled libmp3lame        && require "libmp3lame >= 3.98.3" lame/lame.h lame_set_VBR_quality -lmp3lame
enabled libmysofa         && require libmysofa "mysofa.h" mysofa_load -lmysofa
enabled libnpp            && require libnpp npp.h nppGetLibVersion -lnppi -lnppc
enabled libopencore_amrnb && require libopencore_amrnb opencore-amrnb/interf_dec.h Decoder_Interface_init -lopencore-amrnb
enabled libopencore_amrwb && require libopencore_amrwb opencore-amrwb/dec_if.h D_IF_init -lopencore-amrwb
enabled libopencv         && { check_header opencv2/core/core_c.h &&
                               { use_pkg_config opencv opencv2/core/core_c.h cvCreateImageHeader ||
                                 require opencv opencv2/core/core_c.h cvCreateImageHeader -lopencv_core -lopencv_imgproc; } ||
                               require_pkg_config opencv opencv/cxcore.h cvCreateImageHeader; }
enabled libopenh264       && require_pkg_config openh264 wels/codec_api.h WelsGetCodecVersion
enabled libopenjpeg       && { { check_lib libopenjpeg openjpeg-2.2/openjpeg.h opj_version -lopenjp2 -DOPJ_STATIC && add_cppflags -DOPJ_STATIC; } ||
                               check_lib libopenjpeg openjpeg-2.2/openjpeg.h opj_version -lopenjp2 ||
                               { check_lib libopenjpeg openjpeg-2.1/openjpeg.h opj_version -lopenjp2 -DOPJ_STATIC && add_cppflags -DOPJ_STATIC; } ||
                               check_lib libopenjpeg openjpeg-2.1/openjpeg.h opj_version -lopenjp2 ||
                               { check_lib libopenjpeg openjpeg-2.0/openjpeg.h opj_version -lopenjp2 -DOPJ_STATIC && add_cppflags -DOPJ_STATIC; } ||
                               { check_lib libopenjpeg openjpeg-1.5/openjpeg.h opj_version -lopenjpeg -DOPJ_STATIC && add_cppflags -DOPJ_STATIC; } ||
                               { check_lib libopenjpeg openjpeg.h opj_version -lopenjpeg -DOPJ_STATIC && add_cppflags -DOPJ_STATIC; } ||
                               die "ERROR: libopenjpeg not found"; }
enabled libopenmpt        && require_pkg_config "libopenmpt >= 0.2.6557" libopenmpt/libopenmpt.h openmpt_module_create
enabled libopus           && {
    enabled libopus_decoder && {
        require_pkg_config opus opus_multistream.h opus_multistream_decoder_create
    }
    enabled libopus_encoder && {
        require_pkg_config opus opus_multistream.h opus_multistream_surround_encoder_create
    }
}
enabled libpulse          && require_pkg_config libpulse pulse/pulseaudio.h pa_context_new
enabled librsvg           && require_pkg_config librsvg-2.0 librsvg-2.0/librsvg/rsvg.h rsvg_handle_render_cairo
enabled librtmp           && require_pkg_config librtmp librtmp/rtmp.h RTMP_Socket
enabled librtmfp          && require_pkg_config librtmfp librtmfp/librtmfp.h RTMFP_Connect
enabled librubberband     && require_pkg_config "rubberband >= 1.8.1" rubberband/rubberband-c.h rubberband_new
enabled libshine          && require_pkg_config shine shine/layer3.h shine_encode_buffer
enabled libsmbclient      && { use_pkg_config smbclient libsmbclient.h smbc_init ||
                               require smbclient libsmbclient.h smbc_init -lsmbclient; }
enabled libsnappy         && require libsnappy snappy-c.h snappy_compress -lsnappy
enabled libsoxr           && require libsoxr soxr.h soxr_create -lsoxr && LIBSOXR="-lsoxr"
enabled libssh            && require_pkg_config libssh libssh/sftp.h sftp_init
enabled libspeex          && require_pkg_config speex speex/speex.h speex_decoder_init -lspeex
enabled libtesseract      && require_pkg_config tesseract tesseract/capi.h TessBaseAPICreate
enabled libtheora         && require libtheora theora/theoraenc.h th_info_init -ltheoraenc -ltheoradec -logg
enabled libtwolame        && require libtwolame twolame.h twolame_init -ltwolame &&
                             { check_lib libtwolame twolame.h twolame_encode_buffer_float32_interleaved -ltwolame ||
                               die "ERROR: libtwolame must be installed and version must be >= 0.3.10"; }
enabled libv4l2           && require_pkg_config libv4l2 libv4l2.h v4l2_ioctl
enabled libvidstab        && require_pkg_config "vidstab >= 0.98" vid.stab/libvidstab.h vsMotionDetectInit
enabled libvo_amrwbenc    && require libvo_amrwbenc vo-amrwbenc/enc_if.h E_IF_init -lvo-amrwbenc
enabled libvorbis         && require_pkg_config vorbis vorbis/codec.h vorbis_info_init &&
                             require_pkg_config vorbisenc vorbis/vorbisenc.h vorbis_encode_init

enabled libvpx            && {
    enabled libvpx_vp8_decoder && {
        use_pkg_config "vpx >= 0.9.1" "vpx/vpx_decoder.h vpx/vp8dx.h" vpx_codec_vp8_dx ||
            check_lib libvpx_vp8_decoder "vpx/vpx_decoder.h vpx/vp8dx.h" vpx_codec_dec_init_ver -lvpx ||
                die "ERROR: libvpx decoder version must be >=0.9.1";
    }
    enabled libvpx_vp8_encoder && {
        use_pkg_config "vpx >= 0.9.7" "vpx/vpx_encoder.h vpx/vp8cx.h" vpx_codec_vp8_cx ||
            check_lib libvpx_vp8_encoder "vpx/vpx_encoder.h vpx/vp8cx.h" "vpx_codec_enc_init_ver VP8E_SET_MAX_INTRA_BITRATE_PCT" -lvpx ||
                die "ERROR: libvpx encoder version must be >=0.9.7";
    }
    enabled libvpx_vp9_decoder && {
        use_pkg_config "vpx >= 1.3.0" "vpx/vpx_decoder.h vpx/vp8dx.h" vpx_codec_vp9_dx ||
            check_lib libvpx_vp9_decoder "vpx/vpx_decoder.h vpx/vp8dx.h" "vpx_codec_vp9_dx" -lvpx
    }
    enabled libvpx_vp9_encoder && {
        use_pkg_config "vpx >= 1.3.0" "vpx/vpx_encoder.h vpx/vp8cx.h" vpx_codec_vp9_cx ||
            check_lib libvpx_vp9_encoder "vpx/vpx_encoder.h vpx/vp8cx.h" "vpx_codec_vp9_cx VP9E_SET_AQ_MODE" -lvpx
    }
    if disabled_all libvpx_vp8_decoder libvpx_vp9_decoder libvpx_vp8_encoder libvpx_vp9_encoder; then
        die "libvpx enabled but no supported decoders found"
    fi
}

enabled libwavpack        && require libwavpack wavpack/wavpack.h WavpackOpenFileOutput  -lwavpack
enabled libwebp           && {
    enabled libwebp_encoder      && require_pkg_config "libwebp >= 0.2.0" webp/encode.h WebPGetEncoderVersion
    enabled libwebp_anim_encoder && { use_pkg_config "libwebpmux >= 0.4.0" webp/mux.h WebPAnimEncoderOptionsInit || disable libwebp_anim_encoder; } }
enabled libx264           && { use_pkg_config x264 "stdint.h x264.h" x264_encoder_encode ||
                               { require libx264 "stdint.h x264.h" x264_encoder_encode -lx264 &&
                                 warn "using libx264 without pkg-config"; } } &&
                             { check_cpp_condition x264.h "X264_BUILD >= 118" ||
                               die "ERROR: libx264 must be installed and version must be >= 0.118."; } &&
                             { check_cpp_condition x264.h "X264_MPEG2" &&
                               enable libx262; }
enabled libx265           && require_pkg_config x265 x265.h x265_api_get &&
                             { check_cpp_condition x265.h "X265_BUILD >= 68" ||
                               die "ERROR: libx265 version must be >= 68."; }
enabled libxavs           && require libxavs "stdint.h xavs.h" xavs_encoder_encode -lxavs
enabled libxvid           && require libxvid xvid.h xvid_global -lxvidcore
enabled libzimg           && require_pkg_config "zimg >= 2.3.0" zimg.h zimg_get_api_version
enabled libzmq            && require_pkg_config libzmq zmq.h zmq_ctx_new
enabled libzvbi           && require libzvbi libzvbi.h vbi_decoder_new -lzvbi &&
                             { check_cpp_condition libzvbi.h "VBI_VERSION_MAJOR > 0 || VBI_VERSION_MINOR > 2 || VBI_VERSION_MINOR == 2 && VBI_VERSION_MICRO >= 28" ||
                               enabled gpl || die "ERROR: libzvbi requires version 0.2.28 or --enable-gpl."; }
enabled mediacodec        && { enabled jni || die "ERROR: mediacodec requires --enable-jni"; }
enabled mmal              && { check_lib mmal interface/mmal/mmal.h mmal_port_connect -lmmal_core -lmmal_util -lmmal_vc_client -lbcm_host ||
                               { ! enabled cross_compile &&
                                 add_cflags -isystem/opt/vc/include/ -isystem/opt/vc/include/interface/vmcs_host/linux -isystem/opt/vc/include/interface/vcos/pthreads -fgnu89-inline &&
                                 add_ldflags -L/opt/vc/lib/ &&
                                 check_lib mmal interface/mmal/mmal.h mmal_port_connect -lmmal_core -lmmal_util -lmmal_vc_client -lbcm_host; } ||
                               die "ERROR: mmal not found" &&
                               check_func_headers interface/mmal/mmal.h "MMAL_PARAMETER_VIDEO_MAX_NUM_CALLBACKS"; }
enabled openal            && { { for al_extralibs in "${OPENAL_LIBS}" "-lopenal" "-lOpenAL32"; do
                               check_lib openal 'AL/al.h' alGetError "${al_extralibs}" && break; done } ||
                               die "ERROR: openal not found"; } &&
                             { check_cpp_condition "AL/al.h" "defined(AL_VERSION_1_1)" ||
                               die "ERROR: openal must be installed and version must be 1.1 or compatible"; }
enabled opencl            && { check_lib opencl OpenCL/cl.h clEnqueueNDRangeKernel -Wl,-framework,OpenCL ||
                               check_lib opencl CL/cl.h clEnqueueNDRangeKernel -lOpenCL ||
                               die "ERROR: opencl not found"; } &&
                             { check_cpp_condition "OpenCL/cl.h" "defined(CL_VERSION_1_2)" ||
                               check_cpp_condition "CL/cl.h" "defined(CL_VERSION_1_2)" ||
                               die "ERROR: opencl must be installed and version must be 1.2 or compatible"; }
enabled opengl            && { check_lib opengl GL/glx.h glXGetProcAddress "-lGL" ||
                               check_lib opengl windows.h wglGetProcAddress "-lopengl32 -lgdi32" ||
                               check_lib opengl OpenGL/gl3.h glGetError "-Wl,-framework,OpenGL" ||
                               check_lib opengl ES2/gl.h glGetError "-isysroot=${sysroot} -Wl,-framework,OpenGLES" ||
                               die "ERROR: opengl not found."
                             }
enabled omx_rpi           && { check_header OMX_Core.h ||
                               { ! enabled cross_compile && add_cflags -isystem/opt/vc/include/IL && check_header OMX_Core.h ; } ||
                               die "ERROR: OpenMAX IL headers not found"; }
enabled omx               && { check_header OMX_Core.h || die "ERROR: OpenMAX IL headers not found"; }
enabled openssl           && { use_pkg_config openssl openssl/ssl.h OPENSSL_init_ssl ||
                               use_pkg_config openssl openssl/ssl.h SSL_library_init ||
                               check_lib openssl openssl/ssl.h SSL_library_init -lssl -lcrypto ||
                               check_lib openssl openssl/ssl.h SSL_library_init -lssl32 -leay32 ||
                               check_lib openssl openssl/ssl.h SSL_library_init -lssl -lcrypto -lws2_32 -lgdi32 ||
                               die "ERROR: openssl not found"; }
enabled qtkit_indev      && { check_header_objcc QTKit/QTKit.h || disable qtkit_indev; }

if enabled gcrypt; then
    GCRYPT_CONFIG="${cross_prefix}libgcrypt-config"
    if "${GCRYPT_CONFIG}" --version > /dev/null 2>&1; then
        gcrypt_cflags=$("${GCRYPT_CONFIG}" --cflags)
        gcrypt_extralibs=$("${GCRYPT_CONFIG}" --libs)
        check_func_headers gcrypt.h gcry_mpi_new $gcrypt_cflags $gcrypt_extralibs ||
            die "ERROR: gcrypt not found"
        add_cflags $gcrypt_cflags && add_extralibs $gcrypt_extralibs
    else
        require gcrypt gcrypt.h gcry_mpi_new -lgcrypt
    fi
fi

disabled sdl && disable sdl2
if ! disabled sdl2; then
    SDL2_CONFIG="${cross_prefix}sdl2-config"
    if check_pkg_config sdl2 SDL_events.h SDL_PollEvent; then
        check_cpp_condition SDL.h "(SDL_MAJOR_VERSION<<16 | SDL_MINOR_VERSION<<8 | SDL_PATCHLEVEL) >= 0x020001" $sdl2_cflags &&
        check_cpp_condition SDL.h "(SDL_MAJOR_VERSION<<16 | SDL_MINOR_VERSION<<8 | SDL_PATCHLEVEL) < 0x020100" $sdl2_cflags &&
        check_func SDL_Init $sdl2_extralibs $sdl2_cflags && enable sdl2
    else
      if "${SDL2_CONFIG}" --version > /dev/null 2>&1; then
        sdl2_cflags=$("${SDL2_CONFIG}" --cflags)
        sdl2_extralibs=$("${SDL2_CONFIG}" --libs)
        check_cpp_condition SDL.h "(SDL_MAJOR_VERSION<<16 | SDL_MINOR_VERSION<<8 | SDL_PATCHLEVEL) >= 0x020001" $sdl2_cflags &&
        check_cpp_condition SDL.h "(SDL_MAJOR_VERSION<<16 | SDL_MINOR_VERSION<<8 | SDL_PATCHLEVEL) < 0x020100" $sdl2_cflags &&
        check_func SDL_Init $sdl2_extralibs $sdl2_cflags && enable sdl2
      fi
    fi
    if test $target_os = "mingw32"; then
        sdl2_extralibs="$sdl2_extralibs -mconsole"
    fi
fi
enabled sdl2 && enable sdl && add_cflags $sdl2_cflags && add_extralibs $sdl2_extralibs

if enabled decklink; then
    case $target_os in
        mingw32*|mingw64*|win32|win64)
            decklink_outdev_extralibs="$decklink_outdev_extralibs -lole32 -loleaut32"
            decklink_indev_extralibs="$decklink_indev_extralibs -lole32 -loleaut32"
            ;;
    esac
fi

disabled securetransport || { check_func SecIdentityCreate "-Wl,-framework,CoreFoundation -Wl,-framework,Security" &&
    check_lib securetransport "Security/SecureTransport.h Security/Security.h" "SSLCreateContext SecItemImport" "-Wl,-framework,CoreFoundation -Wl,-framework,Security"; }

disabled schannel || { check_func_headers "windows.h security.h" InitializeSecurityContext -DSECURITY_WIN32 -lsecur32 &&
                       check_cpp_condition winerror.h "defined(SEC_I_CONTEXT_EXPIRED)" && enable schannel && add_extralibs -lsecur32; }

makeinfo --version > /dev/null 2>&1 && enable makeinfo  || disable makeinfo
enabled makeinfo \
    && [ 0$(makeinfo --version | grep "texinfo" | sed 's/.*texinfo[^0-9]*\([0-9]*\)\..*/\1/') -ge 5 ] \
    && enable makeinfo_html || disable makeinfo_html
disabled makeinfo_html && texi2html --help 2> /dev/null | grep -q 'init-file' && enable texi2html || disable texi2html
perl -v            > /dev/null 2>&1 && enable perl      || disable perl
pod2man --help     > /dev/null 2>&1 && enable pod2man   || disable pod2man
rsync --help 2> /dev/null | grep -q 'contimeout' && enable rsync_contimeout || disable rsync_contimeout

check_header linux/fb.h
check_header linux/videodev.h
check_header linux/videodev2.h
check_code cc linux/videodev2.h "struct v4l2_frmsizeenum vfse; vfse.discrete.width = 0;" && enable_safe struct_v4l2_frmivalenum_discrete

check_header sys/videoio.h
check_code cc sys/videoio.h "struct v4l2_frmsizeenum vfse; vfse.discrete.width = 0;" && enable_safe struct_v4l2_frmivalenum_discrete

check_lib user32 "windows.h winuser.h" GetShellWindow -luser32
check_lib vfw32 "windows.h vfw.h" capCreateCaptureWindow -lvfw32
# check that WM_CAP_DRIVER_CONNECT is defined to the proper value
# w32api 3.12 had it defined wrong
check_cpp_condition vfw.h "WM_CAP_DRIVER_CONNECT > WM_USER" && enable vfwcap_defines

check_type "dshow.h" IBaseFilter

# check for ioctl_meteor.h, ioctl_bt848.h and alternatives
{ check_header dev/bktr/ioctl_meteor.h &&
  check_header dev/bktr/ioctl_bt848.h; } ||
{ check_header machine/ioctl_meteor.h &&
  check_header machine/ioctl_bt848.h; } ||
{ check_header dev/video/meteor/ioctl_meteor.h &&
  check_header dev/video/bktr/ioctl_bt848.h; } ||
check_header dev/ic/bt8xx.h

if check_struct sys/soundcard.h audio_buf_info bytes; then
    enable_safe sys/soundcard.h
else
    check_cc -D__BSD_VISIBLE -D__XSI_VISIBLE <<EOF && add_cppflags -D__BSD_VISIBLE -D__XSI_VISIBLE && enable_safe sys/soundcard.h
    #include <sys/soundcard.h>
    audio_buf_info abc;
EOF
fi
check_header soundcard.h

enabled_any alsa_indev alsa_outdev &&
    check_lib alsa alsa/asoundlib.h snd_pcm_htimestamp -lasound

enabled jack_indev && check_lib jack jack/jack.h jack_client_open -ljack &&
    check_func jack_port_get_latency_range -ljack

enabled_any sndio_indev sndio_outdev && check_lib sndio sndio.h sio_open -lsndio

if enabled libcdio; then
    check_lib libcdio "cdio/cdda.h cdio/paranoia.h" cdio_cddap_open -lcdio_paranoia -lcdio_cdda -lcdio ||
    check_lib libcdio "cdio/paranoia/cdda.h cdio/paranoia/paranoia.h" cdio_cddap_open -lcdio_paranoia -lcdio_cdda -lcdio ||
    die "ERROR: No usable libcdio/cdparanoia found"
fi

if ! disabled libxcb; then
    check_pkg_config "xcb >= 1.4" xcb/xcb.h xcb_connect || {
        enabled libxcb && die "ERROR: libxcb >= 1.4 not found";
    } && enable libxcb

if enabled libxcb; then
    disabled libxcb_shm || {
        check_pkg_config xcb-shm xcb/shm.h xcb_shm_attach || {
            enabled libxcb_shm && die "ERROR: libxcb_shm not found";
        } && check_header sys/shm.h && enable libxcb_shm; }

    disabled libxcb_xfixes || {
        check_pkg_config xcb-xfixes xcb/xfixes.h xcb_xfixes_get_cursor_image || {
            enabled libxcb_xfixes && die "ERROR: libxcb_xfixes not found";
        } && enable libxcb_xfixes; }

    disabled libxcb_shape || {
        check_pkg_config xcb-shape xcb/shape.h xcb_shape_get_rectangles || {
            enabled libxcb_shape && die "ERROR: libxcb_shape not found";
        } && enable libxcb_shape; }

    add_cflags $xcb_cflags $xcb_shm_cflags $xcb_xfixes_cflags $xcb_shape_cflags
    add_extralibs $xcb_extralibs $xcb_shm_extralibs $xcb_xfixes_extralibs $xcb_shape_extralibs
fi
fi

check_func_headers "windows.h" CreateDIBSection "$gdigrab_indev_extralibs"

# d3d11va requires linking directly to dxgi and d3d11 if not building for
# the desktop api partition
enabled LoadLibrary || d3d11va_extralibs="-ldxgi -ld3d11"

enabled vaapi &&
    check_lib vaapi va/va.h vaInitialize -lva

enabled vaapi &&
    check_code cc "va/va.h" "vaCreateSurfaces(0, 0, 0, 0, 0, 0, 0, 0)" ||
    disable vaapi

enabled vaapi &&
    check_lib vaapi_drm "va/va.h va/va_drm.h" vaGetDisplayDRM -lva -lva-drm

enabled vaapi &&
    check_lib vaapi_x11 "va/va.h va/va_x11.h" vaGetDisplay -lva -lva-x11 -lX11

enabled vdpau &&
    check_cpp_condition vdpau/vdpau.h "defined VDP_DECODER_PROFILE_MPEG4_PART2_ASP" ||
    disable vdpau

enabled vdpau &&
    check_lib vdpau_x11 "vdpau/vdpau.h vdpau/vdpau_x11.h" vdp_device_create_x11 -lvdpau -lX11

if enabled x86; then
    case $target_os in
        mingw32*|mingw64*|win32|win64|linux|cygwin*)
            ;;
        *)
            disable cuda cuvid nvenc
            ;;
    esac
else
    disable cuda cuvid nvenc
fi

enabled nvenc &&
    check_cc -I$source_path <<EOF || disable nvenc
#include "compat/nvenc/nvEncodeAPI.h"
NV_ENCODE_API_FUNCTION_LIST flist;
void f(void) { struct { const GUID guid; } s[] = { { NV_ENC_PRESET_HQ_GUID } }; }
int main(void) { return 0; }
EOF

# Funny iconv installations are not unusual, so check it after all flags have been set
disabled iconv || check_func_headers iconv.h iconv || check_lib iconv iconv.h iconv -liconv

enabled debug && add_cflags -g"$debuglevel" && add_asflags -g"$debuglevel"

# add some useful compiler flags if supported
check_cflags -Wdeclaration-after-statement
check_cflags -Wall
check_cflags -Wdisabled-optimization
check_cflags -Wpointer-arith
check_cflags -Wredundant-decls
check_cflags -Wwrite-strings
check_cflags -Wtype-limits
check_cflags -Wundef
check_cflags -Wmissing-prototypes
check_cflags -Wno-pointer-to-int-cast
check_cflags -Wstrict-prototypes
check_cflags -Wempty-body

if enabled extra_warnings; then
    check_cflags -Wcast-qual
    check_cflags -Wextra
    check_cflags -Wpedantic
fi

check_disable_warning(){
    warning_flag=-W${1#-Wno-}
    test_cflags $warning_flag && add_cflags $1
}

check_disable_warning -Wno-parentheses
check_disable_warning -Wno-switch
check_disable_warning -Wno-format-zero-length
check_disable_warning -Wno-pointer-sign
check_disable_warning -Wno-unused-const-variable

check_disable_warning_headers(){
    warning_flag=-W${1#-Wno-}
    test_cflags $warning_flag && add_cflags_headers $1
}

check_disable_warning_headers -Wno-deprecated-declarations
check_disable_warning_headers -Wno-unused-variable

check_cc <<EOF && enable blocks_extension
void (^block)(void);
EOF

# add some linker flags
check_ldflags -Wl,--warn-common
check_ldflags -Wl,-rpath-link=libpostproc:libswresample:libswscale:libavfilter:libavdevice:libavformat:libavcodec:libavutil:libavresample
enabled rpath && add_ldexeflags -Wl,-rpath,$libdir
enabled rpath && add_ldlibflags -Wl,-rpath,$libdir
test_ldflags -Wl,-Bsymbolic && append SHFLAGS -Wl,-Bsymbolic

# add some strip flags
check_stripflags -x

enabled neon_clobber_test &&
    check_ldflags -Wl,--wrap,avcodec_open2              \
                  -Wl,--wrap,avcodec_decode_audio4      \
                  -Wl,--wrap,avcodec_decode_video2      \
                  -Wl,--wrap,avcodec_decode_subtitle2   \
                  -Wl,--wrap,avcodec_encode_audio2      \
                  -Wl,--wrap,avcodec_encode_video2      \
                  -Wl,--wrap,avcodec_encode_subtitle    \
                  -Wl,--wrap,avcodec_send_packet        \
                  -Wl,--wrap,avcodec_receive_packet     \
                  -Wl,--wrap,avcodec_send_frame         \
                  -Wl,--wrap,avcodec_receive_frame      \
                  -Wl,--wrap,swr_convert                \
                  -Wl,--wrap,avresample_convert ||
    disable neon_clobber_test

enabled xmm_clobber_test &&
    check_ldflags -Wl,--wrap,avcodec_open2              \
                  -Wl,--wrap,avcodec_decode_audio4      \
                  -Wl,--wrap,avcodec_decode_video2      \
                  -Wl,--wrap,avcodec_decode_subtitle2   \
                  -Wl,--wrap,avcodec_encode_audio2      \
                  -Wl,--wrap,avcodec_encode_video2      \
                  -Wl,--wrap,avcodec_encode_subtitle    \
                  -Wl,--wrap,avcodec_send_packet        \
                  -Wl,--wrap,avcodec_receive_packet     \
                  -Wl,--wrap,avcodec_send_frame         \
                  -Wl,--wrap,avcodec_receive_frame      \
                  -Wl,--wrap,swr_convert                \
                  -Wl,--wrap,avresample_convert         \
                  -Wl,--wrap,sws_scale ||
    disable xmm_clobber_test

check_ld "cc" <<EOF && enable proper_dce
extern const int array[512];
static inline int func(void) { return array[0]; }
int main(void) { return 0; }
EOF

if enabled proper_dce; then
    echo "X { local: *; };" > $TMPV
    if test_ldflags -Wl,${version_script},$TMPV; then
        append SHFLAGS '-Wl,${version_script},\$(SUBDIR)lib\$(NAME).ver'
        check_cc <<EOF && enable symver_asm_label
void ff_foo(void) __asm__ ("av_foo@VERSION");
void ff_foo(void) { ${inline_asm+__asm__($quotes);} }
EOF
        check_cc <<EOF && enable symver_gnu_asm
__asm__(".symver ff_foo,av_foo@VERSION");
void ff_foo(void) {}
EOF
    fi
fi

if [ -z "$optflags" ]; then
    if enabled small; then
        optflags=$cflags_size
    elif enabled optimizations; then
        optflags=$cflags_speed
    else
        optflags=$cflags_noopt
    fi
fi

if [ -z "$nvccflags" ]; then
    nvccflags=$nvccflags_default
fi

if enabled x86_64 || enabled ppc64 || enabled aarch64; then
    nvccflags="$nvccflags -m64"
else
    nvccflags="$nvccflags -m32"
fi

check_optflags(){
    check_cflags "$@"
    enabled lto && check_ldflags "$@"
}

check_optflags $optflags
check_optflags -fno-math-errno
check_optflags -fno-signed-zeros

if enabled lto; then
    test "$cc_type" != "$ld_type" && die "LTO requires same compiler and linker"
    check_cflags  -flto
    check_ldflags -flto $cpuflags
    disable inline_asm_direct_symbol_refs
fi

enabled ftrapv && check_cflags -ftrapv

check_cc -mno-red-zone <<EOF && noredzone_flags="-mno-red-zone"
int x;
EOF


if enabled icc; then
    # Just warnings, no remarks
    check_cflags -w1
    # -wd: Disable following warnings
    # 144, 167, 556: -Wno-pointer-sign
    # 188: enumerated type mixed with another type
    # 1292: attribute "foo" ignored
    # 1419: external declaration in primary source file
    # 10006: ignoring unknown option -fno-signed-zeros
    # 10148: ignoring unknown option -Wno-parentheses
    # 10156: ignoring option '-W'; no argument required
    # 13200: No EMMS instruction before call to function
    # 13203: No EMMS instruction before return from function
    check_cflags -wd144,167,188,556,1292,1419,10006,10148,10156,13200,13203
    # 11030: Warning unknown option --as-needed
    # 10156: ignoring option '-export'; no argument required
    check_ldflags -wd10156,11030
    # icc 11.0 and 11.1 work with ebp_available, but don't pass the test
    enable ebp_available
    # The test above does not test linking
    enabled lto && disable symver_asm_label
    if enabled x86_32; then
        icc_version=$($cc -dumpversion)
        test ${icc_version%%.*} -ge 11 &&
            check_cflags -falign-stack=maintain-16-byte ||
            disable aligned_stack
    fi
elif enabled ccc; then
    # disable some annoying warnings
    add_cflags -msg_disable bitnotint
    add_cflags -msg_disable mixfuncvoid
    add_cflags -msg_disable nonstandcast
    add_cflags -msg_disable unsupieee
elif enabled gcc; then
    check_optflags -fno-tree-vectorize
    check_cflags -Werror=format-security
    check_cflags -Werror=implicit-function-declaration
    check_cflags -Werror=missing-prototypes
    check_cflags -Werror=return-type
    check_cflags -Werror=vla
    check_cflags -Wformat
    check_cflags -fdiagnostics-color=auto
    enabled extra_warnings || check_disable_warning -Wno-maybe-uninitialized
elif enabled llvm_gcc; then
    check_cflags -mllvm -stack-alignment=16
elif enabled clang; then
    check_cflags -mllvm -stack-alignment=16
    check_cflags -mstack-alignment=16
    check_cflags -Qunused-arguments
    check_cflags -Werror=implicit-function-declaration
    check_cflags -Werror=missing-prototypes
    check_cflags -Werror=return-type
elif enabled cparser; then
    add_cflags -Wno-missing-variable-declarations
    add_cflags -Wno-empty-statement
elif enabled armcc; then
    add_cflags -W${armcc_opt},--diag_suppress=4343 # hardfp compat
    add_cflags -W${armcc_opt},--diag_suppress=3036 # using . as system include dir
    # 2523: use of inline assembly is deprecated
    add_cflags -W${armcc_opt},--diag_suppress=2523
    add_cflags -W${armcc_opt},--diag_suppress=1207
    add_cflags -W${armcc_opt},--diag_suppress=1293 # assignment in condition
    add_cflags -W${armcc_opt},--diag_suppress=3343 # hardfp compat
    add_cflags -W${armcc_opt},--diag_suppress=167  # pointer sign
    add_cflags -W${armcc_opt},--diag_suppress=513  # pointer sign
elif enabled tms470; then
    add_cflags -pds=824 -pds=837
    disable inline_asm
elif enabled pathscale; then
    add_cflags -fstrict-overflow -OPT:wrap_around_unsafe_opt=OFF
elif enabled_any msvc icl; then
    enabled x86_32 && disable aligned_stack
    enabled_all x86_32 debug && add_cflags -Oy-
    enabled debug && add_ldflags -debug
    enable pragma_deprecated
    if enabled icl; then
        # -Qansi-alias is basically -fstrict-aliasing, but does not work
        # (correctly) on icl 13.x.
        check_cpp_condition "windows.h" "__ICL < 1300 || __ICL >= 1400" &&
            add_cflags -Qansi-alias
        # Some inline asm is not compilable in debug
        if enabled debug; then
            disable ebp_available
            disable ebx_available
        fi
    fi
    # msvcrt10 x64 incorrectly enables log2, only msvcrt12 (MSVC 2013) onwards actually has log2.
    check_cpp_condition crtversion.h "_VC_CRT_MAJOR_VERSION >= 12" || disable log2
    # The CRT headers contain __declspec(restrict) in a few places, but if redefining
    # restrict, this might break. MSVC 2010 and 2012 fail with __declspec(__restrict)
    # (as it ends up if the restrict redefine is done before including stdlib.h), while
    # MSVC 2013 and newer can handle it fine.
    # If this declspec fails, force including stdlib.h before the restrict redefinition
    # happens in config.h.
    if [ $_restrict != restrict ]; then
        check_cc <<EOF || add_cflags -FIstdlib.h
__declspec($_restrict) void* foo(int);
EOF
    fi
    # the new SSA optimzer in VS2015 U3 is mis-optimizing some parts of the code
    # Issue has been fixed in MSVC v19.00.24218.
    check_cpp_condition windows.h "_MSC_FULL_VER >= 190024218" ||
        check_cflags -d2SSAOptimizer-
    # enable utf-8 source processing on VS2015 U2 and newer
    check_cpp_condition windows.h "_MSC_FULL_VER >= 190023918" &&
        add_cflags -utf-8
fi

for pfx in "" host_; do
    varname=${pfx%_}cc_type
    eval "type=\$$varname"
    if [ "$type" = "msvc" ]; then
        check_${pfx}cc <<EOF || add_${pfx}cflags -Dinline=__inline
static inline int foo(int a) { return a; }
EOF
    fi
done

case $as_type in
    clang)
        add_asflags -Qunused-arguments
    ;;
esac

case $ld_type in
    clang)
        check_ldflags -Qunused-arguments
    ;;
esac

case $target_os in
    osf1)
        enabled ccc && add_ldflags '-Wl,-expect_unresolved,*'
    ;;
esac

enable frame_thread_encoder

enabled asm || { arch=c; disable $ARCH_LIST $ARCH_EXT_LIST; }

check_deps $CONFIG_LIST       \
           $CONFIG_EXTRA      \
           $HAVE_LIST         \
           $ALL_COMPONENTS    \

enabled threads && ! enabled pthreads && ! enabled atomics_native && die "non pthread threading without atomics not supported, try adding --enable-pthreads or --cpu=i486 or higher if you are on x86"


if test $target_os = "haiku"; then
    disable memalign
    disable posix_memalign
fi

# add_dep lib dep
# -> enable ${lib}_deps_${dep}
# -> add $dep to ${lib}_deps only once
add_dep() {
    lib=$1
    dep=$2
    enabled "${lib}_deps_${dep}" && return 0
    enable  "${lib}_deps_${dep}"
    prepend "${lib}_deps" $dep
}

# merge deps lib components
# merge all ${component}_deps into ${lib}_deps and ${lib}_deps_*
merge_deps() {
    lib=$1
    shift
    for comp in $*; do
        enabled $comp || continue
        eval "dep=\"\$${comp}_deps\""
        for d in $dep; do
            add_dep $lib $d
        done
    done
}

merge_deps libavfilter $FILTER_LIST

map 'enabled $v && intrinsics=${v#intrinsics_}' $INTRINSICS_LIST

for thread in $THREADS_LIST; do
    if enabled $thread; then
        test -n "$thread_type" &&
            die "ERROR: Only one thread type must be selected." ||
            thread_type="$thread"
    fi
done

if disabled stdatomic_h; then
    if enabled atomics_gcc; then
        add_cppflags '-I\$(SRC_PATH)/compat/atomics/gcc'
    elif enabled atomics_win32; then
        add_cppflags '-I\$(SRC_PATH)/compat/atomics/win32'
    elif enabled atomics_suncc; then
        add_cppflags '-I\$(SRC_PATH)/compat/atomics/suncc'
    elif enabled pthreads; then
        add_compat atomics/pthread/stdatomic.o
        add_cppflags '-I\$(SRC_PATH)/compat/atomics/pthread'
    else
        enabled threads && die "Threading is enabled, but no atomics are available"
        add_cppflags '-I\$(SRC_PATH)/compat/atomics/dummy'
    fi
fi

# Check if requested libraries were found.
for lib in $AUTODETECT_LIBS; do
    requested $lib && ! enabled $lib && die "ERROR: $lib requested but not found";
done

enabled zlib && add_cppflags -DZLIB_CONST

# conditional library dependencies, in linking order
enabled afftfilt_filter     && prepend avfilter_deps "avcodec"
enabled afir_filter         && prepend avfilter_deps "avcodec"
enabled amovie_filter       && prepend avfilter_deps "avformat avcodec"
enabled aresample_filter    && prepend avfilter_deps "swresample"
enabled atempo_filter       && prepend avfilter_deps "avcodec"
enabled cover_rect_filter   && prepend avfilter_deps "avformat avcodec"
enabled ebur128_filter && enabled swresample && prepend avfilter_deps "swresample"
enabled elbg_filter         && prepend avfilter_deps "avcodec"
enabled fftfilt_filter      && prepend avfilter_deps "avcodec"
enabled find_rect_filter    && prepend avfilter_deps "avformat avcodec"
enabled firequalizer_filter && prepend avfilter_deps "avcodec"
enabled mcdeint_filter      && prepend avfilter_deps "avcodec"
enabled movie_filter    && prepend avfilter_deps "avformat avcodec"
enabled pan_filter          && prepend avfilter_deps "swresample"
enabled pp_filter           && prepend avfilter_deps "postproc"
enabled removelogo_filter   && prepend avfilter_deps "avformat avcodec swscale"
enabled resample_filter && prepend avfilter_deps "avresample"
enabled sab_filter          && prepend avfilter_deps "swscale"
enabled scale_filter    && prepend avfilter_deps "swscale"
enabled scale2ref_filter    && prepend avfilter_deps "swscale"
enabled sofalizer_filter    && prepend avfilter_deps "avcodec"
enabled showcqt_filter      && prepend avfilter_deps "avformat avcodec swscale"
enabled showfreqs_filter    && prepend avfilter_deps "avcodec"
enabled showspectrum_filter && prepend avfilter_deps "avcodec"
enabled signature_filter    && prepend avfilter_deps "avcodec avformat"
enabled smartblur_filter    && prepend avfilter_deps "swscale"
enabled spectrumsynth_filter && prepend avfilter_deps "avcodec"
enabled spp_filter          && prepend avfilter_deps "avcodec"
enabled subtitles_filter    && prepend avfilter_deps "avformat avcodec"
enabled uspp_filter         && prepend avfilter_deps "avcodec"
enabled zoompan_filter      && prepend avfilter_deps "swscale"

enabled lavfi_indev         && prepend avdevice_deps "avfilter"

enabled opus_decoder    && prepend avcodec_deps "swresample"

expand_deps(){
    lib_deps=${1}_deps
    eval "deps=\$$lib_deps"
    append $lib_deps $(map 'eval echo \$${v}_deps' $deps)
    unique $lib_deps
}

#we have to remove gpl from the deps here as some code assumes all lib deps are libs
postproc_deps="$(filter_out 'gpl' $postproc_deps)"

map 'expand_deps $v' $LIBRARY_LIST

license="LGPL version 2.1 or later"
if enabled nonfree; then
    license="nonfree and unredistributable"
elif enabled gplv3; then
    license="GPL version 3 or later"
elif enabled lgplv3; then
    license="LGPL version 3 or later"
elif enabled gpl; then
    license="GPL version 2 or later"
fi

if test "$quiet" != "yes"; then

echo "install prefix            $prefix"
echo "source path               $source_path"
echo "C compiler                $cc"
echo "C library                 $libc_type"
if test "$host_cc" != "$cc"; then
    echo "host C compiler           $host_cc"
    echo "host C library            $host_libc_type"
fi
echo "ARCH                      $arch ($cpu)"
if test "$build_suffix" != ""; then
    echo "build suffix              $build_suffix"
fi
if test "$progs_suffix" != ""; then
    echo "progs suffix              $progs_suffix"
fi
if test "$extra_version" != ""; then
    echo "version string suffix     $extra_version"
fi
echo "big-endian                ${bigendian-no}"
echo "runtime cpu detection     ${runtime_cpudetect-no}"
if enabled x86; then
    echo "standalone assembly       ${x86asm-no}"
    echo "x86 assembler             ${x86asmexe}"
    echo "MMX enabled               ${mmx-no}"
    echo "MMXEXT enabled            ${mmxext-no}"
    echo "3DNow! enabled            ${amd3dnow-no}"
    echo "3DNow! extended enabled   ${amd3dnowext-no}"
    echo "SSE enabled               ${sse-no}"
    echo "SSSE3 enabled             ${ssse3-no}"
    echo "AESNI enabled             ${aesni-no}"
    echo "AVX enabled               ${avx-no}"
    echo "XOP enabled               ${xop-no}"
    echo "FMA3 enabled              ${fma3-no}"
    echo "FMA4 enabled              ${fma4-no}"
    echo "i686 features enabled     ${i686-no}"
    echo "CMOV is fast              ${fast_cmov-no}"
    echo "EBX available             ${ebx_available-no}"
    echo "EBP available             ${ebp_available-no}"
fi
if enabled aarch64; then
    echo "NEON enabled              ${neon-no}"
    echo "VFP enabled               ${vfp-no}"
fi
if enabled arm; then
    echo "ARMv5TE enabled           ${armv5te-no}"
    echo "ARMv6 enabled             ${armv6-no}"
    echo "ARMv6T2 enabled           ${armv6t2-no}"
    echo "VFP enabled               ${vfp-no}"
    echo "NEON enabled              ${neon-no}"
    echo "THUMB enabled             ${thumb-no}"
fi
if enabled mips; then
    echo "MIPS FPU enabled          ${mipsfpu-no}"
    echo "MIPS DSP R1 enabled       ${mipsdsp-no}"
    echo "MIPS DSP R2 enabled       ${mipsdspr2-no}"
    echo "MIPS MSA enabled          ${msa-no}"
    echo "LOONGSON MMI enabled      ${mmi-no}"
fi
if enabled ppc; then
    echo "AltiVec enabled           ${altivec-no}"
    echo "VSX enabled               ${vsx-no}"
    echo "POWER8 enabled            ${power8-no}"
    echo "PPC 4xx optimizations     ${ppc4xx-no}"
    echo "dcbzl available           ${dcbzl-no}"
fi
echo "debug symbols             ${debug-no}"
echo "strip symbols             ${stripping-no}"
echo "optimize for size         ${small-no}"
echo "optimizations             ${optimizations-no}"
echo "static                    ${static-no}"
echo "shared                    ${shared-no}"
echo "postprocessing support    ${postproc-no}"
echo "network support           ${network-no}"
echo "threading support         ${thread_type-no}"
echo "safe bitstream reader     ${safe_bitstream_reader-no}"
echo "texi2html enabled         ${texi2html-no}"
echo "perl enabled              ${perl-no}"
echo "pod2man enabled           ${pod2man-no}"
echo "makeinfo enabled          ${makeinfo-no}"
echo "makeinfo supports HTML    ${makeinfo_html-no}"
test -n "$random_seed" &&
    echo "random seed               ${random_seed}"
echo

echo "External libraries:"
print_enabled '' $EXTERNAL_LIBRARY_LIST | print_in_columns
echo

echo "External libraries providing hardware acceleration:"
print_enabled '' $HWACCEL_LIBRARY_LIST | print_in_columns
echo

echo "Libraries:"
print_enabled '' $LIBRARY_LIST | print_in_columns
echo

echo "Programs:"
print_enabled '' $PROGRAM_LIST | print_in_columns
echo

for type in decoder encoder hwaccel parser demuxer muxer protocol filter bsf indev outdev; do
    echo "Enabled ${type}s:"
    eval list=\$$(toupper $type)_LIST
    print_enabled '_*' $list | print_in_columns
    echo
done

if test -n "$ignore_tests"; then
    ignore_tests=$(echo $ignore_tests | tr ',' ' ')
    echo "Ignored FATE tests:"
    echo $ignore_tests | print_in_columns
    echo
fi

echo "License: $license"

echo "Creating configuration files ..."

fi # test "$quiet" != "yes"

test -e Makefile || echo "include $source_path/Makefile" > Makefile

enabled stripping || strip="echo skipping strip"

config_files="$TMPH ffbuild/config.mak doc/config.texi"

cat > ffbuild/config.mak <<EOF
# Automatically generated by configure - do not modify!
ifndef FFMPEG_CONFIG_MAK
FFMPEG_CONFIG_MAK=1
FFMPEG_CONFIGURATION=$FFMPEG_CONFIGURATION
prefix=$prefix
LIBDIR=\$(DESTDIR)$libdir
SHLIBDIR=\$(DESTDIR)$shlibdir
INCDIR=\$(DESTDIR)$incdir
BINDIR=\$(DESTDIR)$bindir
DATADIR=\$(DESTDIR)$datadir
DOCDIR=\$(DESTDIR)$docdir
MANDIR=\$(DESTDIR)$mandir
PKGCONFIGDIR=\$(DESTDIR)$pkgconfigdir
INSTALL_NAME_DIR=$install_name_dir
SRC_PATH=$source_path
SRC_LINK=$source_link
ifndef MAIN_MAKEFILE
SRC_PATH:=\$(SRC_PATH:.%=..%)
endif
CC_IDENT=$cc_ident
ARCH=$arch
INTRINSICS=$intrinsics
CC=$cc
CXX=$cxx
AS=$as
OBJCC=$objcc
LD=$ld
DEPCC=$dep_cc
DEPCCFLAGS=$DEPCCFLAGS \$(CPPFLAGS)
DEPAS=$as
DEPASFLAGS=$DEPASFLAGS \$(CPPFLAGS)
X86ASM=$x86asmexe
DEPX86ASM=$x86asmexe
DEPX86ASMFLAGS=\$(X86ASMFLAGS)
AR=$ar
ARFLAGS=$arflags
AR_O=$ar_o
RANLIB=$ranlib
STRIP=$strip
NVCC=$nvcc
CP=cp -p
LN_S=$ln_s
CPPFLAGS=$CPPFLAGS
CFLAGS=$CFLAGS
CXXFLAGS=$CXXFLAGS
OBJCFLAGS=$OBJCFLAGS
ASFLAGS=$ASFLAGS
NVCCFLAGS=$nvccflags
AS_C=$AS_C
AS_O=$AS_O
OBJCC_C=$OBJCC_C
OBJCC_E=$OBJCC_E
OBJCC_O=$OBJCC_O
CC_C=$CC_C
CC_E=$CC_E
CC_O=$CC_O
CXX_C=$CXX_C
CXX_O=$CXX_O
NVCC_C=$NVCC_C
NVCC_O=$NVCC_O
LD_O=$LD_O
X86ASM_O=$X86ASM_O
LD_LIB=$LD_LIB
LD_PATH=$LD_PATH
DLLTOOL=$dlltool
WINDRES=$windres
DEPWINDRES=$dep_cc
DOXYGEN=$doxygen
LDFLAGS=$LDFLAGS
LDEXEFLAGS=$LDEXEFLAGS
LDLIBFLAGS=$LDLIBFLAGS
SHFLAGS=$(echo $($ldflags_filter $SHFLAGS))
ASMSTRIPFLAGS=$ASMSTRIPFLAGS
X86ASMFLAGS=$X86ASMFLAGS
BUILDSUF=$build_suffix
PROGSSUF=$progs_suffix
FULLNAME=$FULLNAME
LIBPREF=$LIBPREF
LIBSUF=$LIBSUF
LIBNAME=$LIBNAME
SLIBPREF=$SLIBPREF
SLIBSUF=$SLIBSUF
EXESUF=$EXESUF
EXTRA_VERSION=$extra_version
CCDEP=$CCDEP
CXXDEP=$CXXDEP
CCDEP_FLAGS=$CCDEP_FLAGS
ASDEP=$ASDEP
ASDEP_FLAGS=$ASDEP_FLAGS
X86ASMDEP=$X86ASMDEP
X86ASMDEP_FLAGS=$X86ASMDEP_FLAGS
CC_DEPFLAGS=$CC_DEPFLAGS
AS_DEPFLAGS=$AS_DEPFLAGS
X86ASM_DEPFLAGS=$X86ASM_DEPFLAGS
HOSTCC=$host_cc
HOSTLD=$host_ld
HOSTCFLAGS=$host_cflags
HOSTCPPFLAGS=$host_cppflags
HOSTEXESUF=$HOSTEXESUF
HOSTLDFLAGS=$host_ldflags
HOSTEXTRALIBS=$host_extralibs
DEPHOSTCC=$host_cc
DEPHOSTCCFLAGS=$DEPHOSTCCFLAGS \$(HOSTCCFLAGS)
HOSTCCDEP=$HOSTCCDEP
HOSTCCDEP_FLAGS=$HOSTCCDEP_FLAGS
HOSTCC_DEPFLAGS=$HOSTCC_DEPFLAGS
HOSTCC_C=$HOSTCC_C
HOSTCC_O=$HOSTCC_O
HOSTLD_O=$HOSTLD_O
TARGET_EXEC=$target_exec $target_exec_args
TARGET_PATH=$target_path
TARGET_SAMPLES=${target_samples:-\$(SAMPLES)}
CFLAGS-ffplay=${sdl2_cflags}
CFLAGS_HEADERS=$CFLAGS_HEADERS
ZLIB=$($ldflags_filter -lz)
LIB_INSTALL_EXTRA_CMD=$LIB_INSTALL_EXTRA_CMD
EXTRALIBS=$extralibs
COMPAT_OBJS=$compat_objs
INSTALL=$install
LIBTARGET=${LIBTARGET}
SLIBNAME=${SLIBNAME}
SLIBNAME_WITH_VERSION=${SLIBNAME_WITH_VERSION}
SLIBNAME_WITH_MAJOR=${SLIBNAME_WITH_MAJOR}
SLIB_CREATE_DEF_CMD=${SLIB_CREATE_DEF_CMD}
SLIB_EXTRA_CMD=${SLIB_EXTRA_CMD}
SLIB_INSTALL_NAME=${SLIB_INSTALL_NAME}
SLIB_INSTALL_LINKS=${SLIB_INSTALL_LINKS}
SLIB_INSTALL_EXTRA_LIB=${SLIB_INSTALL_EXTRA_LIB}
SLIB_INSTALL_EXTRA_SHLIB=${SLIB_INSTALL_EXTRA_SHLIB}
VERSION_SCRIPT_POSTPROCESS_CMD=${VERSION_SCRIPT_POSTPROCESS_CMD}
SAMPLES:=${samples:-\$(FATE_SAMPLES)}
NOREDZONE_FLAGS=$noredzone_flags
LIBFUZZER_PATH=$libfuzzer_path
IGNORE_TESTS=$ignore_tests
EOF

map 'eval echo "${v}_FFLIBS=\$${v}_deps" >> ffbuild/config.mak' $LIBRARY_LIST

print_program_extralibs(){
    eval "program_extralibs=\$${1}_extralibs"
    eval echo "EXTRALIBS-${1}=${program_extralibs}" >> ffbuild/config.mak
}

map 'print_program_extralibs $v' $PROGRAM_LIST

cat > $TMPH <<EOF
/* Automatically generated by configure - do not modify! */
#ifndef FFMPEG_CONFIG_H
#define FFMPEG_CONFIG_H
#define FFMPEG_CONFIGURATION "$(c_escape $FFMPEG_CONFIGURATION)"
#define FFMPEG_LICENSE "$(c_escape $license)"
#define CONFIG_THIS_YEAR 2017
#define FFMPEG_DATADIR "$(eval c_escape $datadir)"
#define AVCONV_DATADIR "$(eval c_escape $datadir)"
#define CC_IDENT "$(c_escape ${cc_ident:-Unknown compiler})"
#define av_restrict $_restrict
#define EXTERN_PREFIX "${extern_prefix}"
#define EXTERN_ASM ${extern_prefix}
#define BUILDSUF "$build_suffix"
#define SLIBSUF "$SLIBSUF"
#define HAVE_MMX2 HAVE_MMXEXT
#define SWS_MAX_FILTER_SIZE $sws_max_filter_size
EOF

test -n "$assert_level" &&
    echo "#define ASSERT_LEVEL $assert_level" >>$TMPH

test -n "$malloc_prefix" &&
    echo "#define MALLOC_PREFIX $malloc_prefix" >>$TMPH

if enabled x86asm; then
    append config_files $TMPASM
    printf '' >$TMPASM
fi

enabled getenv || echo "#define getenv(x) NULL" >> $TMPH


mkdir -p doc
mkdir -p tests
mkdir -p tests/api
echo "@c auto-generated by configure - do not modify! " > doc/config.texi

print_config ARCH_   "$config_files" $ARCH_LIST
print_config HAVE_   "$config_files" $HAVE_LIST
print_config CONFIG_ "$config_files" $CONFIG_LIST       \
                                     $CONFIG_EXTRA      \
                                     $ALL_COMPONENTS    \

echo "#endif /* FFMPEG_CONFIG_H */" >> $TMPH
echo "endif # FFMPEG_CONFIG_MAK" >> ffbuild/config.mak

# Do not overwrite an unchanged config.h to avoid superfluous rebuilds.
cp_if_changed $TMPH config.h
touch ffbuild/.config

enabled x86asm && cp_if_changed $TMPASM config.asm

cat > $TMPH <<EOF
/* Generated by ffconf */
#ifndef AVUTIL_AVCONFIG_H
#define AVUTIL_AVCONFIG_H
EOF

print_config AV_HAVE_ $TMPH $HAVE_LIST_PUB

echo "#endif /* AVUTIL_AVCONFIG_H */" >> $TMPH

cp_if_changed $TMPH libavutil/avconfig.h

# generate the lists of enabled components
print_enabled_components(){
    file=$1
    struct_name=$2
    name=$3
    shift 3
    echo "static const $struct_name *$name[] = {" > $TMPH
    for c in $*; do
        enabled $c && printf "    &ff_%s,\n" $c >> $TMPH
    done
    echo "    NULL };" >> $TMPH
    cp_if_changed $TMPH $file
}

print_enabled_components libavcodec/bsf_list.c AVBitStreamFilter bitstream_filters $BSF_LIST
print_enabled_components libavformat/protocol_list.c URLProtocol url_protocols $PROTOCOL_LIST

if test -n "$WARNINGS"; then
    printf "\n%s%s$WARNINGS%s" "$warn_color" "$bold_color" "$reset_color"
    enabled fatal_warnings && exit 1
fi

# Settings for pkg-config files

cat > ffbuild/config.sh <<EOF
# Automatically generated by configure - do not modify!
shared=$shared
build_suffix=$build_suffix
prefix=$prefix
libdir=$libdir
incdir=$incdir
rpath=$(enabled rpath && echo "-Wl,-rpath,\${libdir}")
source_path=${source_path}
LIBPREF=${LIBPREF}
LIBSUF=${LIBSUF}

extralibs_avutil="$LIBRT $LIBM"
extralibs_avcodec="$extralibs"
extralibs_avformat="$extralibs"
extralibs_avdevice="$extralibs"
extralibs_avfilter="$extralibs"
extralibs_avresample="$LIBM"
extralibs_postproc=""
extralibs_swscale="$LIBM"
extralibs_swresample="$LIBM $LIBSOXR"
EOF

for lib in $LIBRARY_LIST; do
    lib_deps="$(eval echo \$${lib}_deps)"
    echo ${lib}_deps=\"$lib_deps\" >> ffbuild/config.sh
done<|MERGE_RESOLUTION|>--- conflicted
+++ resolved
@@ -245,11 +245,8 @@
   --enable-librsvg         enable SVG rasterization via librsvg [no]
   --enable-librubberband   enable rubberband needed for rubberband filter [no]
   --enable-librtmp         enable RTMP[E] support via librtmp [no]
-<<<<<<< HEAD
   --enable-librtmfp        enable RTMFP support via librtmfp [no]
   --enable-libschroedinger enable Dirac de/encoding via libschroedinger [no]
-=======
->>>>>>> 8bf9572e
   --enable-libshine        enable fixed-point MP3 encoding via libshine [no]
   --enable-libsmbclient    enable Samba protocol via libsmbclient [no]
   --enable-libsnappy       enable Snappy compression, needed for hap encoding [no]
@@ -1564,12 +1561,9 @@
     libpulse
     librsvg
     librtmp
-<<<<<<< HEAD
     librtmfp
     librubberband
     libschroedinger
-=======
->>>>>>> 8bf9572e
     libshine
     libsmbclient
     libsnappy
