/*
 * Copyright (c) 2006 Konstantin Shishkov
 *
 * This file is part of FFmpeg.
 *
 * FFmpeg is free software; you can redistribute it and/or
 * modify it under the terms of the GNU Lesser General Public
 * License as published by the Free Software Foundation; either
 * version 2.1 of the License, or (at your option) any later version.
 *
 * FFmpeg is distributed in the hope that it will be useful,
 * but WITHOUT ANY WARRANTY; without even the implied warranty of
 * MERCHANTABILITY or FITNESS FOR A PARTICULAR PURPOSE.  See the GNU
 * Lesser General Public License for more details.
 *
 * You should have received a copy of the GNU Lesser General Public
 * License along with FFmpeg; if not, write to the Free Software
 * Foundation, Inc., 51 Franklin Street, Fifth Floor, Boston, MA 02110-1301 USA
 */

/**
 * @file
 * TIFF tables
 *
 * For more information about the TIFF format, check the official docs at:
 * http://partners.adobe.com/public/developer/tiff/index.html
 * @author Konstantin Shishkov
 */

#ifndef AVCODEC_TIFF_H
#define AVCODEC_TIFF_H

#include <stdint.h>
#include "tiff_common.h"

/** abridged list of TIFF tags */
enum TiffTags {
    TIFF_SUBFILE            = 0xfe,
    TIFF_WIDTH              = 0x100,
    TIFF_HEIGHT,
    TIFF_BPP,
    TIFF_COMPR,
    TIFF_PHOTOMETRIC        = 0x106,
    TIFF_FILL_ORDER         = 0x10A,
    TIFF_DOCUMENT_NAME      = 0x10D,
    TIFF_IMAGE_DESCRIPTION  = 0x10E,
    TIFF_MAKE               = 0x10F,
    TIFF_MODEL              = 0x110,
    TIFF_STRIP_OFFS         = 0x111,
    TIFF_SAMPLES_PER_PIXEL  = 0x115,
    TIFF_ROWSPERSTRIP       = 0x116,
    TIFF_STRIP_SIZE,
    TIFF_XRES               = 0x11A,
    TIFF_YRES               = 0x11B,
    TIFF_PLANAR             = 0x11C,
    TIFF_PAGE_NAME          = 0x11D,
    TIFF_XPOS               = 0x11E,
    TIFF_YPOS               = 0x11F,
    TIFF_T4OPTIONS          = 0x124,
    TIFF_T6OPTIONS,
    TIFF_RES_UNIT           = 0x128,
    TIFF_PAGE_NUMBER        = 0x129,
    TIFF_SOFTWARE_NAME      = 0x131,
    TIFF_DATE               = 0x132,
    TIFF_ARTIST             = 0x13B,
    TIFF_HOST_COMPUTER      = 0x13C,
    TIFF_PREDICTOR          = 0x13D,
    TIFF_PAL                = 0x140,
    TIFF_TILE_WIDTH         = 0x142,
    TIFF_TILE_LENGTH        = 0x143,
    TIFF_TILE_OFFSETS       = 0x144,
    TIFF_TILE_BYTE_COUNTS   = 0x145,
    TIFF_EXTRASAMPLES       = 0x152,
    TIFF_YCBCR_COEFFICIENTS = 0x211,
    TIFF_YCBCR_SUBSAMPLING  = 0x212,
    TIFF_YCBCR_POSITIONING  = 0x213,
    TIFF_REFERENCE_BW       = 0x214,
    TIFF_COPYRIGHT          = 0x8298,
    TIFF_MODEL_TIEPOINT     = 0x8482,
    TIFF_MODEL_PIXEL_SCALE  = 0x830E,
    TIFF_MODEL_TRANSFORMATION= 0x8480,
    TIFF_GEO_KEY_DIRECTORY  = 0x87AF,
    TIFF_GEO_DOUBLE_PARAMS  = 0x87B0,
    TIFF_GEO_ASCII_PARAMS   = 0x87B1
};

/** list of TIFF compression types */
enum TiffCompr {
    TIFF_RAW = 1,
    TIFF_CCITT_RLE,
    TIFF_G3,
    TIFF_G4,
    TIFF_LZW,
    TIFF_JPEG,
    TIFF_NEWJPEG,
    TIFF_ADOBE_DEFLATE,
    TIFF_PACKBITS = 0x8005,
    TIFF_DEFLATE  = 0x80B2
};

enum TiffGeoTagKey {
    TIFF_GT_MODEL_TYPE_GEOKEY                = 1024,
    TIFF_GT_RASTER_TYPE_GEOKEY               = 1025,
    TIFF_GT_CITATION_GEOKEY                  = 1026,
    TIFF_GEOGRAPHIC_TYPE_GEOKEY              = 2048,
    TIFF_GEOG_CITATION_GEOKEY                = 2049,
    TIFF_GEOG_GEODETIC_DATUM_GEOKEY          = 2050,
    TIFF_GEOG_PRIME_MERIDIAN_GEOKEY          = 2051,
    TIFF_GEOG_LINEAR_UNITS_GEOKEY            = 2052,
    TIFF_GEOG_LINEAR_UNIT_SIZE_GEOKEY        = 2053,
    TIFF_GEOG_ANGULAR_UNITS_GEOKEY           = 2054,
    TIFF_GEOG_ANGULAR_UNIT_SIZE_GEOKEY       = 2055,
    TIFF_GEOG_ELLIPSOID_GEOKEY               = 2056,
    TIFF_GEOG_SEMI_MAJOR_AXIS_GEOKEY         = 2057,
    TIFF_GEOG_SEMI_MINOR_AXIS_GEOKEY         = 2058,
    TIFF_GEOG_INV_FLATTENING_GEOKEY          = 2059,
    TIFF_GEOG_AZIMUTH_UNITS_GEOKEY           = 2060,
    TIFF_GEOG_PRIME_MERIDIAN_LONG_GEOKEY     = 2061,
    TIFF_PROJECTED_CS_TYPE_GEOKEY            = 3072,
    TIFF_PCS_CITATION_GEOKEY                 = 3073,
    TIFF_PROJECTION_GEOKEY                   = 3074,
    TIFF_PROJ_COORD_TRANS_GEOKEY             = 3075,
    TIFF_PROJ_LINEAR_UNITS_GEOKEY            = 3076,
    TIFF_PROJ_LINEAR_UNIT_SIZE_GEOKEY        = 3077,
    TIFF_PROJ_STD_PARALLEL1_GEOKEY           = 3078,
    TIFF_PROJ_STD_PARALLEL2_GEOKEY           = 3079,
    TIFF_PROJ_NAT_ORIGIN_LONG_GEOKEY         = 3080,
    TIFF_PROJ_NAT_ORIGIN_LAT_GEOKEY          = 3081,
    TIFF_PROJ_FALSE_EASTING_GEOKEY           = 3082,
    TIFF_PROJ_FALSE_NORTHING_GEOKEY          = 3083,
    TIFF_PROJ_FALSE_ORIGIN_LONG_GEOKEY       = 3084,
    TIFF_PROJ_FALSE_ORIGIN_LAT_GEOKEY        = 3085,
    TIFF_PROJ_FALSE_ORIGIN_EASTING_GEOKEY    = 3086,
    TIFF_PROJ_FALSE_ORIGIN_NORTHING_GEOKEY   = 3087,
    TIFF_PROJ_CENTER_LONG_GEOKEY             = 3088,
    TIFF_PROJ_CENTER_LAT_GEOKEY              = 3089,
    TIFF_PROJ_CENTER_EASTING_GEOKEY          = 3090,
    TIFF_PROJ_CENTER_NORTHING_GEOKEY         = 3091,
    TIFF_PROJ_SCALE_AT_NAT_ORIGIN_GEOKEY     = 3092,
    TIFF_PROJ_SCALE_AT_CENTER_GEOKEY         = 3093,
    TIFF_PROJ_AZIMUTH_ANGLE_GEOKEY           = 3094,
    TIFF_PROJ_STRAIGHT_VERT_POLE_LONG_GEOKEY = 3095,
    TIFF_VERTICAL_CS_TYPE_GEOKEY             = 4096,
    TIFF_VERTICAL_CITATION_GEOKEY            = 4097,
    TIFF_VERTICAL_DATUM_GEOKEY               = 4098,
    TIFF_VERTICAL_UNITS_GEOKEY               = 4099
};

<<<<<<< HEAD
enum TiffGeoTagType {
    GEOTIFF_SHORT  = 0,
    GEOTIFF_DOUBLE = 34736,
    GEOTIFF_STRING = 34737
=======
enum TiffPhotometric {
    TIFF_PHOTOMETRIC_NONE       = -1,
    TIFF_PHOTOMETRIC_WHITE_IS_ZERO,      /* mono or grayscale, 0 is white */
    TIFF_PHOTOMETRIC_BLACK_IS_ZERO,      /* mono or grayscale, 0 is black */
    TIFF_PHOTOMETRIC_RGB,                /* RGB or RGBA*/
    TIFF_PHOTOMETRIC_PALETTE,            /* Uses a palette */
    TIFF_PHOTOMETRIC_ALPHA_MASK,         /* Transparency mask */
    TIFF_PHOTOMETRIC_SEPARATED,          /* CMYK or some other ink set */
    TIFF_PHOTOMETRIC_YCBCR,              /* YCbCr */
    TIFF_PHOTOMETRIC_CIE_LAB    = 8,     /* 1976 CIE L*a*b* */
    TIFF_PHOTOMETRIC_ICC_LAB,            /* ICC L*a*b* */
    TIFF_PHOTOMETRIC_ITU_LAB,            /* ITU L*a*b* */
    TIFF_PHOTOMETRIC_CFA        = 32803, /* Color Filter Array (DNG) */
    TIFF_PHOTOMETRIC_LOG_L      = 32844, /* CIE Log2(L) */
    TIFF_PHOTOMETRIC_LOG_LUV,            /* CIE Log L*u*v* */
    TIFF_PHOTOMETRIC_LINEAR_RAW = 34892, /* Linear Raw (DNG) */
};

/** sizes of various TIFF field types (string size = 100)*/
static const uint8_t type_sizes[6] = {
    0, 1, 100, 2, 4, 8
>>>>>>> a9b046fb
};

typedef struct TiffGeoTag {
    enum TiffGeoTagKey key;
    enum TiffTags type;
    int count;
    int offset;
    char *val;
} TiffGeoTag;

typedef struct TiffGeoTagKeyName {
    const enum TiffGeoTagKey key;
    const char *const name;
} TiffGeoTagKeyName;

typedef struct TiffGeoTagNameType {
    const char *const name;
    const enum TiffGeoTagType type;
} TiffGeoTagNameType;

#endif /* AVCODEC_TIFF_H */<|MERGE_RESOLUTION|>--- conflicted
+++ resolved
@@ -146,12 +146,6 @@
     TIFF_VERTICAL_UNITS_GEOKEY               = 4099
 };
 
-<<<<<<< HEAD
-enum TiffGeoTagType {
-    GEOTIFF_SHORT  = 0,
-    GEOTIFF_DOUBLE = 34736,
-    GEOTIFF_STRING = 34737
-=======
 enum TiffPhotometric {
     TIFF_PHOTOMETRIC_NONE       = -1,
     TIFF_PHOTOMETRIC_WHITE_IS_ZERO,      /* mono or grayscale, 0 is white */
@@ -170,10 +164,10 @@
     TIFF_PHOTOMETRIC_LINEAR_RAW = 34892, /* Linear Raw (DNG) */
 };
 
-/** sizes of various TIFF field types (string size = 100)*/
-static const uint8_t type_sizes[6] = {
-    0, 1, 100, 2, 4, 8
->>>>>>> a9b046fb
+enum TiffGeoTagType {
+    GEOTIFF_SHORT  = 0,
+    GEOTIFF_DOUBLE = 34736,
+    GEOTIFF_STRING = 34737
 };
 
 typedef struct TiffGeoTag {
