/*
 * AAC decoder
 * Copyright (c) 2005-2006 Oded Shimon ( ods15 ods15 dyndns org )
 * Copyright (c) 2006-2007 Maxim Gavrilov ( maxim.gavrilov gmail com )
 *
 * AAC LATM decoder
 * Copyright (c) 2008-2010 Paul Kendall <paul@kcbbs.gen.nz>
 * Copyright (c) 2010      Janne Grunau <janne-ffmpeg@jannau.net>
 *
 * This file is part of FFmpeg.
 *
 * FFmpeg is free software; you can redistribute it and/or
 * modify it under the terms of the GNU Lesser General Public
 * License as published by the Free Software Foundation; either
 * version 2.1 of the License, or (at your option) any later version.
 *
 * FFmpeg is distributed in the hope that it will be useful,
 * but WITHOUT ANY WARRANTY; without even the implied warranty of
 * MERCHANTABILITY or FITNESS FOR A PARTICULAR PURPOSE.  See the GNU
 * Lesser General Public License for more details.
 *
 * You should have received a copy of the GNU Lesser General Public
 * License along with FFmpeg; if not, write to the Free Software
 * Foundation, Inc., 51 Franklin Street, Fifth Floor, Boston, MA 02110-1301 USA
 */

/**
 * @file
 * AAC decoder
 * @author Oded Shimon  ( ods15 ods15 dyndns org )
 * @author Maxim Gavrilov ( maxim.gavrilov gmail com )
 */

/*
 * supported tools
 *
 * Support?             Name
 * N (code in SoC repo) gain control
 * Y                    block switching
 * Y                    window shapes - standard
 * N                    window shapes - Low Delay
 * Y                    filterbank - standard
 * N (code in SoC repo) filterbank - Scalable Sample Rate
 * Y                    Temporal Noise Shaping
 * Y                    Long Term Prediction
 * Y                    intensity stereo
 * Y                    channel coupling
 * Y                    frequency domain prediction
 * Y                    Perceptual Noise Substitution
 * Y                    Mid/Side stereo
 * N                    Scalable Inverse AAC Quantization
 * N                    Frequency Selective Switch
 * N                    upsampling filter
 * Y                    quantization & coding - AAC
 * N                    quantization & coding - TwinVQ
 * N                    quantization & coding - BSAC
 * N                    AAC Error Resilience tools
 * N                    Error Resilience payload syntax
 * N                    Error Protection tool
 * N                    CELP
 * N                    Silence Compression
 * N                    HVXC
 * N                    HVXC 4kbits/s VR
 * N                    Structured Audio tools
 * N                    Structured Audio Sample Bank Format
 * N                    MIDI
 * N                    Harmonic and Individual Lines plus Noise
 * N                    Text-To-Speech Interface
 * Y                    Spectral Band Replication
 * Y (not in this code) Layer-1
 * Y (not in this code) Layer-2
 * Y (not in this code) Layer-3
 * N                    SinuSoidal Coding (Transient, Sinusoid, Noise)
 * Y                    Parametric Stereo
 * N                    Direct Stream Transfer
 *
 * Note: - HE AAC v1 comprises LC AAC with Spectral Band Replication.
 *       - HE AAC v2 comprises LC AAC with Spectral Band Replication and
           Parametric Stereo.
 */


#include "avcodec.h"
#include "internal.h"
#include "get_bits.h"
#include "dsputil.h"
#include "fft.h"
#include "fmtconvert.h"
#include "lpc.h"
#include "kbdwin.h"
#include "sinewin.h"

#include "aac.h"
#include "aactab.h"
#include "aacdectab.h"
#include "cbrt_tablegen.h"
#include "sbr.h"
#include "aacsbr.h"
#include "mpeg4audio.h"
#include "aacadtsdec.h"

#include <assert.h>
#include <errno.h>
#include <math.h>
#include <string.h>

#if ARCH_ARM
#   include "arm/aac.h"
#endif

union float754 {
    float f;
    uint32_t i;
};

static VLC vlc_scalefactors;
static VLC vlc_spectral[11];

static const char overread_err[] = "Input buffer exhausted before END element found\n";

static ChannelElement *get_che(AACContext *ac, int type, int elem_id)
{
    // For PCE based channel configurations map the channels solely based on tags.
    if (!ac->m4ac.chan_config) {
        return ac->tag_che_map[type][elem_id];
    }
    // For indexed channel configurations map the channels solely based on position.
    switch (ac->m4ac.chan_config) {
    case 7:
        if (ac->tags_mapped == 3 && type == TYPE_CPE) {
            ac->tags_mapped++;
            return ac->tag_che_map[TYPE_CPE][elem_id] = ac->che[TYPE_CPE][2];
        }
    case 6:
        /* Some streams incorrectly code 5.1 audio as SCE[0] CPE[0] CPE[1] SCE[1]
           instead of SCE[0] CPE[0] CPE[1] LFE[0]. If we seem to have
           encountered such a stream, transfer the LFE[0] element to the SCE[1]'s mapping */
        if (ac->tags_mapped == tags_per_config[ac->m4ac.chan_config] - 1 && (type == TYPE_LFE || type == TYPE_SCE)) {
            ac->tags_mapped++;
            return ac->tag_che_map[type][elem_id] = ac->che[TYPE_LFE][0];
        }
    case 5:
        if (ac->tags_mapped == 2 && type == TYPE_CPE) {
            ac->tags_mapped++;
            return ac->tag_che_map[TYPE_CPE][elem_id] = ac->che[TYPE_CPE][1];
        }
    case 4:
        if (ac->tags_mapped == 2 && ac->m4ac.chan_config == 4 && type == TYPE_SCE) {
            ac->tags_mapped++;
            return ac->tag_che_map[TYPE_SCE][elem_id] = ac->che[TYPE_SCE][1];
        }
    case 3:
    case 2:
        if (ac->tags_mapped == (ac->m4ac.chan_config != 2) && type == TYPE_CPE) {
            ac->tags_mapped++;
            return ac->tag_che_map[TYPE_CPE][elem_id] = ac->che[TYPE_CPE][0];
        } else if (ac->m4ac.chan_config == 2) {
            return NULL;
        }
    case 1:
        if (!ac->tags_mapped && type == TYPE_SCE) {
            ac->tags_mapped++;
            return ac->tag_che_map[TYPE_SCE][elem_id] = ac->che[TYPE_SCE][0];
        }
    default:
        return NULL;
    }
}

/**
 * Check for the channel element in the current channel position configuration.
 * If it exists, make sure the appropriate element is allocated and map the
 * channel order to match the internal FFmpeg channel layout.
 *
 * @param   che_pos current channel position configuration
 * @param   type channel element type
 * @param   id channel element id
 * @param   channels count of the number of channels in the configuration
 *
 * @return  Returns error status. 0 - OK, !0 - error
 */
static av_cold int che_configure(AACContext *ac,
                                 enum ChannelPosition che_pos[4][MAX_ELEM_ID],
                                 int type, int id, int *channels)
{
    if (che_pos[type][id]) {
        if (!ac->che[type][id]) {
            if (!(ac->che[type][id] = av_mallocz(sizeof(ChannelElement))))
                return AVERROR(ENOMEM);
            ff_aac_sbr_ctx_init(ac, &ac->che[type][id]->sbr);
        }
        if (type != TYPE_CCE) {
            ac->output_data[(*channels)++] = ac->che[type][id]->ch[0].ret;
            if (type == TYPE_CPE ||
                (type == TYPE_SCE && ac->m4ac.ps == 1)) {
                ac->output_data[(*channels)++] = ac->che[type][id]->ch[1].ret;
            }
        }
    } else {
        if (ac->che[type][id])
            ff_aac_sbr_ctx_close(&ac->che[type][id]->sbr);
        av_freep(&ac->che[type][id]);
    }
    return 0;
}

/**
 * Configure output channel order based on the current program configuration element.
 *
 * @param   che_pos current channel position configuration
 * @param   new_che_pos New channel position configuration - we only do something if it differs from the current one.
 *
 * @return  Returns error status. 0 - OK, !0 - error
 */
static av_cold int output_configure(AACContext *ac,
                                    enum ChannelPosition che_pos[4][MAX_ELEM_ID],
                                    enum ChannelPosition new_che_pos[4][MAX_ELEM_ID],
                                    int channel_config, enum OCStatus oc_type)
{
    AVCodecContext *avctx = ac->avctx;
    int i, type, channels = 0, ret;

    if (new_che_pos != che_pos)
    memcpy(che_pos, new_che_pos, 4 * MAX_ELEM_ID * sizeof(new_che_pos[0][0]));

    if (channel_config) {
        for (i = 0; i < tags_per_config[channel_config]; i++) {
            if ((ret = che_configure(ac, che_pos,
                                     aac_channel_layout_map[channel_config - 1][i][0],
                                     aac_channel_layout_map[channel_config - 1][i][1],
                                     &channels)))
                return ret;
        }

        memset(ac->tag_che_map, 0, 4 * MAX_ELEM_ID * sizeof(ac->che[0][0]));

        avctx->channel_layout = aac_channel_layout[channel_config - 1];
    } else {
        /* Allocate or free elements depending on if they are in the
         * current program configuration.
         *
         * Set up default 1:1 output mapping.
         *
         * For a 5.1 stream the output order will be:
         *    [ Center ] [ Front Left ] [ Front Right ] [ LFE ] [ Surround Left ] [ Surround Right ]
         */

        for (i = 0; i < MAX_ELEM_ID; i++) {
            for (type = 0; type < 4; type++) {
                if ((ret = che_configure(ac, che_pos, type, i, &channels)))
                    return ret;
            }
        }

        memcpy(ac->tag_che_map, ac->che, 4 * MAX_ELEM_ID * sizeof(ac->che[0][0]));
    }

    avctx->channels = channels;

    ac->output_configured = oc_type;

    return 0;
}

static void flush(AVCodecContext *avctx)
{
    AACContext *ac= avctx->priv_data;
    int type, i, j;

    for (type = 3; type >= 0; type--) {
        for (i = 0; i < MAX_ELEM_ID; i++) {
            ChannelElement *che = ac->che[type][i];
            if (che) {
                for (j = 0; j <= 1; j++) {
                    memset(che->ch[j].saved, 0, sizeof(che->ch[j].saved));
                }
            }
        }
    }
}

/**
 * Decode an array of 4 bit element IDs, optionally interleaved with a stereo/mono switching bit.
 *
 * @param cpe_map Stereo (Channel Pair Element) map, NULL if stereo bit is not present.
 * @param sce_map mono (Single Channel Element) map
 * @param type speaker type/position for these channels
 */
static void decode_channel_map(enum ChannelPosition *cpe_map,
                               enum ChannelPosition *sce_map,
                               enum ChannelPosition type,
                               GetBitContext *gb, int n)
{
    while (n--) {
        enum ChannelPosition *map = cpe_map && get_bits1(gb) ? cpe_map : sce_map; // stereo or mono map
        map[get_bits(gb, 4)] = type;
    }
}

/**
 * Decode program configuration element; reference: table 4.2.
 *
 * @param   new_che_pos New channel position configuration - we only do something if it differs from the current one.
 *
 * @return  Returns error status. 0 - OK, !0 - error
 */
static int decode_pce(AVCodecContext *avctx, MPEG4AudioConfig *m4ac,
                      enum ChannelPosition new_che_pos[4][MAX_ELEM_ID],
                      GetBitContext *gb)
{
    int num_front, num_side, num_back, num_lfe, num_assoc_data, num_cc, sampling_index;
    int comment_len;

    skip_bits(gb, 2);  // object_type

    sampling_index = get_bits(gb, 4);
    if (m4ac->sampling_index != sampling_index)
        av_log(avctx, AV_LOG_WARNING, "Sample rate index in program config element does not match the sample rate index configured by the container.\n");

    num_front       = get_bits(gb, 4);
    num_side        = get_bits(gb, 4);
    num_back        = get_bits(gb, 4);
    num_lfe         = get_bits(gb, 2);
    num_assoc_data  = get_bits(gb, 3);
    num_cc          = get_bits(gb, 4);

    if (get_bits1(gb))
        skip_bits(gb, 4); // mono_mixdown_tag
    if (get_bits1(gb))
        skip_bits(gb, 4); // stereo_mixdown_tag

    if (get_bits1(gb))
        skip_bits(gb, 3); // mixdown_coeff_index and pseudo_surround

    if (get_bits_left(gb) < 4 * (num_front + num_side + num_back + num_lfe + num_assoc_data + num_cc)) {
        av_log(avctx, AV_LOG_ERROR, overread_err);
        return -1;
    }
    decode_channel_map(new_che_pos[TYPE_CPE], new_che_pos[TYPE_SCE], AAC_CHANNEL_FRONT, gb, num_front);
    decode_channel_map(new_che_pos[TYPE_CPE], new_che_pos[TYPE_SCE], AAC_CHANNEL_SIDE,  gb, num_side );
    decode_channel_map(new_che_pos[TYPE_CPE], new_che_pos[TYPE_SCE], AAC_CHANNEL_BACK,  gb, num_back );
    decode_channel_map(NULL,                  new_che_pos[TYPE_LFE], AAC_CHANNEL_LFE,   gb, num_lfe  );

    skip_bits_long(gb, 4 * num_assoc_data);

    decode_channel_map(new_che_pos[TYPE_CCE], new_che_pos[TYPE_CCE], AAC_CHANNEL_CC,    gb, num_cc   );

    align_get_bits(gb);

    /* comment field, first byte is length */
    comment_len = get_bits(gb, 8) * 8;
    if (get_bits_left(gb) < comment_len) {
        av_log(avctx, AV_LOG_ERROR, overread_err);
        return -1;
    }
    skip_bits_long(gb, comment_len);
    return 0;
}

/**
 * Set up channel positions based on a default channel configuration
 * as specified in table 1.17.
 *
 * @param   new_che_pos New channel position configuration - we only do something if it differs from the current one.
 *
 * @return  Returns error status. 0 - OK, !0 - error
 */
static av_cold int set_default_channel_config(AVCodecContext *avctx,
                                              enum ChannelPosition new_che_pos[4][MAX_ELEM_ID],
                                              int channel_config)
{
    if (channel_config < 1 || channel_config > 7) {
        av_log(avctx, AV_LOG_ERROR, "invalid default channel configuration (%d)\n",
               channel_config);
        return -1;
    }

    /* default channel configurations:
     *
     * 1ch : front center (mono)
     * 2ch : L + R (stereo)
     * 3ch : front center + L + R
     * 4ch : front center + L + R + back center
     * 5ch : front center + L + R + back stereo
     * 6ch : front center + L + R + back stereo + LFE
     * 7ch : front center + L + R + outer front left + outer front right + back stereo + LFE
     */

    if (channel_config != 2)
        new_che_pos[TYPE_SCE][0] = AAC_CHANNEL_FRONT; // front center (or mono)
    if (channel_config > 1)
        new_che_pos[TYPE_CPE][0] = AAC_CHANNEL_FRONT; // L + R (or stereo)
    if (channel_config == 4)
        new_che_pos[TYPE_SCE][1] = AAC_CHANNEL_BACK;  // back center
    if (channel_config > 4)
        new_che_pos[TYPE_CPE][(channel_config == 7) + 1]
        = AAC_CHANNEL_BACK;  // back stereo
    if (channel_config > 5)
        new_che_pos[TYPE_LFE][0] = AAC_CHANNEL_LFE;   // LFE
    if (channel_config == 7)
        new_che_pos[TYPE_CPE][1] = AAC_CHANNEL_FRONT; // outer front left + outer front right

    return 0;
}

/**
 * Decode GA "General Audio" specific configuration; reference: table 4.1.
 *
 * @param   ac          pointer to AACContext, may be null
 * @param   avctx       pointer to AVCCodecContext, used for logging
 *
 * @return  Returns error status. 0 - OK, !0 - error
 */
static int decode_ga_specific_config(AACContext *ac, AVCodecContext *avctx,
                                     GetBitContext *gb,
                                     MPEG4AudioConfig *m4ac,
                                     int channel_config)
{
    enum ChannelPosition new_che_pos[4][MAX_ELEM_ID];
    int extension_flag, ret;

    if (get_bits1(gb)) { // frameLengthFlag
        av_log_missing_feature(avctx, "960/120 MDCT window is", 1);
        return -1;
    }

    if (get_bits1(gb))       // dependsOnCoreCoder
        skip_bits(gb, 14);   // coreCoderDelay
    extension_flag = get_bits1(gb);

    if (m4ac->object_type == AOT_AAC_SCALABLE ||
        m4ac->object_type == AOT_ER_AAC_SCALABLE)
        skip_bits(gb, 3);     // layerNr

    memset(new_che_pos, 0, 4 * MAX_ELEM_ID * sizeof(new_che_pos[0][0]));
    if (channel_config == 0) {
        skip_bits(gb, 4);  // element_instance_tag
        if ((ret = decode_pce(avctx, m4ac, new_che_pos, gb)))
            return ret;
    } else {
        if ((ret = set_default_channel_config(avctx, new_che_pos, channel_config)))
            return ret;
    }
    if (ac && (ret = output_configure(ac, ac->che_pos, new_che_pos, channel_config, OC_GLOBAL_HDR)))
        return ret;

    if (extension_flag) {
        switch (m4ac->object_type) {
        case AOT_ER_BSAC:
            skip_bits(gb, 5);    // numOfSubFrame
            skip_bits(gb, 11);   // layer_length
            break;
        case AOT_ER_AAC_LC:
        case AOT_ER_AAC_LTP:
        case AOT_ER_AAC_SCALABLE:
        case AOT_ER_AAC_LD:
            skip_bits(gb, 3);  /* aacSectionDataResilienceFlag
                                    * aacScalefactorDataResilienceFlag
                                    * aacSpectralDataResilienceFlag
                                    */
            break;
        }
        skip_bits1(gb);    // extensionFlag3 (TBD in version 3)
    }
    return 0;
}

/**
 * Decode audio specific configuration; reference: table 1.13.
 *
 * @param   ac          pointer to AACContext, may be null
 * @param   avctx       pointer to AVCCodecContext, used for logging
 * @param   m4ac        pointer to MPEG4AudioConfig, used for parsing
 * @param   data        pointer to buffer holding an audio specific config
 * @param   bit_size    size of audio specific config or data in bits
 * @param   sync_extension look for an appended sync extension
 *
 * @return  Returns error status or number of consumed bits. <0 - error
 */
static int decode_audio_specific_config(AACContext *ac,
                                        AVCodecContext *avctx,
                                        MPEG4AudioConfig *m4ac,
<<<<<<< HEAD
                                        const uint8_t *data, int data_size, int asclen)
=======
                                        const uint8_t *data, int bit_size,
                                        int sync_extension)
>>>>>>> d268b79e
{
    GetBitContext gb;
    int i;

    av_dlog(avctx, "extradata size %d\n", avctx->extradata_size);
    for (i = 0; i < avctx->extradata_size; i++)
         av_dlog(avctx, "%02x ", avctx->extradata[i]);
    av_dlog(avctx, "\n");

    init_get_bits(&gb, data, bit_size);

<<<<<<< HEAD
    if ((i = avpriv_mpeg4audio_get_config(m4ac, data, asclen/8)) < 0)
=======
    if ((i = avpriv_mpeg4audio_get_config(m4ac, data, bit_size, sync_extension)) < 0)
>>>>>>> d268b79e
        return -1;
    if (m4ac->sampling_index > 12) {
        av_log(avctx, AV_LOG_ERROR, "invalid sampling rate index %d\n", m4ac->sampling_index);
        return -1;
    }
    if (m4ac->sbr == 1 && m4ac->ps == -1)
        m4ac->ps = 1;

    skip_bits_long(&gb, i);

    switch (m4ac->object_type) {
    case AOT_AAC_MAIN:
    case AOT_AAC_LC:
    case AOT_AAC_LTP:
        if (decode_ga_specific_config(ac, avctx, &gb, m4ac, m4ac->chan_config))
            return -1;
        break;
    default:
        av_log(avctx, AV_LOG_ERROR, "Audio object type %s%d is not supported.\n",
               m4ac->sbr == 1? "SBR+" : "", m4ac->object_type);
        return -1;
    }

    av_dlog(avctx, "AOT %d chan config %d sampling index %d (%d) SBR %d PS %d\n",
            m4ac->object_type, m4ac->chan_config, m4ac->sampling_index,
            m4ac->sample_rate, m4ac->sbr, m4ac->ps);

    return get_bits_count(&gb);
}

/**
 * linear congruential pseudorandom number generator
 *
 * @param   previous_val    pointer to the current state of the generator
 *
 * @return  Returns a 32-bit pseudorandom integer
 */
static av_always_inline int lcg_random(int previous_val)
{
    return previous_val * 1664525 + 1013904223;
}

static av_always_inline void reset_predict_state(PredictorState *ps)
{
    ps->r0   = 0.0f;
    ps->r1   = 0.0f;
    ps->cor0 = 0.0f;
    ps->cor1 = 0.0f;
    ps->var0 = 1.0f;
    ps->var1 = 1.0f;
}

static void reset_all_predictors(PredictorState *ps)
{
    int i;
    for (i = 0; i < MAX_PREDICTORS; i++)
        reset_predict_state(&ps[i]);
}

static int sample_rate_idx (int rate)
{
         if (92017 <= rate) return 0;
    else if (75132 <= rate) return 1;
    else if (55426 <= rate) return 2;
    else if (46009 <= rate) return 3;
    else if (37566 <= rate) return 4;
    else if (27713 <= rate) return 5;
    else if (23004 <= rate) return 6;
    else if (18783 <= rate) return 7;
    else if (13856 <= rate) return 8;
    else if (11502 <= rate) return 9;
    else if (9391  <= rate) return 10;
    else                    return 11;
}

static void reset_predictor_group(PredictorState *ps, int group_num)
{
    int i;
    for (i = group_num - 1; i < MAX_PREDICTORS; i += 30)
        reset_predict_state(&ps[i]);
}

#define AAC_INIT_VLC_STATIC(num, size) \
    INIT_VLC_STATIC(&vlc_spectral[num], 8, ff_aac_spectral_sizes[num], \
         ff_aac_spectral_bits[num], sizeof( ff_aac_spectral_bits[num][0]), sizeof( ff_aac_spectral_bits[num][0]), \
        ff_aac_spectral_codes[num], sizeof(ff_aac_spectral_codes[num][0]), sizeof(ff_aac_spectral_codes[num][0]), \
        size);

static av_cold int aac_decode_init(AVCodecContext *avctx)
{
    AACContext *ac = avctx->priv_data;
    float output_scale_factor;

    ac->avctx = avctx;
    ac->m4ac.sample_rate = avctx->sample_rate;

    if (avctx->extradata_size > 0) {
        if (decode_audio_specific_config(ac, ac->avctx, &ac->m4ac,
                                         avctx->extradata,
<<<<<<< HEAD
                                         avctx->extradata_size, 8*avctx->extradata_size) < 0)
=======
                                         avctx->extradata_size*8, 1) < 0)
>>>>>>> d268b79e
            return -1;
    } else {
        int sr, i;
        enum ChannelPosition new_che_pos[4][MAX_ELEM_ID];

        sr = sample_rate_idx(avctx->sample_rate);
        ac->m4ac.sampling_index = sr;
        ac->m4ac.channels = avctx->channels;
        ac->m4ac.sbr = -1;
        ac->m4ac.ps = -1;

        for (i = 0; i < FF_ARRAY_ELEMS(ff_mpeg4audio_channels); i++)
            if (ff_mpeg4audio_channels[i] == avctx->channels)
                break;
        if (i == FF_ARRAY_ELEMS(ff_mpeg4audio_channels)) {
            i = 0;
        }
        ac->m4ac.chan_config = i;

        if (ac->m4ac.chan_config) {
            int ret = set_default_channel_config(avctx, new_che_pos, ac->m4ac.chan_config);
            if (!ret)
                output_configure(ac, ac->che_pos, new_che_pos, ac->m4ac.chan_config, OC_GLOBAL_HDR);
            else if (avctx->err_recognition & AV_EF_EXPLODE)
                return AVERROR_INVALIDDATA;
        }
    }

    if (avctx->request_sample_fmt == AV_SAMPLE_FMT_FLT) {
        avctx->sample_fmt = AV_SAMPLE_FMT_FLT;
        output_scale_factor = 1.0 / 32768.0;
    } else {
        avctx->sample_fmt = AV_SAMPLE_FMT_S16;
        output_scale_factor = 1.0;
    }

    AAC_INIT_VLC_STATIC( 0, 304);
    AAC_INIT_VLC_STATIC( 1, 270);
    AAC_INIT_VLC_STATIC( 2, 550);
    AAC_INIT_VLC_STATIC( 3, 300);
    AAC_INIT_VLC_STATIC( 4, 328);
    AAC_INIT_VLC_STATIC( 5, 294);
    AAC_INIT_VLC_STATIC( 6, 306);
    AAC_INIT_VLC_STATIC( 7, 268);
    AAC_INIT_VLC_STATIC( 8, 510);
    AAC_INIT_VLC_STATIC( 9, 366);
    AAC_INIT_VLC_STATIC(10, 462);

    ff_aac_sbr_init();

    dsputil_init(&ac->dsp, avctx);
    ff_fmt_convert_init(&ac->fmt_conv, avctx);

    ac->random_state = 0x1f2e3d4c;

    ff_aac_tableinit();

    INIT_VLC_STATIC(&vlc_scalefactors,7,FF_ARRAY_ELEMS(ff_aac_scalefactor_code),
                    ff_aac_scalefactor_bits, sizeof(ff_aac_scalefactor_bits[0]), sizeof(ff_aac_scalefactor_bits[0]),
                    ff_aac_scalefactor_code, sizeof(ff_aac_scalefactor_code[0]), sizeof(ff_aac_scalefactor_code[0]),
                    352);

    ff_mdct_init(&ac->mdct,       11, 1, output_scale_factor/1024.0);
    ff_mdct_init(&ac->mdct_small,  8, 1, output_scale_factor/128.0);
    ff_mdct_init(&ac->mdct_ltp,   11, 0, -2.0/output_scale_factor);
    // window initialization
    ff_kbd_window_init(ff_aac_kbd_long_1024, 4.0, 1024);
    ff_kbd_window_init(ff_aac_kbd_short_128, 6.0, 128);
    ff_init_ff_sine_windows(10);
    ff_init_ff_sine_windows( 7);

    cbrt_tableinit();

    avcodec_get_frame_defaults(&ac->frame);
    avctx->coded_frame = &ac->frame;

    return 0;
}

/**
 * Skip data_stream_element; reference: table 4.10.
 */
static int skip_data_stream_element(AACContext *ac, GetBitContext *gb)
{
    int byte_align = get_bits1(gb);
    int count = get_bits(gb, 8);
    if (count == 255)
        count += get_bits(gb, 8);
    if (byte_align)
        align_get_bits(gb);

    if (get_bits_left(gb) < 8 * count) {
        av_log(ac->avctx, AV_LOG_ERROR, overread_err);
        return -1;
    }
    skip_bits_long(gb, 8 * count);
    return 0;
}

static int decode_prediction(AACContext *ac, IndividualChannelStream *ics,
                             GetBitContext *gb)
{
    int sfb;
    if (get_bits1(gb)) {
        ics->predictor_reset_group = get_bits(gb, 5);
        if (ics->predictor_reset_group == 0 || ics->predictor_reset_group > 30) {
            av_log(ac->avctx, AV_LOG_ERROR, "Invalid Predictor Reset Group.\n");
            return -1;
        }
    }
    for (sfb = 0; sfb < FFMIN(ics->max_sfb, ff_aac_pred_sfb_max[ac->m4ac.sampling_index]); sfb++) {
        ics->prediction_used[sfb] = get_bits1(gb);
    }
    return 0;
}

/**
 * Decode Long Term Prediction data; reference: table 4.xx.
 */
static void decode_ltp(AACContext *ac, LongTermPrediction *ltp,
                       GetBitContext *gb, uint8_t max_sfb)
{
    int sfb;

    ltp->lag  = get_bits(gb, 11);
    ltp->coef = ltp_coef[get_bits(gb, 3)];
    for (sfb = 0; sfb < FFMIN(max_sfb, MAX_LTP_LONG_SFB); sfb++)
        ltp->used[sfb] = get_bits1(gb);
}

/**
 * Decode Individual Channel Stream info; reference: table 4.6.
 *
 * @param   common_window   Channels have independent [0], or shared [1], Individual Channel Stream information.
 */
static int decode_ics_info(AACContext *ac, IndividualChannelStream *ics,
                           GetBitContext *gb, int common_window)
{
    if (get_bits1(gb)) {
        av_log(ac->avctx, AV_LOG_ERROR, "Reserved bit set.\n");
        memset(ics, 0, sizeof(IndividualChannelStream));
        return -1;
    }
    ics->window_sequence[1] = ics->window_sequence[0];
    ics->window_sequence[0] = get_bits(gb, 2);
    ics->use_kb_window[1]   = ics->use_kb_window[0];
    ics->use_kb_window[0]   = get_bits1(gb);
    ics->num_window_groups  = 1;
    ics->group_len[0]       = 1;
    if (ics->window_sequence[0] == EIGHT_SHORT_SEQUENCE) {
        int i;
        ics->max_sfb = get_bits(gb, 4);
        for (i = 0; i < 7; i++) {
            if (get_bits1(gb)) {
                ics->group_len[ics->num_window_groups - 1]++;
            } else {
                ics->num_window_groups++;
                ics->group_len[ics->num_window_groups - 1] = 1;
            }
        }
        ics->num_windows       = 8;
        ics->swb_offset        =    ff_swb_offset_128[ac->m4ac.sampling_index];
        ics->num_swb           =   ff_aac_num_swb_128[ac->m4ac.sampling_index];
        ics->tns_max_bands     = ff_tns_max_bands_128[ac->m4ac.sampling_index];
        ics->predictor_present = 0;
    } else {
        ics->max_sfb               = get_bits(gb, 6);
        ics->num_windows           = 1;
        ics->swb_offset            =    ff_swb_offset_1024[ac->m4ac.sampling_index];
        ics->num_swb               =   ff_aac_num_swb_1024[ac->m4ac.sampling_index];
        ics->tns_max_bands         = ff_tns_max_bands_1024[ac->m4ac.sampling_index];
        ics->predictor_present     = get_bits1(gb);
        ics->predictor_reset_group = 0;
        if (ics->predictor_present) {
            if (ac->m4ac.object_type == AOT_AAC_MAIN) {
                if (decode_prediction(ac, ics, gb)) {
                    memset(ics, 0, sizeof(IndividualChannelStream));
                    return -1;
                }
            } else if (ac->m4ac.object_type == AOT_AAC_LC) {
                av_log(ac->avctx, AV_LOG_ERROR, "Prediction is not allowed in AAC-LC.\n");
                memset(ics, 0, sizeof(IndividualChannelStream));
                return -1;
            } else {
                if ((ics->ltp.present = get_bits(gb, 1)))
                    decode_ltp(ac, &ics->ltp, gb, ics->max_sfb);
            }
        }
    }

    if (ics->max_sfb > ics->num_swb) {
        av_log(ac->avctx, AV_LOG_ERROR,
               "Number of scalefactor bands in group (%d) exceeds limit (%d).\n",
               ics->max_sfb, ics->num_swb);
        memset(ics, 0, sizeof(IndividualChannelStream));
        return -1;
    }

    return 0;
}

/**
 * Decode band types (section_data payload); reference: table 4.46.
 *
 * @param   band_type           array of the used band type
 * @param   band_type_run_end   array of the last scalefactor band of a band type run
 *
 * @return  Returns error status. 0 - OK, !0 - error
 */
static int decode_band_types(AACContext *ac, enum BandType band_type[120],
                             int band_type_run_end[120], GetBitContext *gb,
                             IndividualChannelStream *ics)
{
    int g, idx = 0;
    const int bits = (ics->window_sequence[0] == EIGHT_SHORT_SEQUENCE) ? 3 : 5;
    for (g = 0; g < ics->num_window_groups; g++) {
        int k = 0;
        while (k < ics->max_sfb) {
            uint8_t sect_end = k;
            int sect_len_incr;
            int sect_band_type = get_bits(gb, 4);
            if (sect_band_type == 12) {
                av_log(ac->avctx, AV_LOG_ERROR, "invalid band type\n");
                return -1;
            }
            while ((sect_len_incr = get_bits(gb, bits)) == (1 << bits) - 1)
                sect_end += sect_len_incr;
            sect_end += sect_len_incr;
            if (get_bits_left(gb) < 0) {
                av_log(ac->avctx, AV_LOG_ERROR, overread_err);
                return -1;
            }
            if (sect_end > ics->max_sfb) {
                av_log(ac->avctx, AV_LOG_ERROR,
                       "Number of bands (%d) exceeds limit (%d).\n",
                       sect_end, ics->max_sfb);
                return -1;
            }
            for (; k < sect_end; k++) {
                band_type        [idx]   = sect_band_type;
                band_type_run_end[idx++] = sect_end;
            }
        }
    }
    return 0;
}

/**
 * Decode scalefactors; reference: table 4.47.
 *
 * @param   global_gain         first scalefactor value as scalefactors are differentially coded
 * @param   band_type           array of the used band type
 * @param   band_type_run_end   array of the last scalefactor band of a band type run
 * @param   sf                  array of scalefactors or intensity stereo positions
 *
 * @return  Returns error status. 0 - OK, !0 - error
 */
static int decode_scalefactors(AACContext *ac, float sf[120], GetBitContext *gb,
                               unsigned int global_gain,
                               IndividualChannelStream *ics,
                               enum BandType band_type[120],
                               int band_type_run_end[120])
{
    int g, i, idx = 0;
    int offset[3] = { global_gain, global_gain - 90, 0 };
    int clipped_offset;
    int noise_flag = 1;
    static const char *sf_str[3] = { "Global gain", "Noise gain", "Intensity stereo position" };
    for (g = 0; g < ics->num_window_groups; g++) {
        for (i = 0; i < ics->max_sfb;) {
            int run_end = band_type_run_end[idx];
            if (band_type[idx] == ZERO_BT) {
                for (; i < run_end; i++, idx++)
                    sf[idx] = 0.;
            } else if ((band_type[idx] == INTENSITY_BT) || (band_type[idx] == INTENSITY_BT2)) {
                for (; i < run_end; i++, idx++) {
                    offset[2] += get_vlc2(gb, vlc_scalefactors.table, 7, 3) - 60;
                    clipped_offset = av_clip(offset[2], -155, 100);
                    if (offset[2] != clipped_offset) {
                        av_log_ask_for_sample(ac->avctx, "Intensity stereo "
                                "position clipped (%d -> %d).\nIf you heard an "
                                "audible artifact, there may be a bug in the "
                                "decoder. ", offset[2], clipped_offset);
                    }
                    sf[idx] = ff_aac_pow2sf_tab[-clipped_offset + POW_SF2_ZERO];
                }
            } else if (band_type[idx] == NOISE_BT) {
                for (; i < run_end; i++, idx++) {
                    if (noise_flag-- > 0)
                        offset[1] += get_bits(gb, 9) - 256;
                    else
                        offset[1] += get_vlc2(gb, vlc_scalefactors.table, 7, 3) - 60;
                    clipped_offset = av_clip(offset[1], -100, 155);
                    if (offset[1] != clipped_offset) {
                        av_log_ask_for_sample(ac->avctx, "Noise gain clipped "
                                "(%d -> %d).\nIf you heard an audible "
                                "artifact, there may be a bug in the decoder. ",
                                offset[1], clipped_offset);
                    }
                    sf[idx] = -ff_aac_pow2sf_tab[clipped_offset + POW_SF2_ZERO];
                }
            } else {
                for (; i < run_end; i++, idx++) {
                    offset[0] += get_vlc2(gb, vlc_scalefactors.table, 7, 3) - 60;
                    if (offset[0] > 255U) {
                        av_log(ac->avctx, AV_LOG_ERROR,
                               "%s (%d) out of range.\n", sf_str[0], offset[0]);
                        return -1;
                    }
                    sf[idx] = -ff_aac_pow2sf_tab[offset[0] - 100 + POW_SF2_ZERO];
                }
            }
        }
    }
    return 0;
}

/**
 * Decode pulse data; reference: table 4.7.
 */
static int decode_pulses(Pulse *pulse, GetBitContext *gb,
                         const uint16_t *swb_offset, int num_swb)
{
    int i, pulse_swb;
    pulse->num_pulse = get_bits(gb, 2) + 1;
    pulse_swb        = get_bits(gb, 6);
    if (pulse_swb >= num_swb)
        return -1;
    pulse->pos[0]    = swb_offset[pulse_swb];
    pulse->pos[0]   += get_bits(gb, 5);
    if (pulse->pos[0] > 1023)
        return -1;
    pulse->amp[0]    = get_bits(gb, 4);
    for (i = 1; i < pulse->num_pulse; i++) {
        pulse->pos[i] = get_bits(gb, 5) + pulse->pos[i - 1];
        if (pulse->pos[i] > 1023)
            return -1;
        pulse->amp[i] = get_bits(gb, 4);
    }
    return 0;
}

/**
 * Decode Temporal Noise Shaping data; reference: table 4.48.
 *
 * @return  Returns error status. 0 - OK, !0 - error
 */
static int decode_tns(AACContext *ac, TemporalNoiseShaping *tns,
                      GetBitContext *gb, const IndividualChannelStream *ics)
{
    int w, filt, i, coef_len, coef_res, coef_compress;
    const int is8 = ics->window_sequence[0] == EIGHT_SHORT_SEQUENCE;
    const int tns_max_order = is8 ? 7 : ac->m4ac.object_type == AOT_AAC_MAIN ? 20 : 12;
    for (w = 0; w < ics->num_windows; w++) {
        if ((tns->n_filt[w] = get_bits(gb, 2 - is8))) {
            coef_res = get_bits1(gb);

            for (filt = 0; filt < tns->n_filt[w]; filt++) {
                int tmp2_idx;
                tns->length[w][filt] = get_bits(gb, 6 - 2 * is8);

                if ((tns->order[w][filt] = get_bits(gb, 5 - 2 * is8)) > tns_max_order) {
                    av_log(ac->avctx, AV_LOG_ERROR, "TNS filter order %d is greater than maximum %d.\n",
                           tns->order[w][filt], tns_max_order);
                    tns->order[w][filt] = 0;
                    return -1;
                }
                if (tns->order[w][filt]) {
                    tns->direction[w][filt] = get_bits1(gb);
                    coef_compress = get_bits1(gb);
                    coef_len = coef_res + 3 - coef_compress;
                    tmp2_idx = 2 * coef_compress + coef_res;

                    for (i = 0; i < tns->order[w][filt]; i++)
                        tns->coef[w][filt][i] = tns_tmp2_map[tmp2_idx][get_bits(gb, coef_len)];
                }
            }
        }
    }
    return 0;
}

/**
 * Decode Mid/Side data; reference: table 4.54.
 *
 * @param   ms_present  Indicates mid/side stereo presence. [0] mask is all 0s;
 *                      [1] mask is decoded from bitstream; [2] mask is all 1s;
 *                      [3] reserved for scalable AAC
 */
static void decode_mid_side_stereo(ChannelElement *cpe, GetBitContext *gb,
                                   int ms_present)
{
    int idx;
    if (ms_present == 1) {
        for (idx = 0; idx < cpe->ch[0].ics.num_window_groups * cpe->ch[0].ics.max_sfb; idx++)
            cpe->ms_mask[idx] = get_bits1(gb);
    } else if (ms_present == 2) {
        memset(cpe->ms_mask, 1, cpe->ch[0].ics.num_window_groups * cpe->ch[0].ics.max_sfb * sizeof(cpe->ms_mask[0]));
    }
}

#ifndef VMUL2
static inline float *VMUL2(float *dst, const float *v, unsigned idx,
                           const float *scale)
{
    float s = *scale;
    *dst++ = v[idx    & 15] * s;
    *dst++ = v[idx>>4 & 15] * s;
    return dst;
}
#endif

#ifndef VMUL4
static inline float *VMUL4(float *dst, const float *v, unsigned idx,
                           const float *scale)
{
    float s = *scale;
    *dst++ = v[idx    & 3] * s;
    *dst++ = v[idx>>2 & 3] * s;
    *dst++ = v[idx>>4 & 3] * s;
    *dst++ = v[idx>>6 & 3] * s;
    return dst;
}
#endif

#ifndef VMUL2S
static inline float *VMUL2S(float *dst, const float *v, unsigned idx,
                            unsigned sign, const float *scale)
{
    union float754 s0, s1;

    s0.f = s1.f = *scale;
    s0.i ^= sign >> 1 << 31;
    s1.i ^= sign      << 31;

    *dst++ = v[idx    & 15] * s0.f;
    *dst++ = v[idx>>4 & 15] * s1.f;

    return dst;
}
#endif

#ifndef VMUL4S
static inline float *VMUL4S(float *dst, const float *v, unsigned idx,
                            unsigned sign, const float *scale)
{
    unsigned nz = idx >> 12;
    union float754 s = { .f = *scale };
    union float754 t;

    t.i = s.i ^ (sign & 1U<<31);
    *dst++ = v[idx    & 3] * t.f;

    sign <<= nz & 1; nz >>= 1;
    t.i = s.i ^ (sign & 1U<<31);
    *dst++ = v[idx>>2 & 3] * t.f;

    sign <<= nz & 1; nz >>= 1;
    t.i = s.i ^ (sign & 1U<<31);
    *dst++ = v[idx>>4 & 3] * t.f;

    sign <<= nz & 1; nz >>= 1;
    t.i = s.i ^ (sign & 1U<<31);
    *dst++ = v[idx>>6 & 3] * t.f;

    return dst;
}
#endif

/**
 * Decode spectral data; reference: table 4.50.
 * Dequantize and scale spectral data; reference: 4.6.3.3.
 *
 * @param   coef            array of dequantized, scaled spectral data
 * @param   sf              array of scalefactors or intensity stereo positions
 * @param   pulse_present   set if pulses are present
 * @param   pulse           pointer to pulse data struct
 * @param   band_type       array of the used band type
 *
 * @return  Returns error status. 0 - OK, !0 - error
 */
static int decode_spectrum_and_dequant(AACContext *ac, float coef[1024],
                                       GetBitContext *gb, const float sf[120],
                                       int pulse_present, const Pulse *pulse,
                                       const IndividualChannelStream *ics,
                                       enum BandType band_type[120])
{
    int i, k, g, idx = 0;
    const int c = 1024 / ics->num_windows;
    const uint16_t *offsets = ics->swb_offset;
    float *coef_base = coef;

    for (g = 0; g < ics->num_windows; g++)
        memset(coef + g * 128 + offsets[ics->max_sfb], 0, sizeof(float) * (c - offsets[ics->max_sfb]));

    for (g = 0; g < ics->num_window_groups; g++) {
        unsigned g_len = ics->group_len[g];

        for (i = 0; i < ics->max_sfb; i++, idx++) {
            const unsigned cbt_m1 = band_type[idx] - 1;
            float *cfo = coef + offsets[i];
            int off_len = offsets[i + 1] - offsets[i];
            int group;

            if (cbt_m1 >= INTENSITY_BT2 - 1) {
                for (group = 0; group < g_len; group++, cfo+=128) {
                    memset(cfo, 0, off_len * sizeof(float));
                }
            } else if (cbt_m1 == NOISE_BT - 1) {
                for (group = 0; group < g_len; group++, cfo+=128) {
                    float scale;
                    float band_energy;

                    for (k = 0; k < off_len; k++) {
                        ac->random_state  = lcg_random(ac->random_state);
                        cfo[k] = ac->random_state;
                    }

                    band_energy = ac->dsp.scalarproduct_float(cfo, cfo, off_len);
                    scale = sf[idx] / sqrtf(band_energy);
                    ac->dsp.vector_fmul_scalar(cfo, cfo, scale, off_len);
                }
            } else {
                const float *vq = ff_aac_codebook_vector_vals[cbt_m1];
                const uint16_t *cb_vector_idx = ff_aac_codebook_vector_idx[cbt_m1];
                VLC_TYPE (*vlc_tab)[2] = vlc_spectral[cbt_m1].table;
                OPEN_READER(re, gb);

                switch (cbt_m1 >> 1) {
                case 0:
                    for (group = 0; group < g_len; group++, cfo+=128) {
                        float *cf = cfo;
                        int len = off_len;

                        do {
                            int code;
                            unsigned cb_idx;

                            UPDATE_CACHE(re, gb);
                            GET_VLC(code, re, gb, vlc_tab, 8, 2);
                            cb_idx = cb_vector_idx[code];
                            cf = VMUL4(cf, vq, cb_idx, sf + idx);
                        } while (len -= 4);
                    }
                    break;

                case 1:
                    for (group = 0; group < g_len; group++, cfo+=128) {
                        float *cf = cfo;
                        int len = off_len;

                        do {
                            int code;
                            unsigned nnz;
                            unsigned cb_idx;
                            uint32_t bits;

                            UPDATE_CACHE(re, gb);
                            GET_VLC(code, re, gb, vlc_tab, 8, 2);
                            cb_idx = cb_vector_idx[code];
                            nnz = cb_idx >> 8 & 15;
                            bits = nnz ? GET_CACHE(re, gb) : 0;
                            LAST_SKIP_BITS(re, gb, nnz);
                            cf = VMUL4S(cf, vq, cb_idx, bits, sf + idx);
                        } while (len -= 4);
                    }
                    break;

                case 2:
                    for (group = 0; group < g_len; group++, cfo+=128) {
                        float *cf = cfo;
                        int len = off_len;

                        do {
                            int code;
                            unsigned cb_idx;

                            UPDATE_CACHE(re, gb);
                            GET_VLC(code, re, gb, vlc_tab, 8, 2);
                            cb_idx = cb_vector_idx[code];
                            cf = VMUL2(cf, vq, cb_idx, sf + idx);
                        } while (len -= 2);
                    }
                    break;

                case 3:
                case 4:
                    for (group = 0; group < g_len; group++, cfo+=128) {
                        float *cf = cfo;
                        int len = off_len;

                        do {
                            int code;
                            unsigned nnz;
                            unsigned cb_idx;
                            unsigned sign;

                            UPDATE_CACHE(re, gb);
                            GET_VLC(code, re, gb, vlc_tab, 8, 2);
                            cb_idx = cb_vector_idx[code];
                            nnz = cb_idx >> 8 & 15;
                            sign = nnz ? SHOW_UBITS(re, gb, nnz) << (cb_idx >> 12) : 0;
                            LAST_SKIP_BITS(re, gb, nnz);
                            cf = VMUL2S(cf, vq, cb_idx, sign, sf + idx);
                        } while (len -= 2);
                    }
                    break;

                default:
                    for (group = 0; group < g_len; group++, cfo+=128) {
                        float *cf = cfo;
                        uint32_t *icf = (uint32_t *) cf;
                        int len = off_len;

                        do {
                            int code;
                            unsigned nzt, nnz;
                            unsigned cb_idx;
                            uint32_t bits;
                            int j;

                            UPDATE_CACHE(re, gb);
                            GET_VLC(code, re, gb, vlc_tab, 8, 2);

                            if (!code) {
                                *icf++ = 0;
                                *icf++ = 0;
                                continue;
                            }

                            cb_idx = cb_vector_idx[code];
                            nnz = cb_idx >> 12;
                            nzt = cb_idx >> 8;
                            bits = SHOW_UBITS(re, gb, nnz) << (32-nnz);
                            LAST_SKIP_BITS(re, gb, nnz);

                            for (j = 0; j < 2; j++) {
                                if (nzt & 1<<j) {
                                    uint32_t b;
                                    int n;
                                    /* The total length of escape_sequence must be < 22 bits according
                                       to the specification (i.e. max is 111111110xxxxxxxxxxxx). */
                                    UPDATE_CACHE(re, gb);
                                    b = GET_CACHE(re, gb);
                                    b = 31 - av_log2(~b);

                                    if (b > 8) {
                                        av_log(ac->avctx, AV_LOG_ERROR, "error in spectral data, ESC overflow\n");
                                        return -1;
                                    }

                                    SKIP_BITS(re, gb, b + 1);
                                    b += 4;
                                    n = (1 << b) + SHOW_UBITS(re, gb, b);
                                    LAST_SKIP_BITS(re, gb, b);
                                    *icf++ = cbrt_tab[n] | (bits & 1U<<31);
                                    bits <<= 1;
                                } else {
                                    unsigned v = ((const uint32_t*)vq)[cb_idx & 15];
                                    *icf++ = (bits & 1U<<31) | v;
                                    bits <<= !!v;
                                }
                                cb_idx >>= 4;
                            }
                        } while (len -= 2);

                        ac->dsp.vector_fmul_scalar(cfo, cfo, sf[idx], off_len);
                    }
                }

                CLOSE_READER(re, gb);
            }
        }
        coef += g_len << 7;
    }

    if (pulse_present) {
        idx = 0;
        for (i = 0; i < pulse->num_pulse; i++) {
            float co = coef_base[ pulse->pos[i] ];
            while (offsets[idx + 1] <= pulse->pos[i])
                idx++;
            if (band_type[idx] != NOISE_BT && sf[idx]) {
                float ico = -pulse->amp[i];
                if (co) {
                    co /= sf[idx];
                    ico = co / sqrtf(sqrtf(fabsf(co))) + (co > 0 ? -ico : ico);
                }
                coef_base[ pulse->pos[i] ] = cbrtf(fabsf(ico)) * ico * sf[idx];
            }
        }
    }
    return 0;
}

static av_always_inline float flt16_round(float pf)
{
    union float754 tmp;
    tmp.f = pf;
    tmp.i = (tmp.i + 0x00008000U) & 0xFFFF0000U;
    return tmp.f;
}

static av_always_inline float flt16_even(float pf)
{
    union float754 tmp;
    tmp.f = pf;
    tmp.i = (tmp.i + 0x00007FFFU + (tmp.i & 0x00010000U >> 16)) & 0xFFFF0000U;
    return tmp.f;
}

static av_always_inline float flt16_trunc(float pf)
{
    union float754 pun;
    pun.f = pf;
    pun.i &= 0xFFFF0000U;
    return pun.f;
}

static av_always_inline void predict(PredictorState *ps, float *coef,
                                     int output_enable)
{
    const float a     = 0.953125; // 61.0 / 64
    const float alpha = 0.90625;  // 29.0 / 32
    float e0, e1;
    float pv;
    float k1, k2;
    float   r0 = ps->r0,     r1 = ps->r1;
    float cor0 = ps->cor0, cor1 = ps->cor1;
    float var0 = ps->var0, var1 = ps->var1;

    k1 = var0 > 1 ? cor0 * flt16_even(a / var0) : 0;
    k2 = var1 > 1 ? cor1 * flt16_even(a / var1) : 0;

    pv = flt16_round(k1 * r0 + k2 * r1);
    if (output_enable)
        *coef += pv;

    e0 = *coef;
    e1 = e0 - k1 * r0;

    ps->cor1 = flt16_trunc(alpha * cor1 + r1 * e1);
    ps->var1 = flt16_trunc(alpha * var1 + 0.5f * (r1 * r1 + e1 * e1));
    ps->cor0 = flt16_trunc(alpha * cor0 + r0 * e0);
    ps->var0 = flt16_trunc(alpha * var0 + 0.5f * (r0 * r0 + e0 * e0));

    ps->r1 = flt16_trunc(a * (r0 - k1 * e0));
    ps->r0 = flt16_trunc(a * e0);
}

/**
 * Apply AAC-Main style frequency domain prediction.
 */
static void apply_prediction(AACContext *ac, SingleChannelElement *sce)
{
    int sfb, k;

    if (!sce->ics.predictor_initialized) {
        reset_all_predictors(sce->predictor_state);
        sce->ics.predictor_initialized = 1;
    }

    if (sce->ics.window_sequence[0] != EIGHT_SHORT_SEQUENCE) {
        for (sfb = 0; sfb < ff_aac_pred_sfb_max[ac->m4ac.sampling_index]; sfb++) {
            for (k = sce->ics.swb_offset[sfb]; k < sce->ics.swb_offset[sfb + 1]; k++) {
                predict(&sce->predictor_state[k], &sce->coeffs[k],
                        sce->ics.predictor_present && sce->ics.prediction_used[sfb]);
            }
        }
        if (sce->ics.predictor_reset_group)
            reset_predictor_group(sce->predictor_state, sce->ics.predictor_reset_group);
    } else
        reset_all_predictors(sce->predictor_state);
}

/**
 * Decode an individual_channel_stream payload; reference: table 4.44.
 *
 * @param   common_window   Channels have independent [0], or shared [1], Individual Channel Stream information.
 * @param   scale_flag      scalable [1] or non-scalable [0] AAC (Unused until scalable AAC is implemented.)
 *
 * @return  Returns error status. 0 - OK, !0 - error
 */
static int decode_ics(AACContext *ac, SingleChannelElement *sce,
                      GetBitContext *gb, int common_window, int scale_flag)
{
    Pulse pulse;
    TemporalNoiseShaping    *tns = &sce->tns;
    IndividualChannelStream *ics = &sce->ics;
    float *out = sce->coeffs;
    int global_gain, pulse_present = 0;

    /* This assignment is to silence a GCC warning about the variable being used
     * uninitialized when in fact it always is.
     */
    pulse.num_pulse = 0;

    global_gain = get_bits(gb, 8);

    if (!common_window && !scale_flag) {
        if (decode_ics_info(ac, ics, gb, 0) < 0)
            return -1;
    }

    if (decode_band_types(ac, sce->band_type, sce->band_type_run_end, gb, ics) < 0)
        return -1;
    if (decode_scalefactors(ac, sce->sf, gb, global_gain, ics, sce->band_type, sce->band_type_run_end) < 0)
        return -1;

    pulse_present = 0;
    if (!scale_flag) {
        if ((pulse_present = get_bits1(gb))) {
            if (ics->window_sequence[0] == EIGHT_SHORT_SEQUENCE) {
                av_log(ac->avctx, AV_LOG_ERROR, "Pulse tool not allowed in eight short sequence.\n");
                return -1;
            }
            if (decode_pulses(&pulse, gb, ics->swb_offset, ics->num_swb)) {
                av_log(ac->avctx, AV_LOG_ERROR, "Pulse data corrupt or invalid.\n");
                return -1;
            }
        }
        if ((tns->present = get_bits1(gb)) && decode_tns(ac, tns, gb, ics))
            return -1;
        if (get_bits1(gb)) {
            av_log_missing_feature(ac->avctx, "SSR", 1);
            return -1;
        }
    }

    if (decode_spectrum_and_dequant(ac, out, gb, sce->sf, pulse_present, &pulse, ics, sce->band_type) < 0)
        return -1;

    if (ac->m4ac.object_type == AOT_AAC_MAIN && !common_window)
        apply_prediction(ac, sce);

    return 0;
}

/**
 * Mid/Side stereo decoding; reference: 4.6.8.1.3.
 */
static void apply_mid_side_stereo(AACContext *ac, ChannelElement *cpe)
{
    const IndividualChannelStream *ics = &cpe->ch[0].ics;
    float *ch0 = cpe->ch[0].coeffs;
    float *ch1 = cpe->ch[1].coeffs;
    int g, i, group, idx = 0;
    const uint16_t *offsets = ics->swb_offset;
    for (g = 0; g < ics->num_window_groups; g++) {
        for (i = 0; i < ics->max_sfb; i++, idx++) {
            if (cpe->ms_mask[idx] &&
                    cpe->ch[0].band_type[idx] < NOISE_BT && cpe->ch[1].band_type[idx] < NOISE_BT) {
                for (group = 0; group < ics->group_len[g]; group++) {
                    ac->dsp.butterflies_float(ch0 + group * 128 + offsets[i],
                                              ch1 + group * 128 + offsets[i],
                                              offsets[i+1] - offsets[i]);
                }
            }
        }
        ch0 += ics->group_len[g] * 128;
        ch1 += ics->group_len[g] * 128;
    }
}

/**
 * intensity stereo decoding; reference: 4.6.8.2.3
 *
 * @param   ms_present  Indicates mid/side stereo presence. [0] mask is all 0s;
 *                      [1] mask is decoded from bitstream; [2] mask is all 1s;
 *                      [3] reserved for scalable AAC
 */
static void apply_intensity_stereo(AACContext *ac, ChannelElement *cpe, int ms_present)
{
    const IndividualChannelStream *ics = &cpe->ch[1].ics;
    SingleChannelElement         *sce1 = &cpe->ch[1];
    float *coef0 = cpe->ch[0].coeffs, *coef1 = cpe->ch[1].coeffs;
    const uint16_t *offsets = ics->swb_offset;
    int g, group, i, idx = 0;
    int c;
    float scale;
    for (g = 0; g < ics->num_window_groups; g++) {
        for (i = 0; i < ics->max_sfb;) {
            if (sce1->band_type[idx] == INTENSITY_BT || sce1->band_type[idx] == INTENSITY_BT2) {
                const int bt_run_end = sce1->band_type_run_end[idx];
                for (; i < bt_run_end; i++, idx++) {
                    c = -1 + 2 * (sce1->band_type[idx] - 14);
                    if (ms_present)
                        c *= 1 - 2 * cpe->ms_mask[idx];
                    scale = c * sce1->sf[idx];
                    for (group = 0; group < ics->group_len[g]; group++)
                        ac->dsp.vector_fmul_scalar(coef1 + group * 128 + offsets[i],
                                                   coef0 + group * 128 + offsets[i],
                                                   scale,
                                                   offsets[i + 1] - offsets[i]);
                }
            } else {
                int bt_run_end = sce1->band_type_run_end[idx];
                idx += bt_run_end - i;
                i    = bt_run_end;
            }
        }
        coef0 += ics->group_len[g] * 128;
        coef1 += ics->group_len[g] * 128;
    }
}

/**
 * Decode a channel_pair_element; reference: table 4.4.
 *
 * @return  Returns error status. 0 - OK, !0 - error
 */
static int decode_cpe(AACContext *ac, GetBitContext *gb, ChannelElement *cpe)
{
    int i, ret, common_window, ms_present = 0;

    common_window = get_bits1(gb);
    if (common_window) {
        if (decode_ics_info(ac, &cpe->ch[0].ics, gb, 1))
            return -1;
        i = cpe->ch[1].ics.use_kb_window[0];
        cpe->ch[1].ics = cpe->ch[0].ics;
        cpe->ch[1].ics.use_kb_window[1] = i;
        if (cpe->ch[1].ics.predictor_present && (ac->m4ac.object_type != AOT_AAC_MAIN))
            if ((cpe->ch[1].ics.ltp.present = get_bits(gb, 1)))
                decode_ltp(ac, &cpe->ch[1].ics.ltp, gb, cpe->ch[1].ics.max_sfb);
        ms_present = get_bits(gb, 2);
        if (ms_present == 3) {
            av_log(ac->avctx, AV_LOG_ERROR, "ms_present = 3 is reserved.\n");
            return -1;
        } else if (ms_present)
            decode_mid_side_stereo(cpe, gb, ms_present);
    }
    if ((ret = decode_ics(ac, &cpe->ch[0], gb, common_window, 0)))
        return ret;
    if ((ret = decode_ics(ac, &cpe->ch[1], gb, common_window, 0)))
        return ret;

    if (common_window) {
        if (ms_present)
            apply_mid_side_stereo(ac, cpe);
        if (ac->m4ac.object_type == AOT_AAC_MAIN) {
            apply_prediction(ac, &cpe->ch[0]);
            apply_prediction(ac, &cpe->ch[1]);
        }
    }

    apply_intensity_stereo(ac, cpe, ms_present);
    return 0;
}

static const float cce_scale[] = {
    1.09050773266525765921, //2^(1/8)
    1.18920711500272106672, //2^(1/4)
    M_SQRT2,
    2,
};

/**
 * Decode coupling_channel_element; reference: table 4.8.
 *
 * @return  Returns error status. 0 - OK, !0 - error
 */
static int decode_cce(AACContext *ac, GetBitContext *gb, ChannelElement *che)
{
    int num_gain = 0;
    int c, g, sfb, ret;
    int sign;
    float scale;
    SingleChannelElement *sce = &che->ch[0];
    ChannelCoupling     *coup = &che->coup;

    coup->coupling_point = 2 * get_bits1(gb);
    coup->num_coupled = get_bits(gb, 3);
    for (c = 0; c <= coup->num_coupled; c++) {
        num_gain++;
        coup->type[c] = get_bits1(gb) ? TYPE_CPE : TYPE_SCE;
        coup->id_select[c] = get_bits(gb, 4);
        if (coup->type[c] == TYPE_CPE) {
            coup->ch_select[c] = get_bits(gb, 2);
            if (coup->ch_select[c] == 3)
                num_gain++;
        } else
            coup->ch_select[c] = 2;
    }
    coup->coupling_point += get_bits1(gb) || (coup->coupling_point >> 1);

    sign  = get_bits(gb, 1);
    scale = cce_scale[get_bits(gb, 2)];

    if ((ret = decode_ics(ac, sce, gb, 0, 0)))
        return ret;

    for (c = 0; c < num_gain; c++) {
        int idx  = 0;
        int cge  = 1;
        int gain = 0;
        float gain_cache = 1.;
        if (c) {
            cge = coup->coupling_point == AFTER_IMDCT ? 1 : get_bits1(gb);
            gain = cge ? get_vlc2(gb, vlc_scalefactors.table, 7, 3) - 60: 0;
            gain_cache = powf(scale, -gain);
        }
        if (coup->coupling_point == AFTER_IMDCT) {
            coup->gain[c][0] = gain_cache;
        } else {
            for (g = 0; g < sce->ics.num_window_groups; g++) {
                for (sfb = 0; sfb < sce->ics.max_sfb; sfb++, idx++) {
                    if (sce->band_type[idx] != ZERO_BT) {
                        if (!cge) {
                            int t = get_vlc2(gb, vlc_scalefactors.table, 7, 3) - 60;
                            if (t) {
                                int s = 1;
                                t = gain += t;
                                if (sign) {
                                    s  -= 2 * (t & 0x1);
                                    t >>= 1;
                                }
                                gain_cache = powf(scale, -t) * s;
                            }
                        }
                        coup->gain[c][idx] = gain_cache;
                    }
                }
            }
        }
    }
    return 0;
}

/**
 * Parse whether channels are to be excluded from Dynamic Range Compression; reference: table 4.53.
 *
 * @return  Returns number of bytes consumed.
 */
static int decode_drc_channel_exclusions(DynamicRangeControl *che_drc,
                                         GetBitContext *gb)
{
    int i;
    int num_excl_chan = 0;

    do {
        for (i = 0; i < 7; i++)
            che_drc->exclude_mask[num_excl_chan++] = get_bits1(gb);
    } while (num_excl_chan < MAX_CHANNELS - 7 && get_bits1(gb));

    return num_excl_chan / 7;
}

/**
 * Decode dynamic range information; reference: table 4.52.
 *
 * @param   cnt length of TYPE_FIL syntactic element in bytes
 *
 * @return  Returns number of bytes consumed.
 */
static int decode_dynamic_range(DynamicRangeControl *che_drc,
                                GetBitContext *gb, int cnt)
{
    int n             = 1;
    int drc_num_bands = 1;
    int i;

    /* pce_tag_present? */
    if (get_bits1(gb)) {
        che_drc->pce_instance_tag  = get_bits(gb, 4);
        skip_bits(gb, 4); // tag_reserved_bits
        n++;
    }

    /* excluded_chns_present? */
    if (get_bits1(gb)) {
        n += decode_drc_channel_exclusions(che_drc, gb);
    }

    /* drc_bands_present? */
    if (get_bits1(gb)) {
        che_drc->band_incr            = get_bits(gb, 4);
        che_drc->interpolation_scheme = get_bits(gb, 4);
        n++;
        drc_num_bands += che_drc->band_incr;
        for (i = 0; i < drc_num_bands; i++) {
            che_drc->band_top[i] = get_bits(gb, 8);
            n++;
        }
    }

    /* prog_ref_level_present? */
    if (get_bits1(gb)) {
        che_drc->prog_ref_level = get_bits(gb, 7);
        skip_bits1(gb); // prog_ref_level_reserved_bits
        n++;
    }

    for (i = 0; i < drc_num_bands; i++) {
        che_drc->dyn_rng_sgn[i] = get_bits1(gb);
        che_drc->dyn_rng_ctl[i] = get_bits(gb, 7);
        n++;
    }

    return n;
}

/**
 * Decode extension data (incomplete); reference: table 4.51.
 *
 * @param   cnt length of TYPE_FIL syntactic element in bytes
 *
 * @return Returns number of bytes consumed
 */
static int decode_extension_payload(AACContext *ac, GetBitContext *gb, int cnt,
                                    ChannelElement *che, enum RawDataBlockType elem_type)
{
    int crc_flag = 0;
    int res = cnt;
    switch (get_bits(gb, 4)) { // extension type
    case EXT_SBR_DATA_CRC:
        crc_flag++;
    case EXT_SBR_DATA:
        if (!che) {
            av_log(ac->avctx, AV_LOG_ERROR, "SBR was found before the first channel element.\n");
            return res;
        } else if (!ac->m4ac.sbr) {
            av_log(ac->avctx, AV_LOG_ERROR, "SBR signaled to be not-present but was found in the bitstream.\n");
            skip_bits_long(gb, 8 * cnt - 4);
            return res;
        } else if (ac->m4ac.sbr == -1 && ac->output_configured == OC_LOCKED) {
            av_log(ac->avctx, AV_LOG_ERROR, "Implicit SBR was found with a first occurrence after the first frame.\n");
            skip_bits_long(gb, 8 * cnt - 4);
            return res;
        } else if (ac->m4ac.ps == -1 && ac->output_configured < OC_LOCKED && ac->avctx->channels == 1) {
            ac->m4ac.sbr = 1;
            ac->m4ac.ps = 1;
            output_configure(ac, ac->che_pos, ac->che_pos, ac->m4ac.chan_config, ac->output_configured);
        } else {
            ac->m4ac.sbr = 1;
        }
        res = ff_decode_sbr_extension(ac, &che->sbr, gb, crc_flag, cnt, elem_type);
        break;
    case EXT_DYNAMIC_RANGE:
        res = decode_dynamic_range(&ac->che_drc, gb, cnt);
        break;
    case EXT_FILL:
    case EXT_FILL_DATA:
    case EXT_DATA_ELEMENT:
    default:
        skip_bits_long(gb, 8 * cnt - 4);
        break;
    };
    return res;
}

/**
 * Decode Temporal Noise Shaping filter coefficients and apply all-pole filters; reference: 4.6.9.3.
 *
 * @param   decode  1 if tool is used normally, 0 if tool is used in LTP.
 * @param   coef    spectral coefficients
 */
static void apply_tns(float coef[1024], TemporalNoiseShaping *tns,
                      IndividualChannelStream *ics, int decode)
{
    const int mmm = FFMIN(ics->tns_max_bands, ics->max_sfb);
    int w, filt, m, i;
    int bottom, top, order, start, end, size, inc;
    float lpc[TNS_MAX_ORDER];
    float tmp[TNS_MAX_ORDER];

    for (w = 0; w < ics->num_windows; w++) {
        bottom = ics->num_swb;
        for (filt = 0; filt < tns->n_filt[w]; filt++) {
            top    = bottom;
            bottom = FFMAX(0, top - tns->length[w][filt]);
            order  = tns->order[w][filt];
            if (order == 0)
                continue;

            // tns_decode_coef
            compute_lpc_coefs(tns->coef[w][filt], order, lpc, 0, 0, 0);

            start = ics->swb_offset[FFMIN(bottom, mmm)];
            end   = ics->swb_offset[FFMIN(   top, mmm)];
            if ((size = end - start) <= 0)
                continue;
            if (tns->direction[w][filt]) {
                inc = -1;
                start = end - 1;
            } else {
                inc = 1;
            }
            start += w * 128;

            if (decode) {
                // ar filter
                for (m = 0; m < size; m++, start += inc)
                    for (i = 1; i <= FFMIN(m, order); i++)
                        coef[start] -= coef[start - i * inc] * lpc[i - 1];
            } else {
                // ma filter
                for (m = 0; m < size; m++, start += inc) {
                    tmp[0] = coef[start];
                    for (i = 1; i <= FFMIN(m, order); i++)
                        coef[start] += tmp[i] * lpc[i - 1];
                    for (i = order; i > 0; i--)
                        tmp[i] = tmp[i - 1];
                }
            }
        }
    }
}

/**
 *  Apply windowing and MDCT to obtain the spectral
 *  coefficient from the predicted sample by LTP.
 */
static void windowing_and_mdct_ltp(AACContext *ac, float *out,
                                   float *in, IndividualChannelStream *ics)
{
    const float *lwindow      = ics->use_kb_window[0] ? ff_aac_kbd_long_1024 : ff_sine_1024;
    const float *swindow      = ics->use_kb_window[0] ? ff_aac_kbd_short_128 : ff_sine_128;
    const float *lwindow_prev = ics->use_kb_window[1] ? ff_aac_kbd_long_1024 : ff_sine_1024;
    const float *swindow_prev = ics->use_kb_window[1] ? ff_aac_kbd_short_128 : ff_sine_128;

    if (ics->window_sequence[0] != LONG_STOP_SEQUENCE) {
        ac->dsp.vector_fmul(in, in, lwindow_prev, 1024);
    } else {
        memset(in, 0, 448 * sizeof(float));
        ac->dsp.vector_fmul(in + 448, in + 448, swindow_prev, 128);
    }
    if (ics->window_sequence[0] != LONG_START_SEQUENCE) {
        ac->dsp.vector_fmul_reverse(in + 1024, in + 1024, lwindow, 1024);
    } else {
        ac->dsp.vector_fmul_reverse(in + 1024 + 448, in + 1024 + 448, swindow, 128);
        memset(in + 1024 + 576, 0, 448 * sizeof(float));
    }
    ac->mdct_ltp.mdct_calc(&ac->mdct_ltp, out, in);
}

/**
 * Apply the long term prediction
 */
static void apply_ltp(AACContext *ac, SingleChannelElement *sce)
{
    const LongTermPrediction *ltp = &sce->ics.ltp;
    const uint16_t *offsets = sce->ics.swb_offset;
    int i, sfb;

    if (sce->ics.window_sequence[0] != EIGHT_SHORT_SEQUENCE) {
        float *predTime = sce->ret;
        float *predFreq = ac->buf_mdct;
        int16_t num_samples = 2048;

        if (ltp->lag < 1024)
            num_samples = ltp->lag + 1024;
        for (i = 0; i < num_samples; i++)
            predTime[i] = sce->ltp_state[i + 2048 - ltp->lag] * ltp->coef;
        memset(&predTime[i], 0, (2048 - i) * sizeof(float));

        windowing_and_mdct_ltp(ac, predFreq, predTime, &sce->ics);

        if (sce->tns.present)
            apply_tns(predFreq, &sce->tns, &sce->ics, 0);

        for (sfb = 0; sfb < FFMIN(sce->ics.max_sfb, MAX_LTP_LONG_SFB); sfb++)
            if (ltp->used[sfb])
                for (i = offsets[sfb]; i < offsets[sfb + 1]; i++)
                    sce->coeffs[i] += predFreq[i];
    }
}

/**
 * Update the LTP buffer for next frame
 */
static void update_ltp(AACContext *ac, SingleChannelElement *sce)
{
    IndividualChannelStream *ics = &sce->ics;
    float *saved     = sce->saved;
    float *saved_ltp = sce->coeffs;
    const float *lwindow = ics->use_kb_window[0] ? ff_aac_kbd_long_1024 : ff_sine_1024;
    const float *swindow = ics->use_kb_window[0] ? ff_aac_kbd_short_128 : ff_sine_128;
    int i;

    if (ics->window_sequence[0] == EIGHT_SHORT_SEQUENCE) {
        memcpy(saved_ltp,       saved, 512 * sizeof(float));
        memset(saved_ltp + 576, 0,     448 * sizeof(float));
        ac->dsp.vector_fmul_reverse(saved_ltp + 448, ac->buf_mdct + 960,     &swindow[64],      64);
        for (i = 0; i < 64; i++)
            saved_ltp[i + 512] = ac->buf_mdct[1023 - i] * swindow[63 - i];
    } else if (ics->window_sequence[0] == LONG_START_SEQUENCE) {
        memcpy(saved_ltp,       ac->buf_mdct + 512, 448 * sizeof(float));
        memset(saved_ltp + 576, 0,                  448 * sizeof(float));
        ac->dsp.vector_fmul_reverse(saved_ltp + 448, ac->buf_mdct + 960,     &swindow[64],      64);
        for (i = 0; i < 64; i++)
            saved_ltp[i + 512] = ac->buf_mdct[1023 - i] * swindow[63 - i];
    } else { // LONG_STOP or ONLY_LONG
        ac->dsp.vector_fmul_reverse(saved_ltp,       ac->buf_mdct + 512,     &lwindow[512],     512);
        for (i = 0; i < 512; i++)
            saved_ltp[i + 512] = ac->buf_mdct[1023 - i] * lwindow[511 - i];
    }

    memcpy(sce->ltp_state,      sce->ltp_state+1024, 1024 * sizeof(*sce->ltp_state));
    memcpy(sce->ltp_state+1024, sce->ret,            1024 * sizeof(*sce->ltp_state));
    memcpy(sce->ltp_state+2048, saved_ltp,           1024 * sizeof(*sce->ltp_state));
}

/**
 * Conduct IMDCT and windowing.
 */
static void imdct_and_windowing(AACContext *ac, SingleChannelElement *sce)
{
    IndividualChannelStream *ics = &sce->ics;
    float *in    = sce->coeffs;
    float *out   = sce->ret;
    float *saved = sce->saved;
    const float *swindow      = ics->use_kb_window[0] ? ff_aac_kbd_short_128 : ff_sine_128;
    const float *lwindow_prev = ics->use_kb_window[1] ? ff_aac_kbd_long_1024 : ff_sine_1024;
    const float *swindow_prev = ics->use_kb_window[1] ? ff_aac_kbd_short_128 : ff_sine_128;
    float *buf  = ac->buf_mdct;
    float *temp = ac->temp;
    int i;

    // imdct
    if (ics->window_sequence[0] == EIGHT_SHORT_SEQUENCE) {
        for (i = 0; i < 1024; i += 128)
            ac->mdct_small.imdct_half(&ac->mdct_small, buf + i, in + i);
    } else
        ac->mdct.imdct_half(&ac->mdct, buf, in);

    /* window overlapping
     * NOTE: To simplify the overlapping code, all 'meaningless' short to long
     * and long to short transitions are considered to be short to short
     * transitions. This leaves just two cases (long to long and short to short)
     * with a little special sauce for EIGHT_SHORT_SEQUENCE.
     */
    if ((ics->window_sequence[1] == ONLY_LONG_SEQUENCE || ics->window_sequence[1] == LONG_STOP_SEQUENCE) &&
            (ics->window_sequence[0] == ONLY_LONG_SEQUENCE || ics->window_sequence[0] == LONG_START_SEQUENCE)) {
        ac->dsp.vector_fmul_window(    out,               saved,            buf,         lwindow_prev, 512);
    } else {
        memcpy(                        out,               saved,            448 * sizeof(float));

        if (ics->window_sequence[0] == EIGHT_SHORT_SEQUENCE) {
            ac->dsp.vector_fmul_window(out + 448 + 0*128, saved + 448,      buf + 0*128, swindow_prev, 64);
            ac->dsp.vector_fmul_window(out + 448 + 1*128, buf + 0*128 + 64, buf + 1*128, swindow,      64);
            ac->dsp.vector_fmul_window(out + 448 + 2*128, buf + 1*128 + 64, buf + 2*128, swindow,      64);
            ac->dsp.vector_fmul_window(out + 448 + 3*128, buf + 2*128 + 64, buf + 3*128, swindow,      64);
            ac->dsp.vector_fmul_window(temp,              buf + 3*128 + 64, buf + 4*128, swindow,      64);
            memcpy(                    out + 448 + 4*128, temp, 64 * sizeof(float));
        } else {
            ac->dsp.vector_fmul_window(out + 448,         saved + 448,      buf,         swindow_prev, 64);
            memcpy(                    out + 576,         buf + 64,         448 * sizeof(float));
        }
    }

    // buffer update
    if (ics->window_sequence[0] == EIGHT_SHORT_SEQUENCE) {
        memcpy(                    saved,       temp + 64,         64 * sizeof(float));
        ac->dsp.vector_fmul_window(saved + 64,  buf + 4*128 + 64, buf + 5*128, swindow, 64);
        ac->dsp.vector_fmul_window(saved + 192, buf + 5*128 + 64, buf + 6*128, swindow, 64);
        ac->dsp.vector_fmul_window(saved + 320, buf + 6*128 + 64, buf + 7*128, swindow, 64);
        memcpy(                    saved + 448, buf + 7*128 + 64,  64 * sizeof(float));
    } else if (ics->window_sequence[0] == LONG_START_SEQUENCE) {
        memcpy(                    saved,       buf + 512,        448 * sizeof(float));
        memcpy(                    saved + 448, buf + 7*128 + 64,  64 * sizeof(float));
    } else { // LONG_STOP or ONLY_LONG
        memcpy(                    saved,       buf + 512,        512 * sizeof(float));
    }
}

/**
 * Apply dependent channel coupling (applied before IMDCT).
 *
 * @param   index   index into coupling gain array
 */
static void apply_dependent_coupling(AACContext *ac,
                                     SingleChannelElement *target,
                                     ChannelElement *cce, int index)
{
    IndividualChannelStream *ics = &cce->ch[0].ics;
    const uint16_t *offsets = ics->swb_offset;
    float *dest = target->coeffs;
    const float *src = cce->ch[0].coeffs;
    int g, i, group, k, idx = 0;
    if (ac->m4ac.object_type == AOT_AAC_LTP) {
        av_log(ac->avctx, AV_LOG_ERROR,
               "Dependent coupling is not supported together with LTP\n");
        return;
    }
    for (g = 0; g < ics->num_window_groups; g++) {
        for (i = 0; i < ics->max_sfb; i++, idx++) {
            if (cce->ch[0].band_type[idx] != ZERO_BT) {
                const float gain = cce->coup.gain[index][idx];
                for (group = 0; group < ics->group_len[g]; group++) {
                    for (k = offsets[i]; k < offsets[i + 1]; k++) {
                        // XXX dsputil-ize
                        dest[group * 128 + k] += gain * src[group * 128 + k];
                    }
                }
            }
        }
        dest += ics->group_len[g] * 128;
        src  += ics->group_len[g] * 128;
    }
}

/**
 * Apply independent channel coupling (applied after IMDCT).
 *
 * @param   index   index into coupling gain array
 */
static void apply_independent_coupling(AACContext *ac,
                                       SingleChannelElement *target,
                                       ChannelElement *cce, int index)
{
    int i;
    const float gain = cce->coup.gain[index][0];
    const float *src = cce->ch[0].ret;
    float *dest = target->ret;
    const int len = 1024 << (ac->m4ac.sbr == 1);

    for (i = 0; i < len; i++)
        dest[i] += gain * src[i];
}

/**
 * channel coupling transformation interface
 *
 * @param   apply_coupling_method   pointer to (in)dependent coupling function
 */
static void apply_channel_coupling(AACContext *ac, ChannelElement *cc,
                                   enum RawDataBlockType type, int elem_id,
                                   enum CouplingPoint coupling_point,
                                   void (*apply_coupling_method)(AACContext *ac, SingleChannelElement *target, ChannelElement *cce, int index))
{
    int i, c;

    for (i = 0; i < MAX_ELEM_ID; i++) {
        ChannelElement *cce = ac->che[TYPE_CCE][i];
        int index = 0;

        if (cce && cce->coup.coupling_point == coupling_point) {
            ChannelCoupling *coup = &cce->coup;

            for (c = 0; c <= coup->num_coupled; c++) {
                if (coup->type[c] == type && coup->id_select[c] == elem_id) {
                    if (coup->ch_select[c] != 1) {
                        apply_coupling_method(ac, &cc->ch[0], cce, index);
                        if (coup->ch_select[c] != 0)
                            index++;
                    }
                    if (coup->ch_select[c] != 2)
                        apply_coupling_method(ac, &cc->ch[1], cce, index++);
                } else
                    index += 1 + (coup->ch_select[c] == 3);
            }
        }
    }
}

/**
 * Convert spectral data to float samples, applying all supported tools as appropriate.
 */
static void spectral_to_sample(AACContext *ac)
{
    int i, type;
    for (type = 3; type >= 0; type--) {
        for (i = 0; i < MAX_ELEM_ID; i++) {
            ChannelElement *che = ac->che[type][i];
            if (che) {
                if (type <= TYPE_CPE)
                    apply_channel_coupling(ac, che, type, i, BEFORE_TNS, apply_dependent_coupling);
                if (ac->m4ac.object_type == AOT_AAC_LTP) {
                    if (che->ch[0].ics.predictor_present) {
                        if (che->ch[0].ics.ltp.present)
                            apply_ltp(ac, &che->ch[0]);
                        if (che->ch[1].ics.ltp.present && type == TYPE_CPE)
                            apply_ltp(ac, &che->ch[1]);
                    }
                }
                if (che->ch[0].tns.present)
                    apply_tns(che->ch[0].coeffs, &che->ch[0].tns, &che->ch[0].ics, 1);
                if (che->ch[1].tns.present)
                    apply_tns(che->ch[1].coeffs, &che->ch[1].tns, &che->ch[1].ics, 1);
                if (type <= TYPE_CPE)
                    apply_channel_coupling(ac, che, type, i, BETWEEN_TNS_AND_IMDCT, apply_dependent_coupling);
                if (type != TYPE_CCE || che->coup.coupling_point == AFTER_IMDCT) {
                    imdct_and_windowing(ac, &che->ch[0]);
                    if (ac->m4ac.object_type == AOT_AAC_LTP)
                        update_ltp(ac, &che->ch[0]);
                    if (type == TYPE_CPE) {
                        imdct_and_windowing(ac, &che->ch[1]);
                        if (ac->m4ac.object_type == AOT_AAC_LTP)
                            update_ltp(ac, &che->ch[1]);
                    }
                    if (ac->m4ac.sbr > 0) {
                        ff_sbr_apply(ac, &che->sbr, type, che->ch[0].ret, che->ch[1].ret);
                    }
                }
                if (type <= TYPE_CCE)
                    apply_channel_coupling(ac, che, type, i, AFTER_IMDCT, apply_independent_coupling);
            }
        }
    }
}

static int parse_adts_frame_header(AACContext *ac, GetBitContext *gb)
{
    int size;
    AACADTSHeaderInfo hdr_info;

    size = avpriv_aac_parse_header(gb, &hdr_info);
    if (size > 0) {
        if (hdr_info.chan_config && (hdr_info.chan_config!=ac->m4ac.chan_config || ac->m4ac.sample_rate!=hdr_info.sample_rate)) {
            enum ChannelPosition new_che_pos[4][MAX_ELEM_ID];
            memset(new_che_pos, 0, 4 * MAX_ELEM_ID * sizeof(new_che_pos[0][0]));
            ac->m4ac.chan_config = hdr_info.chan_config;
            if (set_default_channel_config(ac->avctx, new_che_pos, hdr_info.chan_config))
                return -7;
            if (output_configure(ac, ac->che_pos, new_che_pos, hdr_info.chan_config,
                                 FFMAX(ac->output_configured, OC_TRIAL_FRAME)))
                return -7;
        } else if (ac->output_configured != OC_LOCKED) {
            ac->m4ac.chan_config = 0;
            ac->output_configured = OC_NONE;
        }
        if (ac->output_configured != OC_LOCKED) {
            ac->m4ac.sbr = -1;
            ac->m4ac.ps  = -1;
            ac->m4ac.sample_rate     = hdr_info.sample_rate;
            ac->m4ac.sampling_index  = hdr_info.sampling_index;
            ac->m4ac.object_type     = hdr_info.object_type;
        }
        if (!ac->avctx->sample_rate)
            ac->avctx->sample_rate = hdr_info.sample_rate;
        if (hdr_info.num_aac_frames == 1) {
            if (!hdr_info.crc_absent)
                skip_bits(gb, 16);
        } else {
            av_log_missing_feature(ac->avctx, "More than one AAC RDB per ADTS frame is", 0);
            return -1;
        }
    }
    return size;
}

static int aac_decode_frame_int(AVCodecContext *avctx, void *data,
                                int *got_frame_ptr, GetBitContext *gb)
{
    AACContext *ac = avctx->priv_data;
    ChannelElement *che = NULL, *che_prev = NULL;
    enum RawDataBlockType elem_type, elem_type_prev = TYPE_END;
    int err, elem_id;
    int samples = 0, multiplier, audio_found = 0;

    if (show_bits(gb, 12) == 0xfff) {
        if (parse_adts_frame_header(ac, gb) < 0) {
            av_log(avctx, AV_LOG_ERROR, "Error decoding AAC frame header.\n");
            return -1;
        }
        if (ac->m4ac.sampling_index > 12) {
            av_log(ac->avctx, AV_LOG_ERROR, "invalid sampling rate index %d\n", ac->m4ac.sampling_index);
            return -1;
        }
    }

    ac->tags_mapped = 0;
    // parse
    while ((elem_type = get_bits(gb, 3)) != TYPE_END) {
        elem_id = get_bits(gb, 4);

        if (elem_type < TYPE_DSE) {
            if (!ac->tags_mapped && elem_type == TYPE_CPE && ac->m4ac.chan_config==1) {
                enum ChannelPosition new_che_pos[4][MAX_ELEM_ID]= {0};
                ac->m4ac.chan_config=2;

                if (set_default_channel_config(ac->avctx, new_che_pos, 2)<0)
                    return -1;
                if (output_configure(ac, ac->che_pos, new_che_pos, 2, OC_TRIAL_FRAME)<0)
                    return -1;
            }
            if (!(che=get_che(ac, elem_type, elem_id))) {
                av_log(ac->avctx, AV_LOG_ERROR, "channel element %d.%d is not allocated\n",
                       elem_type, elem_id);
                return -1;
            }
            samples = 1024;
        }

        switch (elem_type) {

        case TYPE_SCE:
            err = decode_ics(ac, &che->ch[0], gb, 0, 0);
            audio_found = 1;
            break;

        case TYPE_CPE:
            err = decode_cpe(ac, gb, che);
            audio_found = 1;
            break;

        case TYPE_CCE:
            err = decode_cce(ac, gb, che);
            break;

        case TYPE_LFE:
            err = decode_ics(ac, &che->ch[0], gb, 0, 0);
            audio_found = 1;
            break;

        case TYPE_DSE:
            err = skip_data_stream_element(ac, gb);
            break;

        case TYPE_PCE: {
            enum ChannelPosition new_che_pos[4][MAX_ELEM_ID];
            memset(new_che_pos, 0, 4 * MAX_ELEM_ID * sizeof(new_che_pos[0][0]));
            if ((err = decode_pce(avctx, &ac->m4ac, new_che_pos, gb)))
                break;
            if (ac->output_configured > OC_TRIAL_PCE)
                av_log(avctx, AV_LOG_ERROR,
                       "Not evaluating a further program_config_element as this construct is dubious at best.\n");
            else
                err = output_configure(ac, ac->che_pos, new_che_pos, 0, OC_TRIAL_PCE);
            break;
        }

        case TYPE_FIL:
            if (elem_id == 15)
                elem_id += get_bits(gb, 8) - 1;
            if (get_bits_left(gb) < 8 * elem_id) {
                    av_log(avctx, AV_LOG_ERROR, overread_err);
                    return -1;
            }
            while (elem_id > 0)
                elem_id -= decode_extension_payload(ac, gb, elem_id, che_prev, elem_type_prev);
            err = 0; /* FIXME */
            break;

        default:
            err = -1; /* should not happen, but keeps compiler happy */
            break;
        }

        che_prev       = che;
        elem_type_prev = elem_type;

        if (err)
            return err;

        if (get_bits_left(gb) < 3) {
            av_log(avctx, AV_LOG_ERROR, overread_err);
            return -1;
        }
    }

    spectral_to_sample(ac);

    multiplier = (ac->m4ac.sbr == 1) ? ac->m4ac.ext_sample_rate > ac->m4ac.sample_rate : 0;
    samples <<= multiplier;
    if (ac->output_configured < OC_LOCKED) {
        avctx->sample_rate = ac->m4ac.sample_rate << multiplier;
        avctx->frame_size = samples;
    }

    if (samples) {
        /* get output buffer */
        ac->frame.nb_samples = samples;
        if ((err = avctx->get_buffer(avctx, &ac->frame)) < 0) {
            av_log(avctx, AV_LOG_ERROR, "get_buffer() failed\n");
            return err;
        }

        if (avctx->sample_fmt == AV_SAMPLE_FMT_FLT)
            ac->fmt_conv.float_interleave((float *)ac->frame.data[0],
                                          (const float **)ac->output_data,
                                          samples, avctx->channels);
        else
            ac->fmt_conv.float_to_int16_interleave((int16_t *)ac->frame.data[0],
                                                   (const float **)ac->output_data,
                                                   samples, avctx->channels);

        *(AVFrame *)data = ac->frame;
    }
    *got_frame_ptr = !!samples;

    if (ac->output_configured && audio_found)
        ac->output_configured = OC_LOCKED;

    return 0;
}

static int aac_decode_frame(AVCodecContext *avctx, void *data,
                            int *got_frame_ptr, AVPacket *avpkt)
{
    const uint8_t *buf = avpkt->data;
    int buf_size = avpkt->size;
    GetBitContext gb;
    int buf_consumed;
    int buf_offset;
    int err;

    init_get_bits(&gb, buf, buf_size * 8);

    if ((err = aac_decode_frame_int(avctx, data, got_frame_ptr, &gb)) < 0)
        return err;

    buf_consumed = (get_bits_count(&gb) + 7) >> 3;
    for (buf_offset = buf_consumed; buf_offset < buf_size; buf_offset++)
        if (buf[buf_offset])
            break;

    return buf_size > buf_offset ? buf_consumed : buf_size;
}

static av_cold int aac_decode_close(AVCodecContext *avctx)
{
    AACContext *ac = avctx->priv_data;
    int i, type;

    for (i = 0; i < MAX_ELEM_ID; i++) {
        for (type = 0; type < 4; type++) {
            if (ac->che[type][i])
                ff_aac_sbr_ctx_close(&ac->che[type][i]->sbr);
            av_freep(&ac->che[type][i]);
        }
    }

    ff_mdct_end(&ac->mdct);
    ff_mdct_end(&ac->mdct_small);
    ff_mdct_end(&ac->mdct_ltp);
    return 0;
}


#define LOAS_SYNC_WORD   0x2b7       ///< 11 bits LOAS sync word

struct LATMContext {
    AACContext      aac_ctx;             ///< containing AACContext
    int             initialized;         ///< initilized after a valid extradata was seen

    // parser data
    int             audio_mux_version_A; ///< LATM syntax version
    int             frame_length_type;   ///< 0/1 variable/fixed frame length
    int             frame_length;        ///< frame length for fixed frame length
};

static inline uint32_t latm_get_value(GetBitContext *b)
{
    int length = get_bits(b, 2);

    return get_bits_long(b, (length+1)*8);
}

static int latm_decode_audio_specific_config(struct LATMContext *latmctx,
                                             GetBitContext *gb, int asclen)
{
<<<<<<< HEAD
    AVCodecContext *avctx = latmctx->aac_ctx.avctx;
    AACContext *ac= &latmctx->aac_ctx;
    MPEG4AudioConfig m4ac=ac->m4ac;
    int  config_start_bit = get_bits_count(gb);
    int     bits_consumed, esize;
=======
    AACContext *ac        = &latmctx->aac_ctx;
    AVCodecContext *avctx = ac->avctx;
    MPEG4AudioConfig m4ac = {0};
    int config_start_bit  = get_bits_count(gb);
    int sync_extension    = 0;
    int bits_consumed, esize;

    if (asclen) {
        sync_extension = 1;
        asclen         = FFMIN(asclen, get_bits_left(gb));
    } else
        asclen         = get_bits_left(gb);
>>>>>>> d268b79e

    if (config_start_bit % 8) {
        av_log_missing_feature(latmctx->aac_ctx.avctx, "audio specific "
                               "config not byte aligned.\n", 1);
        return AVERROR_INVALIDDATA;
<<<<<<< HEAD
    } else {
        bits_consumed =
            decode_audio_specific_config(ac, avctx, &m4ac,
                                         gb->buffer + (config_start_bit / 8),
                                         get_bits_left(gb) / 8, asclen);

        if (bits_consumed < 0)
            return AVERROR_INVALIDDATA;
        if(ac->m4ac.sample_rate != m4ac.sample_rate || m4ac.chan_config != ac->m4ac.chan_config)
            ac->m4ac= m4ac;
=======
    }
    bits_consumed = decode_audio_specific_config(NULL, avctx, &m4ac,
                                         gb->buffer + (config_start_bit / 8),
                                         asclen, sync_extension);

    if (bits_consumed < 0)
        return AVERROR_INVALIDDATA;

    if (ac->m4ac.sample_rate != m4ac.sample_rate ||
        ac->m4ac.chan_config != m4ac.chan_config) {

        av_log(avctx, AV_LOG_INFO, "audio config changed\n");
        latmctx->initialized = 0;
>>>>>>> d268b79e

        esize = (bits_consumed+7) / 8;

        if (avctx->extradata_size < esize) {
            av_free(avctx->extradata);
            avctx->extradata = av_malloc(esize + FF_INPUT_BUFFER_PADDING_SIZE);
            if (!avctx->extradata)
                return AVERROR(ENOMEM);
        }

        avctx->extradata_size = esize;
        memcpy(avctx->extradata, gb->buffer + (config_start_bit/8), esize);
        memset(avctx->extradata+esize, 0, FF_INPUT_BUFFER_PADDING_SIZE);
    }
    skip_bits_long(gb, bits_consumed);

    return bits_consumed;
}

static int read_stream_mux_config(struct LATMContext *latmctx,
                                  GetBitContext *gb)
{
    int ret, audio_mux_version = get_bits(gb, 1);

    latmctx->audio_mux_version_A = 0;
    if (audio_mux_version)
        latmctx->audio_mux_version_A = get_bits(gb, 1);

    if (!latmctx->audio_mux_version_A) {

        if (audio_mux_version)
            latm_get_value(gb);                 // taraFullness

        skip_bits(gb, 1);                       // allStreamSameTimeFraming
        skip_bits(gb, 6);                       // numSubFrames
        // numPrograms
        if (get_bits(gb, 4)) {                  // numPrograms
            av_log_missing_feature(latmctx->aac_ctx.avctx,
                                   "multiple programs are not supported\n", 1);
            return AVERROR_PATCHWELCOME;
        }

        // for each program (which there is only on in DVB)

        // for each layer (which there is only on in DVB)
        if (get_bits(gb, 3)) {                   // numLayer
            av_log_missing_feature(latmctx->aac_ctx.avctx,
                                   "multiple layers are not supported\n", 1);
            return AVERROR_PATCHWELCOME;
        }

        // for all but first stream: use_same_config = get_bits(gb, 1);
        if (!audio_mux_version) {
            if ((ret = latm_decode_audio_specific_config(latmctx, gb, 0)) < 0)
                return ret;
        } else {
            int ascLen = latm_get_value(gb);
            if ((ret = latm_decode_audio_specific_config(latmctx, gb, ascLen)) < 0)
                return ret;
            ascLen -= ret;
            skip_bits_long(gb, ascLen);
        }

        latmctx->frame_length_type = get_bits(gb, 3);
        switch (latmctx->frame_length_type) {
        case 0:
            skip_bits(gb, 8);       // latmBufferFullness
            break;
        case 1:
            latmctx->frame_length = get_bits(gb, 9);
            break;
        case 3:
        case 4:
        case 5:
            skip_bits(gb, 6);       // CELP frame length table index
            break;
        case 6:
        case 7:
            skip_bits(gb, 1);       // HVXC frame length table index
            break;
        }

        if (get_bits(gb, 1)) {                  // other data
            if (audio_mux_version) {
                latm_get_value(gb);             // other_data_bits
            } else {
                int esc;
                do {
                    esc = get_bits(gb, 1);
                    skip_bits(gb, 8);
                } while (esc);
            }
        }

        if (get_bits(gb, 1))                     // crc present
            skip_bits(gb, 8);                    // config_crc
    }

    return 0;
}

static int read_payload_length_info(struct LATMContext *ctx, GetBitContext *gb)
{
    uint8_t tmp;

    if (ctx->frame_length_type == 0) {
        int mux_slot_length = 0;
        do {
            tmp = get_bits(gb, 8);
            mux_slot_length += tmp;
        } while (tmp == 255);
        return mux_slot_length;
    } else if (ctx->frame_length_type == 1) {
        return ctx->frame_length;
    } else if (ctx->frame_length_type == 3 ||
               ctx->frame_length_type == 5 ||
               ctx->frame_length_type == 7) {
        skip_bits(gb, 2);          // mux_slot_length_coded
    }
    return 0;
}

static int read_audio_mux_element(struct LATMContext *latmctx,
                                  GetBitContext *gb)
{
    int err;
    uint8_t use_same_mux = get_bits(gb, 1);
    if (!use_same_mux) {
        if ((err = read_stream_mux_config(latmctx, gb)) < 0)
            return err;
    } else if (!latmctx->aac_ctx.avctx->extradata) {
        av_log(latmctx->aac_ctx.avctx, AV_LOG_DEBUG,
               "no decoder config found\n");
        return AVERROR(EAGAIN);
    }
    if (latmctx->audio_mux_version_A == 0) {
        int mux_slot_length_bytes = read_payload_length_info(latmctx, gb);
        if (mux_slot_length_bytes * 8 > get_bits_left(gb)) {
            av_log(latmctx->aac_ctx.avctx, AV_LOG_ERROR, "incomplete frame\n");
            return AVERROR_INVALIDDATA;
        } else if (mux_slot_length_bytes * 8 + 256 < get_bits_left(gb)) {
            av_log(latmctx->aac_ctx.avctx, AV_LOG_ERROR,
                   "frame length mismatch %d << %d\n",
                   mux_slot_length_bytes * 8, get_bits_left(gb));
            return AVERROR_INVALIDDATA;
        }
    }
    return 0;
}


static int latm_decode_frame(AVCodecContext *avctx, void *out,
                             int *got_frame_ptr, AVPacket *avpkt)
{
    struct LATMContext *latmctx = avctx->priv_data;
    int                 muxlength, err;
    GetBitContext       gb;

    init_get_bits(&gb, avpkt->data, avpkt->size * 8);

    // check for LOAS sync word
    if (get_bits(&gb, 11) != LOAS_SYNC_WORD)
        return AVERROR_INVALIDDATA;

    muxlength = get_bits(&gb, 13) + 3;
    // not enough data, the parser should have sorted this
    if (muxlength > avpkt->size)
        return AVERROR_INVALIDDATA;

    if ((err = read_audio_mux_element(latmctx, &gb)) < 0)
        return err;

    if (!latmctx->initialized) {
        if (!avctx->extradata) {
            *got_frame_ptr = 0;
            return avpkt->size;
        } else {
            if ((err = decode_audio_specific_config(
                    &latmctx->aac_ctx, avctx, &latmctx->aac_ctx.m4ac,
<<<<<<< HEAD
                    avctx->extradata, avctx->extradata_size, 8*avctx->extradata_size)) < 0)
=======
                    avctx->extradata, avctx->extradata_size*8, 1)) < 0)
>>>>>>> d268b79e
                return err;
            latmctx->initialized = 1;
        }
    }

    if (show_bits(&gb, 12) == 0xfff) {
        av_log(latmctx->aac_ctx.avctx, AV_LOG_ERROR,
               "ADTS header detected, probably as result of configuration "
               "misparsing\n");
        return AVERROR_INVALIDDATA;
    }

    if ((err = aac_decode_frame_int(avctx, out, got_frame_ptr, &gb)) < 0)
        return err;

    return muxlength;
}

av_cold static int latm_decode_init(AVCodecContext *avctx)
{
    struct LATMContext *latmctx = avctx->priv_data;
    int ret = aac_decode_init(avctx);

    if (avctx->extradata_size > 0)
        latmctx->initialized = !ret;

    return ret;
}


AVCodec ff_aac_decoder = {
    .name           = "aac",
    .type           = AVMEDIA_TYPE_AUDIO,
    .id             = CODEC_ID_AAC,
    .priv_data_size = sizeof(AACContext),
    .init           = aac_decode_init,
    .close          = aac_decode_close,
    .decode         = aac_decode_frame,
    .long_name = NULL_IF_CONFIG_SMALL("Advanced Audio Coding"),
    .sample_fmts = (const enum AVSampleFormat[]) {
        AV_SAMPLE_FMT_FLT, AV_SAMPLE_FMT_S16, AV_SAMPLE_FMT_NONE
    },
    .capabilities = CODEC_CAP_CHANNEL_CONF | CODEC_CAP_DR1,
    .channel_layouts = aac_channel_layout,
};

/*
    Note: This decoder filter is intended to decode LATM streams transferred
    in MPEG transport streams which only contain one program.
    To do a more complex LATM demuxing a separate LATM demuxer should be used.
*/
AVCodec ff_aac_latm_decoder = {
    .name = "aac_latm",
    .type = AVMEDIA_TYPE_AUDIO,
    .id   = CODEC_ID_AAC_LATM,
    .priv_data_size = sizeof(struct LATMContext),
    .init   = latm_decode_init,
    .close  = aac_decode_close,
    .decode = latm_decode_frame,
    .long_name = NULL_IF_CONFIG_SMALL("AAC LATM (Advanced Audio Codec LATM syntax)"),
    .sample_fmts = (const enum AVSampleFormat[]) {
        AV_SAMPLE_FMT_FLT, AV_SAMPLE_FMT_S16, AV_SAMPLE_FMT_NONE
    },
    .capabilities = CODEC_CAP_CHANNEL_CONF | CODEC_CAP_DR1,
    .channel_layouts = aac_channel_layout,
    .flush = flush,
};<|MERGE_RESOLUTION|>--- conflicted
+++ resolved
@@ -480,12 +480,8 @@
 static int decode_audio_specific_config(AACContext *ac,
                                         AVCodecContext *avctx,
                                         MPEG4AudioConfig *m4ac,
-<<<<<<< HEAD
-                                        const uint8_t *data, int data_size, int asclen)
-=======
                                         const uint8_t *data, int bit_size,
                                         int sync_extension)
->>>>>>> d268b79e
 {
     GetBitContext gb;
     int i;
@@ -497,11 +493,7 @@
 
     init_get_bits(&gb, data, bit_size);
 
-<<<<<<< HEAD
-    if ((i = avpriv_mpeg4audio_get_config(m4ac, data, asclen/8)) < 0)
-=======
     if ((i = avpriv_mpeg4audio_get_config(m4ac, data, bit_size, sync_extension)) < 0)
->>>>>>> d268b79e
         return -1;
     if (m4ac->sampling_index > 12) {
         av_log(avctx, AV_LOG_ERROR, "invalid sampling rate index %d\n", m4ac->sampling_index);
@@ -601,11 +593,7 @@
     if (avctx->extradata_size > 0) {
         if (decode_audio_specific_config(ac, ac->avctx, &ac->m4ac,
                                          avctx->extradata,
-<<<<<<< HEAD
-                                         avctx->extradata_size, 8*avctx->extradata_size) < 0)
-=======
                                          avctx->extradata_size*8, 1) < 0)
->>>>>>> d268b79e
             return -1;
     } else {
         int sr, i;
@@ -2359,13 +2347,6 @@
 static int latm_decode_audio_specific_config(struct LATMContext *latmctx,
                                              GetBitContext *gb, int asclen)
 {
-<<<<<<< HEAD
-    AVCodecContext *avctx = latmctx->aac_ctx.avctx;
-    AACContext *ac= &latmctx->aac_ctx;
-    MPEG4AudioConfig m4ac=ac->m4ac;
-    int  config_start_bit = get_bits_count(gb);
-    int     bits_consumed, esize;
-=======
     AACContext *ac        = &latmctx->aac_ctx;
     AVCodecContext *avctx = ac->avctx;
     MPEG4AudioConfig m4ac = {0};
@@ -2378,24 +2359,11 @@
         asclen         = FFMIN(asclen, get_bits_left(gb));
     } else
         asclen         = get_bits_left(gb);
->>>>>>> d268b79e
 
     if (config_start_bit % 8) {
         av_log_missing_feature(latmctx->aac_ctx.avctx, "audio specific "
                                "config not byte aligned.\n", 1);
         return AVERROR_INVALIDDATA;
-<<<<<<< HEAD
-    } else {
-        bits_consumed =
-            decode_audio_specific_config(ac, avctx, &m4ac,
-                                         gb->buffer + (config_start_bit / 8),
-                                         get_bits_left(gb) / 8, asclen);
-
-        if (bits_consumed < 0)
-            return AVERROR_INVALIDDATA;
-        if(ac->m4ac.sample_rate != m4ac.sample_rate || m4ac.chan_config != ac->m4ac.chan_config)
-            ac->m4ac= m4ac;
-=======
     }
     bits_consumed = decode_audio_specific_config(NULL, avctx, &m4ac,
                                          gb->buffer + (config_start_bit / 8),
@@ -2409,7 +2377,6 @@
 
         av_log(avctx, AV_LOG_INFO, "audio config changed\n");
         latmctx->initialized = 0;
->>>>>>> d268b79e
 
         esize = (bits_consumed+7) / 8;
 
@@ -2589,11 +2556,7 @@
         } else {
             if ((err = decode_audio_specific_config(
                     &latmctx->aac_ctx, avctx, &latmctx->aac_ctx.m4ac,
-<<<<<<< HEAD
-                    avctx->extradata, avctx->extradata_size, 8*avctx->extradata_size)) < 0)
-=======
                     avctx->extradata, avctx->extradata_size*8, 1)) < 0)
->>>>>>> d268b79e
                 return err;
             latmctx->initialized = 1;
         }
