/*
 * Copyright (c) 2000, 2001 Fabrice Bellard
 * Copyright (c) 2002-2004 Michael Niedermayer <michaelni@gmx.at>
 *
 * This file is part of FFmpeg.
 *
 * FFmpeg is free software; you can redistribute it and/or
 * modify it under the terms of the GNU Lesser General Public
 * License as published by the Free Software Foundation; either
 * version 2.1 of the License, or (at your option) any later version.
 *
 * FFmpeg is distributed in the hope that it will be useful,
 * but WITHOUT ANY WARRANTY; without even the implied warranty of
 * MERCHANTABILITY or FITNESS FOR A PARTICULAR PURPOSE.  See the GNU
 * Lesser General Public License for more details.
 *
 * You should have received a copy of the GNU Lesser General Public
 * License along with FFmpeg; if not, write to the Free Software
 * Foundation, Inc., 51 Franklin Street, Fifth Floor, Boston, MA 02110-1301 USA
 */

#include "config.h"
#include "libavutil/attributes.h"
#include "libavutil/cpu.h"
#include "libavutil/x86/cpu.h"
#include "libavcodec/avcodec.h"
#include "libavcodec/dsputil.h"
#include "libavcodec/simple_idct.h"
#include "dsputil_x86.h"
#include "idct_xvid.h"

static av_cold void dsputil_init_mmx(DSPContext *c, AVCodecContext *avctx,
                                     int cpu_flags, unsigned high_bit_depth)
{
#if HAVE_MMX_INLINE
    c->put_pixels_clamped        = ff_put_pixels_clamped_mmx;
    c->add_pixels_clamped        = ff_add_pixels_clamped_mmx;

    if (!high_bit_depth) {
        c->draw_edges   = ff_draw_edges_mmx;
    }

    if (avctx->lowres == 0 && !high_bit_depth) {
        switch (avctx->idct_algo) {
        case FF_IDCT_AUTO:
        case FF_IDCT_SIMPLEAUTO:
        case FF_IDCT_SIMPLEMMX:
            c->idct_put              = ff_simple_idct_put_mmx;
            c->idct_add              = ff_simple_idct_add_mmx;
            c->idct                  = ff_simple_idct_mmx;
            c->idct_permutation_type = FF_SIMPLE_IDCT_PERM;
            break;
        case FF_IDCT_XVIDMMX:
            c->idct_put              = ff_idct_xvid_mmx_put;
            c->idct_add              = ff_idct_xvid_mmx_add;
            c->idct                  = ff_idct_xvid_mmx;
            break;
        }
    }
<<<<<<< HEAD

#if CONFIG_VIDEODSP
    c->gmc = ff_gmc_mmx;
#endif
=======
>>>>>>> fab9df63
#endif /* HAVE_MMX_INLINE */

#if HAVE_MMX_EXTERNAL
    c->put_signed_pixels_clamped = ff_put_signed_pixels_clamped_mmx;
#endif /* HAVE_MMX_EXTERNAL */
}

static av_cold void dsputil_init_mmxext(DSPContext *c, AVCodecContext *avctx,
                                        int cpu_flags, unsigned high_bit_depth)
{
#if HAVE_MMXEXT_INLINE
    if (!high_bit_depth && avctx->idct_algo == FF_IDCT_XVIDMMX && avctx->lowres == 0) {
        c->idct_put = ff_idct_xvid_mmxext_put;
        c->idct_add = ff_idct_xvid_mmxext_add;
        c->idct     = ff_idct_xvid_mmxext;
    }
#endif /* HAVE_MMXEXT_INLINE */
}

static av_cold void dsputil_init_sse2(DSPContext *c, AVCodecContext *avctx,
                                      int cpu_flags, unsigned high_bit_depth)
{
#if HAVE_SSE2_INLINE
    if (!high_bit_depth && avctx->idct_algo == FF_IDCT_XVIDMMX && avctx->lowres == 0) {
        c->idct_put              = ff_idct_xvid_sse2_put;
        c->idct_add              = ff_idct_xvid_sse2_add;
        c->idct                  = ff_idct_xvid_sse2;
        c->idct_permutation_type = FF_SSE2_IDCT_PERM;
    }
#endif /* HAVE_SSE2_INLINE */

#if HAVE_SSE2_EXTERNAL
    c->put_signed_pixels_clamped = ff_put_signed_pixels_clamped_sse2;
#endif /* HAVE_SSE2_EXTERNAL */
}

av_cold void ff_dsputil_init_x86(DSPContext *c, AVCodecContext *avctx,
                                 unsigned high_bit_depth)
{
    int cpu_flags = av_get_cpu_flags();

    if (X86_MMX(cpu_flags))
        dsputil_init_mmx(c, avctx, cpu_flags, high_bit_depth);

    if (X86_MMXEXT(cpu_flags))
        dsputil_init_mmxext(c, avctx, cpu_flags, high_bit_depth);

    if (X86_SSE2(cpu_flags))
        dsputil_init_sse2(c, avctx, cpu_flags, high_bit_depth);

    if (CONFIG_ENCODERS)
        ff_dsputilenc_init_mmx(c, avctx, high_bit_depth);
}<|MERGE_RESOLUTION|>--- conflicted
+++ resolved
@@ -57,13 +57,7 @@
             break;
         }
     }
-<<<<<<< HEAD
 
-#if CONFIG_VIDEODSP
-    c->gmc = ff_gmc_mmx;
-#endif
-=======
->>>>>>> fab9df63
 #endif /* HAVE_MMX_INLINE */
 
 #if HAVE_MMX_EXTERNAL
