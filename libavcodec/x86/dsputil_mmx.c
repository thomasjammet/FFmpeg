/*
 * MMX optimized DSP utils
 * Copyright (c) 2000, 2001 Fabrice Bellard
 * Copyright (c) 2002-2004 Michael Niedermayer <michaelni@gmx.at>
 *
 * This file is part of FFmpeg.
 *
 * FFmpeg is free software; you can redistribute it and/or
 * modify it under the terms of the GNU Lesser General Public
 * License as published by the Free Software Foundation; either
 * version 2.1 of the License, or (at your option) any later version.
 *
 * FFmpeg is distributed in the hope that it will be useful,
 * but WITHOUT ANY WARRANTY; without even the implied warranty of
 * MERCHANTABILITY or FITNESS FOR A PARTICULAR PURPOSE.  See the GNU
 * Lesser General Public License for more details.
 *
 * You should have received a copy of the GNU Lesser General Public
 * License along with FFmpeg; if not, write to the Free Software
 * Foundation, Inc., 51 Franklin Street, Fifth Floor, Boston, MA 02110-1301 USA
 *
 * MMX optimization by Nick Kurshev <nickols_k@mail.ru>
 */

#include "libavutil/cpu.h"
#include "libavutil/x86/asm.h"
#include "libavcodec/dsputil.h"
#include "libavcodec/h264dsp.h"
#include "libavcodec/mpegvideo.h"
#include "libavcodec/simple_idct.h"
#include "dsputil_mmx.h"
#include "idct_xvid.h"
#include "diracdsp_mmx.h"

//#undef NDEBUG
//#include <assert.h>

/* pixel operations */
DECLARE_ALIGNED(8,  const uint64_t, ff_bone) = 0x0101010101010101ULL;
DECLARE_ALIGNED(8,  const uint64_t, ff_wtwo) = 0x0002000200020002ULL;

DECLARE_ALIGNED(16, const uint64_t, ff_pdw_80000000)[2] =
    { 0x8000000080000000ULL, 0x8000000080000000ULL };

DECLARE_ALIGNED(16, const xmm_reg,  ff_pw_1)    = { 0x0001000100010001ULL, 0x0001000100010001ULL };
DECLARE_ALIGNED(16, const xmm_reg,  ff_pw_2)    = { 0x0002000200020002ULL, 0x0002000200020002ULL };
DECLARE_ALIGNED(16, const xmm_reg,  ff_pw_3)    = { 0x0003000300030003ULL, 0x0003000300030003ULL };
DECLARE_ALIGNED(16, const xmm_reg,  ff_pw_4)    = { 0x0004000400040004ULL, 0x0004000400040004ULL };
DECLARE_ALIGNED(16, const xmm_reg,  ff_pw_5)    = { 0x0005000500050005ULL, 0x0005000500050005ULL };
DECLARE_ALIGNED(16, const xmm_reg,  ff_pw_8)    = { 0x0008000800080008ULL, 0x0008000800080008ULL };
DECLARE_ALIGNED(16, const xmm_reg,  ff_pw_9)    = { 0x0009000900090009ULL, 0x0009000900090009ULL };
DECLARE_ALIGNED(8,  const uint64_t, ff_pw_15)   =   0x000F000F000F000FULL;
DECLARE_ALIGNED(16, const xmm_reg,  ff_pw_16)   = { 0x0010001000100010ULL, 0x0010001000100010ULL };
DECLARE_ALIGNED(16, const xmm_reg,  ff_pw_17)   = { 0x0011001100110011ULL, 0x0011001100110011ULL };
DECLARE_ALIGNED(16, const xmm_reg,  ff_pw_18)   = { 0x0012001200120012ULL, 0x0012001200120012ULL };
DECLARE_ALIGNED(8,  const uint64_t, ff_pw_20)   =   0x0014001400140014ULL;
DECLARE_ALIGNED(16, const xmm_reg,  ff_pw_27)   = { 0x001B001B001B001BULL, 0x001B001B001B001BULL };
DECLARE_ALIGNED(16, const xmm_reg,  ff_pw_28)   = { 0x001C001C001C001CULL, 0x001C001C001C001CULL };
DECLARE_ALIGNED(16, const xmm_reg,  ff_pw_32)   = { 0x0020002000200020ULL, 0x0020002000200020ULL };
DECLARE_ALIGNED(8,  const uint64_t, ff_pw_42)   =   0x002A002A002A002AULL;
DECLARE_ALIGNED(8,  const uint64_t, ff_pw_53)   =   0x0035003500350035ULL;
DECLARE_ALIGNED(16, const xmm_reg,  ff_pw_63)   = { 0x003F003F003F003FULL, 0x003F003F003F003FULL };
DECLARE_ALIGNED(16, const xmm_reg,  ff_pw_64)   = { 0x0040004000400040ULL, 0x0040004000400040ULL };
DECLARE_ALIGNED(8,  const uint64_t, ff_pw_96)   =   0x0060006000600060ULL;
DECLARE_ALIGNED(8,  const uint64_t, ff_pw_128)  =   0x0080008000800080ULL;
DECLARE_ALIGNED(8,  const uint64_t, ff_pw_255)  =   0x00ff00ff00ff00ffULL;
DECLARE_ALIGNED(16, const xmm_reg,  ff_pw_512)  = { 0x0200020002000200ULL, 0x0200020002000200ULL };
DECLARE_ALIGNED(16, const xmm_reg,  ff_pw_1019) = { 0x03FB03FB03FB03FBULL, 0x03FB03FB03FB03FBULL };

DECLARE_ALIGNED(16, const xmm_reg,  ff_pb_0)    = { 0x0000000000000000ULL, 0x0000000000000000ULL };
DECLARE_ALIGNED(16, const xmm_reg,  ff_pb_1)    = { 0x0101010101010101ULL, 0x0101010101010101ULL };
DECLARE_ALIGNED(16, const xmm_reg,  ff_pb_3)    = { 0x0303030303030303ULL, 0x0303030303030303ULL };
DECLARE_ALIGNED(16, const xmm_reg,  ff_pb_4)    = { 0x0404040404040404ULL, 0x0404040404040404ULL };
DECLARE_ALIGNED(8,  const uint64_t, ff_pb_7)    =   0x0707070707070707ULL;
DECLARE_ALIGNED(8,  const uint64_t, ff_pb_1F)   =   0x1F1F1F1F1F1F1F1FULL;
DECLARE_ALIGNED(8,  const uint64_t, ff_pb_3F)   =   0x3F3F3F3F3F3F3F3FULL;
DECLARE_ALIGNED(16, const xmm_reg,  ff_pb_80)   = { 0x8080808080808080ULL, 0x8080808080808080ULL };
DECLARE_ALIGNED(8,  const uint64_t, ff_pb_81)   =   0x8181818181818181ULL;
DECLARE_ALIGNED(16, const xmm_reg,  ff_pb_A1)   = { 0xA1A1A1A1A1A1A1A1ULL, 0xA1A1A1A1A1A1A1A1ULL };
DECLARE_ALIGNED(16, const xmm_reg,  ff_pb_F8)   = { 0xF8F8F8F8F8F8F8F8ULL, 0xF8F8F8F8F8F8F8F8ULL };
DECLARE_ALIGNED(8,  const uint64_t, ff_pb_FC)   =   0xFCFCFCFCFCFCFCFCULL;
DECLARE_ALIGNED(16, const xmm_reg,  ff_pb_FE)   = { 0xFEFEFEFEFEFEFEFEULL, 0xFEFEFEFEFEFEFEFEULL };

DECLARE_ALIGNED(16, const double, ff_pd_1)[2] = { 1.0, 1.0 };
DECLARE_ALIGNED(16, const double, ff_pd_2)[2] = { 2.0, 2.0 };

#if HAVE_INLINE_ASM

#define JUMPALIGN()     __asm__ volatile (".p2align 3"::)
#define MOVQ_ZERO(regd) __asm__ volatile ("pxor %%"#regd", %%"#regd ::)

#define MOVQ_BFE(regd)                                  \
    __asm__ volatile (                                  \
        "pcmpeqd %%"#regd", %%"#regd"   \n\t"           \
        "paddb   %%"#regd", %%"#regd"   \n\t" ::)

#ifndef PIC
#define MOVQ_BONE(regd) __asm__ volatile ("movq %0, %%"#regd" \n\t" :: "m"(ff_bone))
#define MOVQ_WTWO(regd) __asm__ volatile ("movq %0, %%"#regd" \n\t" :: "m"(ff_wtwo))
#else
// for shared library it's better to use this way for accessing constants
// pcmpeqd -> -1
#define MOVQ_BONE(regd)                                 \
    __asm__ volatile (                                  \
        "pcmpeqd  %%"#regd", %%"#regd"  \n\t"           \
        "psrlw          $15, %%"#regd"  \n\t"           \
        "packuswb %%"#regd", %%"#regd"  \n\t" ::)

#define MOVQ_WTWO(regd)                                 \
    __asm__ volatile (                                  \
        "pcmpeqd %%"#regd", %%"#regd"   \n\t"           \
        "psrlw         $15, %%"#regd"   \n\t"           \
        "psllw          $1, %%"#regd"   \n\t"::)

#endif

// using regr as temporary and for the output result
// first argument is unmodifed and second is trashed
// regfe is supposed to contain 0xfefefefefefefefe
#define PAVGB_MMX_NO_RND(rega, regb, regr, regfe)                \
    "movq   "#rega", "#regr"            \n\t"                    \
    "pand   "#regb", "#regr"            \n\t"                    \
    "pxor   "#rega", "#regb"            \n\t"                    \
    "pand  "#regfe", "#regb"            \n\t"                    \
    "psrlq       $1, "#regb"            \n\t"                    \
    "paddb  "#regb", "#regr"            \n\t"

#define PAVGB_MMX(rega, regb, regr, regfe)                       \
    "movq   "#rega", "#regr"            \n\t"                    \
    "por    "#regb", "#regr"            \n\t"                    \
    "pxor   "#rega", "#regb"            \n\t"                    \
    "pand  "#regfe", "#regb"            \n\t"                    \
    "psrlq       $1, "#regb"            \n\t"                    \
    "psubb  "#regb", "#regr"            \n\t"

// mm6 is supposed to contain 0xfefefefefefefefe
#define PAVGBP_MMX_NO_RND(rega, regb, regr,  regc, regd, regp)   \
    "movq  "#rega", "#regr"             \n\t"                    \
    "movq  "#regc", "#regp"             \n\t"                    \
    "pand  "#regb", "#regr"             \n\t"                    \
    "pand  "#regd", "#regp"             \n\t"                    \
    "pxor  "#rega", "#regb"             \n\t"                    \
    "pxor  "#regc", "#regd"             \n\t"                    \
    "pand    %%mm6, "#regb"             \n\t"                    \
    "pand    %%mm6, "#regd"             \n\t"                    \
    "psrlq      $1, "#regb"             \n\t"                    \
    "psrlq      $1, "#regd"             \n\t"                    \
    "paddb "#regb", "#regr"             \n\t"                    \
    "paddb "#regd", "#regp"             \n\t"

#define PAVGBP_MMX(rega, regb, regr, regc, regd, regp)           \
    "movq  "#rega", "#regr"             \n\t"                    \
    "movq  "#regc", "#regp"             \n\t"                    \
    "por   "#regb", "#regr"             \n\t"                    \
    "por   "#regd", "#regp"             \n\t"                    \
    "pxor  "#rega", "#regb"             \n\t"                    \
    "pxor  "#regc", "#regd"             \n\t"                    \
    "pand    %%mm6, "#regb"             \n\t"                    \
    "pand    %%mm6, "#regd"             \n\t"                    \
    "psrlq      $1, "#regd"             \n\t"                    \
    "psrlq      $1, "#regb"             \n\t"                    \
    "psubb "#regb", "#regr"             \n\t"                    \
    "psubb "#regd", "#regp"             \n\t"

/***********************************/
/* MMX no rounding */
#define DEF(x, y) x ## _no_rnd_ ## y ## _mmx
#define SET_RND  MOVQ_WONE
#define PAVGBP(a, b, c, d, e, f)        PAVGBP_MMX_NO_RND(a, b, c, d, e, f)
#define PAVGB(a, b, c, e)               PAVGB_MMX_NO_RND(a, b, c, e)
#define OP_AVG(a, b, c, e)              PAVGB_MMX(a, b, c, e)

#include "dsputil_rnd_template.c"

#undef DEF
#undef SET_RND
#undef PAVGBP
#undef PAVGB
/***********************************/
/* MMX rounding */

#define DEF(x, y) x ## _ ## y ## _mmx
#define SET_RND  MOVQ_WTWO
#define PAVGBP(a, b, c, d, e, f)        PAVGBP_MMX(a, b, c, d, e, f)
#define PAVGB(a, b, c, e)               PAVGB_MMX(a, b, c, e)

#include "dsputil_rnd_template.c"

#undef DEF
#undef SET_RND
#undef PAVGBP
#undef PAVGB
#undef OP_AVG

/***********************************/
/* 3Dnow specific */

#define DEF(x) x ## _3dnow
#define PAVGB "pavgusb"
#define OP_AVG PAVGB

#include "dsputil_avg_template.c"

#undef DEF
#undef PAVGB
#undef OP_AVG

/***********************************/
/* MMXEXT specific */

#define DEF(x) x ## _mmxext

/* Introduced only in MMXEXT set */
#define PAVGB "pavgb"
#define OP_AVG PAVGB

#include "dsputil_avg_template.c"

#undef DEF
#undef PAVGB
#undef OP_AVG

#define put_no_rnd_pixels16_mmx put_pixels16_mmx
#define put_no_rnd_pixels8_mmx put_pixels8_mmx
#define put_pixels16_mmxext put_pixels16_mmx
#define put_pixels8_mmxext put_pixels8_mmx
#define put_pixels4_mmxext put_pixels4_mmx
#define put_no_rnd_pixels16_mmxext put_no_rnd_pixels16_mmx
#define put_no_rnd_pixels8_mmxext put_no_rnd_pixels8_mmx
#define put_pixels16_3dnow put_pixels16_mmx
#define put_pixels8_3dnow put_pixels8_mmx
#define put_pixels4_3dnow put_pixels4_mmx
#define put_no_rnd_pixels16_3dnow put_no_rnd_pixels16_mmx
#define put_no_rnd_pixels8_3dnow put_no_rnd_pixels8_mmx

/***********************************/
/* standard MMX */

void ff_put_pixels_clamped_mmx(const DCTELEM *block, uint8_t *pixels,
                               int line_size)
{
    const DCTELEM *p;
    uint8_t *pix;

    /* read the pixels */
    p   = block;
    pix = pixels;
    /* unrolled loop */
    __asm__ volatile (
        "movq      (%3), %%mm0          \n\t"
        "movq     8(%3), %%mm1          \n\t"
        "movq    16(%3), %%mm2          \n\t"
        "movq    24(%3), %%mm3          \n\t"
        "movq    32(%3), %%mm4          \n\t"
        "movq    40(%3), %%mm5          \n\t"
        "movq    48(%3), %%mm6          \n\t"
        "movq    56(%3), %%mm7          \n\t"
        "packuswb %%mm1, %%mm0          \n\t"
        "packuswb %%mm3, %%mm2          \n\t"
        "packuswb %%mm5, %%mm4          \n\t"
        "packuswb %%mm7, %%mm6          \n\t"
        "movq     %%mm0, (%0)           \n\t"
        "movq     %%mm2, (%0, %1)       \n\t"
        "movq     %%mm4, (%0, %1, 2)    \n\t"
        "movq     %%mm6, (%0, %2)       \n\t"
        :: "r"(pix), "r"((x86_reg)line_size), "r"((x86_reg)line_size * 3),
           "r"(p)
        : "memory");
    pix += line_size * 4;
    p   += 32;

    // if here would be an exact copy of the code above
    // compiler would generate some very strange code
    // thus using "r"
    __asm__ volatile (
        "movq       (%3), %%mm0         \n\t"
        "movq      8(%3), %%mm1         \n\t"
        "movq     16(%3), %%mm2         \n\t"
        "movq     24(%3), %%mm3         \n\t"
        "movq     32(%3), %%mm4         \n\t"
        "movq     40(%3), %%mm5         \n\t"
        "movq     48(%3), %%mm6         \n\t"
        "movq     56(%3), %%mm7         \n\t"
        "packuswb  %%mm1, %%mm0         \n\t"
        "packuswb  %%mm3, %%mm2         \n\t"
        "packuswb  %%mm5, %%mm4         \n\t"
        "packuswb  %%mm7, %%mm6         \n\t"
        "movq      %%mm0, (%0)          \n\t"
        "movq      %%mm2, (%0, %1)      \n\t"
        "movq      %%mm4, (%0, %1, 2)   \n\t"
        "movq      %%mm6, (%0, %2)      \n\t"
        :: "r"(pix), "r"((x86_reg)line_size), "r"((x86_reg)line_size * 3), "r"(p)
        : "memory");
}

#define put_signed_pixels_clamped_mmx_half(off)             \
    "movq          "#off"(%2), %%mm1        \n\t"           \
    "movq     16 + "#off"(%2), %%mm2        \n\t"           \
    "movq     32 + "#off"(%2), %%mm3        \n\t"           \
    "movq     48 + "#off"(%2), %%mm4        \n\t"           \
    "packsswb  8 + "#off"(%2), %%mm1        \n\t"           \
    "packsswb 24 + "#off"(%2), %%mm2        \n\t"           \
    "packsswb 40 + "#off"(%2), %%mm3        \n\t"           \
    "packsswb 56 + "#off"(%2), %%mm4        \n\t"           \
    "paddb              %%mm0, %%mm1        \n\t"           \
    "paddb              %%mm0, %%mm2        \n\t"           \
    "paddb              %%mm0, %%mm3        \n\t"           \
    "paddb              %%mm0, %%mm4        \n\t"           \
    "movq               %%mm1, (%0)         \n\t"           \
    "movq               %%mm2, (%0, %3)     \n\t"           \
    "movq               %%mm3, (%0, %3, 2)  \n\t"           \
    "movq               %%mm4, (%0, %1)     \n\t"

void ff_put_signed_pixels_clamped_mmx(const DCTELEM *block, uint8_t *pixels,
                                      int line_size)
{
    x86_reg line_skip = line_size;
    x86_reg line_skip3;

    __asm__ volatile (
        "movq "MANGLE(ff_pb_80)", %%mm0     \n\t"
        "lea         (%3, %3, 2), %1        \n\t"
        put_signed_pixels_clamped_mmx_half(0)
        "lea         (%0, %3, 4), %0        \n\t"
        put_signed_pixels_clamped_mmx_half(64)
        : "+&r"(pixels), "=&r"(line_skip3)
        : "r"(block), "r"(line_skip)
        : "memory");
}

void ff_add_pixels_clamped_mmx(const DCTELEM *block, uint8_t *pixels,
                               int line_size)
{
    const DCTELEM *p;
    uint8_t *pix;
    int i;

    /* read the pixels */
    p   = block;
    pix = pixels;
    MOVQ_ZERO(mm7);
    i = 4;
    do {
        __asm__ volatile (
            "movq        (%2), %%mm0    \n\t"
            "movq       8(%2), %%mm1    \n\t"
            "movq      16(%2), %%mm2    \n\t"
            "movq      24(%2), %%mm3    \n\t"
            "movq          %0, %%mm4    \n\t"
            "movq          %1, %%mm6    \n\t"
            "movq       %%mm4, %%mm5    \n\t"
            "punpcklbw  %%mm7, %%mm4    \n\t"
            "punpckhbw  %%mm7, %%mm5    \n\t"
            "paddsw     %%mm4, %%mm0    \n\t"
            "paddsw     %%mm5, %%mm1    \n\t"
            "movq       %%mm6, %%mm5    \n\t"
            "punpcklbw  %%mm7, %%mm6    \n\t"
            "punpckhbw  %%mm7, %%mm5    \n\t"
            "paddsw     %%mm6, %%mm2    \n\t"
            "paddsw     %%mm5, %%mm3    \n\t"
            "packuswb   %%mm1, %%mm0    \n\t"
            "packuswb   %%mm3, %%mm2    \n\t"
            "movq       %%mm0, %0       \n\t"
            "movq       %%mm2, %1       \n\t"
            : "+m"(*pix), "+m"(*(pix + line_size))
            : "r"(p)
            : "memory");
        pix += line_size * 2;
        p   += 16;
    } while (--i);
}

static void put_pixels4_mmx(uint8_t *block, const uint8_t *pixels,
                            int line_size, int h)
{
    __asm__ volatile (
        "lea   (%3, %3), %%"REG_a"      \n\t"
        ".p2align     3                 \n\t"
        "1:                             \n\t"
        "movd  (%1    ), %%mm0          \n\t"
        "movd  (%1, %3), %%mm1          \n\t"
        "movd     %%mm0, (%2)           \n\t"
        "movd     %%mm1, (%2, %3)       \n\t"
        "add  %%"REG_a", %1             \n\t"
        "add  %%"REG_a", %2             \n\t"
        "movd  (%1    ), %%mm0          \n\t"
        "movd  (%1, %3), %%mm1          \n\t"
        "movd     %%mm0, (%2)           \n\t"
        "movd     %%mm1, (%2, %3)       \n\t"
        "add  %%"REG_a", %1             \n\t"
        "add  %%"REG_a", %2             \n\t"
        "subl        $4, %0             \n\t"
        "jnz         1b                 \n\t"
        : "+g"(h), "+r"(pixels),  "+r"(block)
        : "r"((x86_reg)line_size)
        : "%"REG_a, "memory"
        );
}

static void put_pixels8_mmx(uint8_t *block, const uint8_t *pixels,
                            int line_size, int h)
{
    __asm__ volatile (
        "lea   (%3, %3), %%"REG_a"      \n\t"
        ".p2align     3                 \n\t"
        "1:                             \n\t"
        "movq  (%1    ), %%mm0          \n\t"
        "movq  (%1, %3), %%mm1          \n\t"
        "movq     %%mm0, (%2)           \n\t"
        "movq     %%mm1, (%2, %3)       \n\t"
        "add  %%"REG_a", %1             \n\t"
        "add  %%"REG_a", %2             \n\t"
        "movq  (%1    ), %%mm0          \n\t"
        "movq  (%1, %3), %%mm1          \n\t"
        "movq     %%mm0, (%2)           \n\t"
        "movq     %%mm1, (%2, %3)       \n\t"
        "add  %%"REG_a", %1             \n\t"
        "add  %%"REG_a", %2             \n\t"
        "subl        $4, %0             \n\t"
        "jnz         1b                 \n\t"
        : "+g"(h), "+r"(pixels),  "+r"(block)
        : "r"((x86_reg)line_size)
        : "%"REG_a, "memory"
        );
}

static void put_pixels16_mmx(uint8_t *block, const uint8_t *pixels,
                             int line_size, int h)
{
    __asm__ volatile (
        "lea   (%3, %3), %%"REG_a"      \n\t"
        ".p2align     3                 \n\t"
        "1:                             \n\t"
        "movq  (%1    ), %%mm0          \n\t"
        "movq 8(%1    ), %%mm4          \n\t"
        "movq  (%1, %3), %%mm1          \n\t"
        "movq 8(%1, %3), %%mm5          \n\t"
        "movq     %%mm0,  (%2)          \n\t"
        "movq     %%mm4, 8(%2)          \n\t"
        "movq     %%mm1,  (%2, %3)      \n\t"
        "movq     %%mm5, 8(%2, %3)      \n\t"
        "add  %%"REG_a", %1             \n\t"
        "add  %%"REG_a", %2             \n\t"
        "movq  (%1    ), %%mm0          \n\t"
        "movq 8(%1    ), %%mm4          \n\t"
        "movq  (%1, %3), %%mm1          \n\t"
        "movq 8(%1, %3), %%mm5          \n\t"
        "movq     %%mm0,  (%2)          \n\t"
        "movq     %%mm4, 8(%2)          \n\t"
        "movq     %%mm1,  (%2, %3)      \n\t"
        "movq     %%mm5, 8(%2, %3)      \n\t"
        "add  %%"REG_a", %1             \n\t"
        "add  %%"REG_a", %2             \n\t"
        "subl        $4, %0             \n\t"
        "jnz         1b                 \n\t"
        : "+g"(h), "+r"(pixels),  "+r"(block)
        : "r"((x86_reg)line_size)
        : "%"REG_a, "memory"
        );
}

static void put_pixels16_sse2(uint8_t *block, const uint8_t *pixels,
                              int line_size, int h)
{
    __asm__ volatile (
        "1:                              \n\t"
        "movdqu (%1       ), %%xmm0      \n\t"
        "movdqu (%1, %3   ), %%xmm1      \n\t"
        "movdqu (%1, %3, 2), %%xmm2      \n\t"
        "movdqu (%1, %4   ), %%xmm3      \n\t"
        "lea    (%1, %3, 4), %1          \n\t"
        "movdqa      %%xmm0, (%2)        \n\t"
        "movdqa      %%xmm1, (%2, %3)    \n\t"
        "movdqa      %%xmm2, (%2, %3, 2) \n\t"
        "movdqa      %%xmm3, (%2, %4)    \n\t"
        "subl            $4, %0          \n\t"
        "lea    (%2, %3, 4), %2          \n\t"
        "jnz             1b              \n\t"
        : "+g"(h), "+r"(pixels),  "+r"(block)
        : "r"((x86_reg)line_size), "r"((x86_reg)3L * line_size)
        : "memory"
        );
}

static void avg_pixels16_sse2(uint8_t *block, const uint8_t *pixels,
                              int line_size, int h)
{
    __asm__ volatile (
        "1:                                 \n\t"
        "movdqu (%1       ), %%xmm0         \n\t"
        "movdqu (%1, %3   ), %%xmm1         \n\t"
        "movdqu (%1, %3, 2), %%xmm2         \n\t"
        "movdqu (%1, %4   ), %%xmm3         \n\t"
        "lea    (%1, %3, 4), %1             \n\t"
        "pavgb  (%2       ), %%xmm0         \n\t"
        "pavgb  (%2, %3   ), %%xmm1         \n\t"
        "pavgb  (%2, %3, 2), %%xmm2         \n\t"
        "pavgb     (%2, %4), %%xmm3         \n\t"
        "movdqa      %%xmm0, (%2)           \n\t"
        "movdqa      %%xmm1, (%2, %3)       \n\t"
        "movdqa      %%xmm2, (%2, %3, 2)    \n\t"
        "movdqa      %%xmm3, (%2, %4)       \n\t"
        "subl            $4, %0             \n\t"
        "lea    (%2, %3, 4), %2             \n\t"
        "jnz             1b                 \n\t"
        : "+g"(h), "+r"(pixels),  "+r"(block)
        : "r"((x86_reg)line_size), "r"((x86_reg)3L * line_size)
        : "memory"
        );
}

#define CLEAR_BLOCKS(name, n)                           \
static void name(DCTELEM *blocks)                       \
{                                                       \
    __asm__ volatile (                                  \
        "pxor %%mm7, %%mm7              \n\t"           \
        "mov     %1,        %%"REG_a"   \n\t"           \
        "1:                             \n\t"           \
        "movq %%mm7,   (%0, %%"REG_a")  \n\t"           \
        "movq %%mm7,  8(%0, %%"REG_a")  \n\t"           \
        "movq %%mm7, 16(%0, %%"REG_a")  \n\t"           \
        "movq %%mm7, 24(%0, %%"REG_a")  \n\t"           \
        "add    $32, %%"REG_a"          \n\t"           \
        "js      1b                     \n\t"           \
        :: "r"(((uint8_t *)blocks) + 128 * n),          \
           "i"(-128 * n)                                \
        : "%"REG_a                                      \
        );                                              \
}
CLEAR_BLOCKS(clear_blocks_mmx, 6)
CLEAR_BLOCKS(clear_block_mmx, 1)

static void clear_block_sse(DCTELEM *block)
{
    __asm__ volatile (
        "xorps  %%xmm0, %%xmm0          \n"
        "movaps %%xmm0,    (%0)         \n"
        "movaps %%xmm0,  16(%0)         \n"
        "movaps %%xmm0,  32(%0)         \n"
        "movaps %%xmm0,  48(%0)         \n"
        "movaps %%xmm0,  64(%0)         \n"
        "movaps %%xmm0,  80(%0)         \n"
        "movaps %%xmm0,  96(%0)         \n"
        "movaps %%xmm0, 112(%0)         \n"
        :: "r"(block)
        : "memory"
    );
}

static void clear_blocks_sse(DCTELEM *blocks)
{
    __asm__ volatile (
        "xorps  %%xmm0, %%xmm0              \n"
        "mov        %1,         %%"REG_a"   \n"
        "1:                                 \n"
        "movaps %%xmm0,    (%0, %%"REG_a")  \n"
        "movaps %%xmm0,  16(%0, %%"REG_a")  \n"
        "movaps %%xmm0,  32(%0, %%"REG_a")  \n"
        "movaps %%xmm0,  48(%0, %%"REG_a")  \n"
        "movaps %%xmm0,  64(%0, %%"REG_a")  \n"
        "movaps %%xmm0,  80(%0, %%"REG_a")  \n"
        "movaps %%xmm0,  96(%0, %%"REG_a")  \n"
        "movaps %%xmm0, 112(%0, %%"REG_a")  \n"
        "add      $128,         %%"REG_a"   \n"
        "js         1b                      \n"
        :: "r"(((uint8_t *)blocks) + 128 * 6),
           "i"(-128 * 6)
        : "%"REG_a
    );
}

static void add_bytes_mmx(uint8_t *dst, uint8_t *src, int w)
{
    x86_reg i = 0;
    __asm__ volatile (
        "jmp          2f                \n\t"
        "1:                             \n\t"
        "movq   (%1, %0), %%mm0         \n\t"
        "movq   (%2, %0), %%mm1         \n\t"
        "paddb     %%mm0, %%mm1         \n\t"
        "movq      %%mm1, (%2, %0)      \n\t"
        "movq  8(%1, %0), %%mm0         \n\t"
        "movq  8(%2, %0), %%mm1         \n\t"
        "paddb     %%mm0, %%mm1         \n\t"
        "movq      %%mm1, 8(%2, %0)     \n\t"
        "add         $16, %0            \n\t"
        "2:                             \n\t"
        "cmp          %3, %0            \n\t"
        "js           1b                \n\t"
        : "+r"(i)
        : "r"(src), "r"(dst), "r"((x86_reg)w - 15)
    );
    for ( ; i < w; i++)
        dst[i + 0] += src[i + 0];
}

#if HAVE_7REGS
static void add_hfyu_median_prediction_cmov(uint8_t *dst, const uint8_t *top,
                                            const uint8_t *diff, int w,
                                            int *left, int *left_top)
{
    x86_reg w2 = -w;
    x86_reg x;
    int l  = *left     & 0xff;
    int tl = *left_top & 0xff;
    int t;
    __asm__ volatile (
        "mov          %7, %3            \n"
        "1:                             \n"
        "movzbl (%3, %4), %2            \n"
        "mov          %2, %k3           \n"
        "sub         %b1, %b3           \n"
        "add         %b0, %b3           \n"
        "mov          %2, %1            \n"
        "cmp          %0, %2            \n"
        "cmovg        %0, %2            \n"
        "cmovg        %1, %0            \n"
        "cmp         %k3, %0            \n"
        "cmovg       %k3, %0            \n"
        "mov          %7, %3            \n"
        "cmp          %2, %0            \n"
        "cmovl        %2, %0            \n"
        "add    (%6, %4), %b0           \n"
        "mov         %b0, (%5, %4)      \n"
        "inc          %4                \n"
        "jl           1b                \n"
        : "+&q"(l), "+&q"(tl), "=&r"(t), "=&q"(x), "+&r"(w2)
        : "r"(dst + w), "r"(diff + w), "rm"(top + w)
    );
    *left     = l;
    *left_top = tl;
}
#endif

static inline void transpose4x4(uint8_t *dst, uint8_t *src, x86_reg dst_stride, x86_reg src_stride){
    __asm__ volatile( //FIXME could save 1 instruction if done as 8x4 ...
        "movd  (%1), %%mm0              \n\t"
        "add   %3, %1                   \n\t"
        "movd  (%1), %%mm1              \n\t"
        "movd  (%1,%3,1), %%mm2         \n\t"
        "movd  (%1,%3,2), %%mm3         \n\t"
        "punpcklbw %%mm1, %%mm0         \n\t"
        "punpcklbw %%mm3, %%mm2         \n\t"
        "movq %%mm0, %%mm1              \n\t"
        "punpcklwd %%mm2, %%mm0         \n\t"
        "punpckhwd %%mm2, %%mm1         \n\t"
        "movd  %%mm0, (%0)              \n\t"
        "add   %2, %0                   \n\t"
        "punpckhdq %%mm0, %%mm0         \n\t"
        "movd  %%mm0, (%0)              \n\t"
        "movd  %%mm1, (%0,%2,1)         \n\t"
        "punpckhdq %%mm1, %%mm1         \n\t"
        "movd  %%mm1, (%0,%2,2)         \n\t"

        :  "+&r" (dst),
           "+&r" (src)
        :  "r" (dst_stride),
           "r" (src_stride)
        :  "memory"
    );
}

#define H263_LOOP_FILTER                        \
    "pxor      %%mm7, %%mm7             \n\t"   \
    "movq         %0, %%mm0             \n\t"   \
    "movq         %0, %%mm1             \n\t"   \
    "movq         %3, %%mm2             \n\t"   \
    "movq         %3, %%mm3             \n\t"   \
    "punpcklbw %%mm7, %%mm0             \n\t"   \
    "punpckhbw %%mm7, %%mm1             \n\t"   \
    "punpcklbw %%mm7, %%mm2             \n\t"   \
    "punpckhbw %%mm7, %%mm3             \n\t"   \
    "psubw     %%mm2, %%mm0             \n\t"   \
    "psubw     %%mm3, %%mm1             \n\t"   \
    "movq         %1, %%mm2             \n\t"   \
    "movq         %1, %%mm3             \n\t"   \
    "movq         %2, %%mm4             \n\t"   \
    "movq         %2, %%mm5             \n\t"   \
    "punpcklbw %%mm7, %%mm2             \n\t"   \
    "punpckhbw %%mm7, %%mm3             \n\t"   \
    "punpcklbw %%mm7, %%mm4             \n\t"   \
    "punpckhbw %%mm7, %%mm5             \n\t"   \
    "psubw     %%mm2, %%mm4             \n\t"   \
    "psubw     %%mm3, %%mm5             \n\t"   \
    "psllw        $2, %%mm4             \n\t"   \
    "psllw        $2, %%mm5             \n\t"   \
    "paddw     %%mm0, %%mm4             \n\t"   \
    "paddw     %%mm1, %%mm5             \n\t"   \
    "pxor      %%mm6, %%mm6             \n\t"   \
    "pcmpgtw   %%mm4, %%mm6             \n\t"   \
    "pcmpgtw   %%mm5, %%mm7             \n\t"   \
    "pxor      %%mm6, %%mm4             \n\t"   \
    "pxor      %%mm7, %%mm5             \n\t"   \
    "psubw     %%mm6, %%mm4             \n\t"   \
    "psubw     %%mm7, %%mm5             \n\t"   \
    "psrlw        $3, %%mm4             \n\t"   \
    "psrlw        $3, %%mm5             \n\t"   \
    "packuswb  %%mm5, %%mm4             \n\t"   \
    "packsswb  %%mm7, %%mm6             \n\t"   \
    "pxor      %%mm7, %%mm7             \n\t"   \
    "movd         %4, %%mm2             \n\t"   \
    "punpcklbw %%mm2, %%mm2             \n\t"   \
    "punpcklbw %%mm2, %%mm2             \n\t"   \
    "punpcklbw %%mm2, %%mm2             \n\t"   \
    "psubusb   %%mm4, %%mm2             \n\t"   \
    "movq      %%mm2, %%mm3             \n\t"   \
    "psubusb   %%mm4, %%mm3             \n\t"   \
    "psubb     %%mm3, %%mm2             \n\t"   \
    "movq         %1, %%mm3             \n\t"   \
    "movq         %2, %%mm4             \n\t"   \
    "pxor      %%mm6, %%mm3             \n\t"   \
    "pxor      %%mm6, %%mm4             \n\t"   \
    "paddusb   %%mm2, %%mm3             \n\t"   \
    "psubusb   %%mm2, %%mm4             \n\t"   \
    "pxor      %%mm6, %%mm3             \n\t"   \
    "pxor      %%mm6, %%mm4             \n\t"   \
    "paddusb   %%mm2, %%mm2             \n\t"   \
    "packsswb  %%mm1, %%mm0             \n\t"   \
    "pcmpgtb   %%mm0, %%mm7             \n\t"   \
    "pxor      %%mm7, %%mm0             \n\t"   \
    "psubb     %%mm7, %%mm0             \n\t"   \
    "movq      %%mm0, %%mm1             \n\t"   \
    "psubusb   %%mm2, %%mm0             \n\t"   \
    "psubb     %%mm0, %%mm1             \n\t"   \
    "pand         %5, %%mm1             \n\t"   \
    "psrlw        $2, %%mm1             \n\t"   \
    "pxor      %%mm7, %%mm1             \n\t"   \
    "psubb     %%mm7, %%mm1             \n\t"   \
    "movq         %0, %%mm5             \n\t"   \
    "movq         %3, %%mm6             \n\t"   \
    "psubb     %%mm1, %%mm5             \n\t"   \
    "paddb     %%mm1, %%mm6             \n\t"

static void h263_v_loop_filter_mmx(uint8_t *src, int stride, int qscale)
{
    if (CONFIG_H263_DECODER || CONFIG_H263_ENCODER) {
        const int strength = ff_h263_loop_filter_strength[qscale];

        __asm__ volatile (
            H263_LOOP_FILTER

            "movq %%mm3, %1             \n\t"
            "movq %%mm4, %2             \n\t"
            "movq %%mm5, %0             \n\t"
            "movq %%mm6, %3             \n\t"
            : "+m"(*(uint64_t*)(src - 2 * stride)),
              "+m"(*(uint64_t*)(src - 1 * stride)),
              "+m"(*(uint64_t*)(src + 0 * stride)),
              "+m"(*(uint64_t*)(src + 1 * stride))
            : "g"(2 * strength), "m"(ff_pb_FC)
            );
    }
}

static void h263_h_loop_filter_mmx(uint8_t *src, int stride, int qscale)
{
    if (CONFIG_H263_DECODER || CONFIG_H263_ENCODER) {
        const int strength = ff_h263_loop_filter_strength[qscale];
        DECLARE_ALIGNED(8, uint64_t, temp)[4];
        uint8_t *btemp = (uint8_t*)temp;

        src -= 2;

        transpose4x4(btemp,     src,              8, stride);
        transpose4x4(btemp + 4, src + 4 * stride, 8, stride);
        __asm__ volatile (
            H263_LOOP_FILTER // 5 3 4 6

            : "+m"(temp[0]),
              "+m"(temp[1]),
              "+m"(temp[2]),
              "+m"(temp[3])
            : "g"(2 * strength), "m"(ff_pb_FC)
            );

        __asm__ volatile (
            "movq      %%mm5, %%mm1         \n\t"
            "movq      %%mm4, %%mm0         \n\t"
            "punpcklbw %%mm3, %%mm5         \n\t"
            "punpcklbw %%mm6, %%mm4         \n\t"
            "punpckhbw %%mm3, %%mm1         \n\t"
            "punpckhbw %%mm6, %%mm0         \n\t"
            "movq      %%mm5, %%mm3         \n\t"
            "movq      %%mm1, %%mm6         \n\t"
            "punpcklwd %%mm4, %%mm5         \n\t"
            "punpcklwd %%mm0, %%mm1         \n\t"
            "punpckhwd %%mm4, %%mm3         \n\t"
            "punpckhwd %%mm0, %%mm6         \n\t"
            "movd      %%mm5, (%0)          \n\t"
            "punpckhdq %%mm5, %%mm5         \n\t"
            "movd      %%mm5, (%0, %2)      \n\t"
            "movd      %%mm3, (%0, %2, 2)   \n\t"
            "punpckhdq %%mm3, %%mm3         \n\t"
            "movd      %%mm3, (%0, %3)      \n\t"
            "movd      %%mm1, (%1)          \n\t"
            "punpckhdq %%mm1, %%mm1         \n\t"
            "movd      %%mm1, (%1, %2)      \n\t"
            "movd      %%mm6, (%1, %2, 2)   \n\t"
            "punpckhdq %%mm6, %%mm6         \n\t"
            "movd      %%mm6, (%1, %3)      \n\t"
            :: "r"(src),
               "r"(src + 4 * stride),
               "r"((x86_reg)stride),
               "r"((x86_reg)(3 * stride))
            );
    }
}

/* Draw the edges of width 'w' of an image of size width, height
 * this MMX version can only handle w == 8 || w == 16. */
static void draw_edges_mmx(uint8_t *buf, int wrap, int width, int height,
                           int w, int h, int sides)
{
    uint8_t *ptr, *last_line;
    int i;

    last_line = buf + (height - 1) * wrap;
    /* left and right */
    ptr = buf;
    if (w == 8) {
        __asm__ volatile (
            "1:                             \n\t"
            "movd            (%0), %%mm0    \n\t"
            "punpcklbw      %%mm0, %%mm0    \n\t"
            "punpcklwd      %%mm0, %%mm0    \n\t"
            "punpckldq      %%mm0, %%mm0    \n\t"
            "movq           %%mm0, -8(%0)   \n\t"
            "movq      -8(%0, %2), %%mm1    \n\t"
            "punpckhbw      %%mm1, %%mm1    \n\t"
            "punpckhwd      %%mm1, %%mm1    \n\t"
            "punpckhdq      %%mm1, %%mm1    \n\t"
            "movq           %%mm1, (%0, %2) \n\t"
            "add               %1, %0       \n\t"
            "cmp               %3, %0       \n\t"
            "jb                1b           \n\t"
            : "+r"(ptr)
            : "r"((x86_reg)wrap), "r"((x86_reg)width), "r"(ptr + wrap * height)
            );
    } else if(w==16){
        __asm__ volatile (
            "1:                                 \n\t"
            "movd            (%0), %%mm0        \n\t"
            "punpcklbw      %%mm0, %%mm0        \n\t"
            "punpcklwd      %%mm0, %%mm0        \n\t"
            "punpckldq      %%mm0, %%mm0        \n\t"
            "movq           %%mm0, -8(%0)       \n\t"
            "movq           %%mm0, -16(%0)      \n\t"
            "movq      -8(%0, %2), %%mm1        \n\t"
            "punpckhbw      %%mm1, %%mm1        \n\t"
            "punpckhwd      %%mm1, %%mm1        \n\t"
            "punpckhdq      %%mm1, %%mm1        \n\t"
            "movq           %%mm1,  (%0, %2)    \n\t"
            "movq           %%mm1, 8(%0, %2)    \n\t"
            "add               %1, %0           \n\t"
            "cmp               %3, %0           \n\t"
            "jb                1b               \n\t"
            : "+r"(ptr)
            : "r"((x86_reg)wrap), "r"((x86_reg)width), "r"(ptr + wrap * height)
            );
    } else {
        av_assert1(w == 4);
        __asm__ volatile (
            "1:                             \n\t"
            "movd            (%0), %%mm0    \n\t"
            "punpcklbw      %%mm0, %%mm0    \n\t"
            "punpcklwd      %%mm0, %%mm0    \n\t"
            "movd           %%mm0, -4(%0)   \n\t"
            "movd      -4(%0, %2), %%mm1    \n\t"
            "punpcklbw      %%mm1, %%mm1    \n\t"
            "punpckhwd      %%mm1, %%mm1    \n\t"
            "punpckhdq      %%mm1, %%mm1    \n\t"
            "movd           %%mm1, (%0, %2) \n\t"
            "add               %1, %0       \n\t"
            "cmp               %3, %0       \n\t"
            "jb                1b           \n\t"
            : "+r"(ptr)
            : "r"((x86_reg)wrap), "r"((x86_reg)width), "r"(ptr + wrap * height)
            );
    }

    /* top and bottom (and hopefully also the corners) */
    if (sides & EDGE_TOP) {
        for (i = 0; i < h; i += 4) {
            ptr = buf - (i + 1) * wrap - w;
            __asm__ volatile (
                "1:                             \n\t"
                "movq (%1, %0), %%mm0           \n\t"
                "movq    %%mm0, (%0)            \n\t"
                "movq    %%mm0, (%0, %2)        \n\t"
                "movq    %%mm0, (%0, %2, 2)     \n\t"
                "movq    %%mm0, (%0, %3)        \n\t"
                "add        $8, %0              \n\t"
                "cmp        %4, %0              \n\t"
                "jb         1b                  \n\t"
                : "+r"(ptr)
                : "r"((x86_reg)buf - (x86_reg)ptr - w), "r"((x86_reg) -wrap),
                  "r"((x86_reg) -wrap * 3), "r"(ptr + width + 2 * w)
                );
        }
    }

    if (sides & EDGE_BOTTOM) {
        for (i = 0; i < h; i += 4) {
            ptr = last_line + (i + 1) * wrap - w;
            __asm__ volatile (
                "1:                             \n\t"
                "movq (%1, %0), %%mm0           \n\t"
                "movq    %%mm0, (%0)            \n\t"
                "movq    %%mm0, (%0, %2)        \n\t"
                "movq    %%mm0, (%0, %2, 2)     \n\t"
                "movq    %%mm0, (%0, %3)        \n\t"
                "add        $8, %0              \n\t"
                "cmp        %4, %0              \n\t"
                "jb         1b                  \n\t"
                : "+r"(ptr)
                : "r"((x86_reg)last_line - (x86_reg)ptr - w),
                  "r"((x86_reg)wrap), "r"((x86_reg)wrap * 3),
                  "r"(ptr + width + 2 * w)
                );
        }
    }
}

#define QPEL_V_LOW(m3, m4, m5, m6, pw_20, pw_3, rnd,                      \
                   in0, in1, in2, in7, out, OP)                           \
    "paddw               "#m4", "#m3"   \n\t" /* x1 */                    \
    "movq   "MANGLE(ff_pw_20)", %%mm4   \n\t" /* 20 */                    \
    "pmullw              "#m3", %%mm4   \n\t" /* 20x1 */                  \
    "movq               "#in7", "#m3"   \n\t" /* d */                     \
    "movq               "#in0", %%mm5   \n\t" /* D */                     \
    "paddw               "#m3", %%mm5   \n\t" /* x4 */                    \
    "psubw               %%mm5, %%mm4   \n\t" /* 20x1 - x4 */             \
    "movq               "#in1", %%mm5   \n\t" /* C */                     \
    "movq               "#in2", %%mm6   \n\t" /* B */                     \
    "paddw               "#m6", %%mm5   \n\t" /* x3 */                    \
    "paddw               "#m5", %%mm6   \n\t" /* x2 */                    \
    "paddw               %%mm6, %%mm6   \n\t" /* 2x2 */                   \
    "psubw               %%mm6, %%mm5   \n\t" /* -2x2 + x3 */             \
    "pmullw  "MANGLE(ff_pw_3)", %%mm5   \n\t" /* -6x2 + 3x3 */            \
    "paddw              "#rnd", %%mm4   \n\t" /* x2 */                    \
    "paddw               %%mm4, %%mm5   \n\t" /* 20x1 - 6x2 + 3x3 - x4 */ \
    "psraw                  $5, %%mm5   \n\t"                             \
    "packuswb            %%mm5, %%mm5   \n\t"                             \
    OP(%%mm5, out, %%mm7, d)

#define QPEL_BASE(OPNAME, ROUNDER, RND, OP_MMXEXT, OP_3DNOW)              \
static void OPNAME ## mpeg4_qpel16_h_lowpass_mmxext(uint8_t *dst,         \
                                                    uint8_t *src,         \
                                                    int dstStride,        \
                                                    int srcStride,        \
                                                    int h)                \
{                                                                         \
    uint64_t temp;                                                        \
                                                                          \
    __asm__ volatile (                                                    \
        "pxor      %%mm7, %%mm7             \n\t"                         \
        "1:                                 \n\t"                         \
        "movq       (%0), %%mm0             \n\t" /* ABCDEFGH */          \
        "movq      %%mm0, %%mm1             \n\t" /* ABCDEFGH */          \
        "movq      %%mm0, %%mm2             \n\t" /* ABCDEFGH */          \
        "punpcklbw %%mm7, %%mm0             \n\t" /* 0A0B0C0D */          \
        "punpckhbw %%mm7, %%mm1             \n\t" /* 0E0F0G0H */          \
        "pshufw    $0x90, %%mm0, %%mm5      \n\t" /* 0A0A0B0C */          \
        "pshufw    $0x41, %%mm0, %%mm6      \n\t" /* 0B0A0A0B */          \
        "movq      %%mm2, %%mm3             \n\t" /* ABCDEFGH */          \
        "movq      %%mm2, %%mm4             \n\t" /* ABCDEFGH */          \
        "psllq        $8, %%mm2             \n\t" /* 0ABCDEFG */          \
        "psllq       $16, %%mm3             \n\t" /* 00ABCDEF */          \
        "psllq       $24, %%mm4             \n\t" /* 000ABCDE */          \
        "punpckhbw %%mm7, %%mm2             \n\t" /* 0D0E0F0G */          \
        "punpckhbw %%mm7, %%mm3             \n\t" /* 0C0D0E0F */          \
        "punpckhbw %%mm7, %%mm4             \n\t" /* 0B0C0D0E */          \
        "paddw     %%mm3, %%mm5             \n\t" /* b */                 \
        "paddw     %%mm2, %%mm6             \n\t" /* c */                 \
        "paddw     %%mm5, %%mm5             \n\t" /* 2b */                \
        "psubw     %%mm5, %%mm6             \n\t" /* c - 2b */            \
        "pshufw    $0x06, %%mm0, %%mm5      \n\t" /* 0C0B0A0A */          \
        "pmullw "MANGLE(ff_pw_3)", %%mm6    \n\t" /* 3c - 6b */           \
        "paddw     %%mm4, %%mm0             \n\t" /* a */                 \
        "paddw     %%mm1, %%mm5             \n\t" /* d */                 \
        "pmullw "MANGLE(ff_pw_20)", %%mm0   \n\t" /* 20a */               \
        "psubw     %%mm5, %%mm0             \n\t" /* 20a - d */           \
        "paddw        %6, %%mm6             \n\t"                         \
        "paddw     %%mm6, %%mm0             \n\t" /* 20a - 6b + 3c - d */ \
        "psraw        $5, %%mm0             \n\t"                         \
        "movq      %%mm0, %5                \n\t"                         \
        /* mm1 = EFGH, mm2 = DEFG, mm3 = CDEF, mm4 = BCDE, mm7 = 0 */     \
                                                                          \
        "movq      5(%0), %%mm0             \n\t" /* FGHIJKLM */          \
        "movq      %%mm0, %%mm5             \n\t" /* FGHIJKLM */          \
        "movq      %%mm0, %%mm6             \n\t" /* FGHIJKLM */          \
        "psrlq        $8, %%mm0             \n\t" /* GHIJKLM0 */          \
        "psrlq       $16, %%mm5             \n\t" /* HIJKLM00 */          \
        "punpcklbw %%mm7, %%mm0             \n\t" /* 0G0H0I0J */          \
        "punpcklbw %%mm7, %%mm5             \n\t" /* 0H0I0J0K */          \
        "paddw     %%mm0, %%mm2             \n\t" /* b */                 \
        "paddw     %%mm5, %%mm3             \n\t" /* c */                 \
        "paddw     %%mm2, %%mm2             \n\t" /* 2b */                \
        "psubw     %%mm2, %%mm3             \n\t" /* c - 2b */            \
        "movq      %%mm6, %%mm2             \n\t" /* FGHIJKLM */          \
        "psrlq       $24, %%mm6             \n\t" /* IJKLM000 */          \
        "punpcklbw %%mm7, %%mm2             \n\t" /* 0F0G0H0I */          \
        "punpcklbw %%mm7, %%mm6             \n\t" /* 0I0J0K0L */          \
        "pmullw "MANGLE(ff_pw_3)", %%mm3    \n\t" /* 3c - 6b */           \
        "paddw     %%mm2, %%mm1             \n\t" /* a */                 \
        "paddw     %%mm6, %%mm4             \n\t" /* d */                 \
        "pmullw "MANGLE(ff_pw_20)", %%mm1   \n\t" /* 20a */               \
        "psubw     %%mm4, %%mm3             \n\t" /* - 6b +3c - d */      \
        "paddw        %6, %%mm1             \n\t"                         \
        "paddw     %%mm1, %%mm3             \n\t" /* 20a - 6b +3c - d */  \
        "psraw        $5, %%mm3             \n\t"                         \
        "movq         %5, %%mm1             \n\t"                         \
        "packuswb  %%mm3, %%mm1             \n\t"                         \
        OP_MMXEXT(%%mm1, (%1), %%mm4, q)                                  \
        /* mm0 = GHIJ, mm2 = FGHI, mm5 = HIJK, mm6 = IJKL, mm7 = 0 */     \
                                                                          \
        "movq      9(%0), %%mm1             \n\t" /* JKLMNOPQ */          \
        "movq      %%mm1, %%mm4             \n\t" /* JKLMNOPQ */          \
        "movq      %%mm1, %%mm3             \n\t" /* JKLMNOPQ */          \
        "psrlq        $8, %%mm1             \n\t" /* KLMNOPQ0 */          \
        "psrlq       $16, %%mm4             \n\t" /* LMNOPQ00 */          \
        "punpcklbw %%mm7, %%mm1             \n\t" /* 0K0L0M0N */          \
        "punpcklbw %%mm7, %%mm4             \n\t" /* 0L0M0N0O */          \
        "paddw     %%mm1, %%mm5             \n\t" /* b */                 \
        "paddw     %%mm4, %%mm0             \n\t" /* c */                 \
        "paddw     %%mm5, %%mm5             \n\t" /* 2b */                \
        "psubw     %%mm5, %%mm0             \n\t" /* c - 2b */            \
        "movq      %%mm3, %%mm5             \n\t" /* JKLMNOPQ */          \
        "psrlq       $24, %%mm3             \n\t" /* MNOPQ000 */          \
        "pmullw "MANGLE(ff_pw_3)", %%mm0    \n\t" /* 3c - 6b */           \
        "punpcklbw %%mm7, %%mm3             \n\t" /* 0M0N0O0P */          \
        "paddw     %%mm3, %%mm2             \n\t" /* d */                 \
        "psubw     %%mm2, %%mm0             \n\t" /* -6b + 3c - d */      \
        "movq      %%mm5, %%mm2             \n\t" /* JKLMNOPQ */          \
        "punpcklbw %%mm7, %%mm2             \n\t" /* 0J0K0L0M */          \
        "punpckhbw %%mm7, %%mm5             \n\t" /* 0N0O0P0Q */          \
        "paddw     %%mm2, %%mm6             \n\t" /* a */                 \
        "pmullw "MANGLE(ff_pw_20)", %%mm6   \n\t" /* 20a */               \
        "paddw        %6, %%mm0             \n\t"                         \
        "paddw     %%mm6, %%mm0             \n\t" /* 20a - 6b + 3c - d */ \
        "psraw        $5, %%mm0             \n\t"                         \
        /* mm1 = KLMN, mm2 = JKLM, mm3 = MNOP, */                         \
        /* mm4 = LMNO, mm5 = NOPQ mm7 = 0 */                              \
                                                                          \
        "paddw    %%mm5, %%mm3              \n\t" /* a */                 \
        "pshufw   $0xF9, %%mm5, %%mm6       \n\t" /* 0O0P0Q0Q */          \
        "paddw    %%mm4, %%mm6              \n\t" /* b */                 \
        "pshufw   $0xBE, %%mm5, %%mm4       \n\t" /* 0P0Q0Q0P */          \
        "pshufw   $0x6F, %%mm5, %%mm5       \n\t" /* 0Q0Q0P0O */          \
        "paddw    %%mm1, %%mm4              \n\t" /* c */                 \
        "paddw    %%mm2, %%mm5              \n\t" /* d */                 \
        "paddw    %%mm6, %%mm6              \n\t" /* 2b */                \
        "psubw    %%mm6, %%mm4              \n\t" /* c - 2b */            \
        "pmullw "MANGLE(ff_pw_20)", %%mm3   \n\t" /* 20a */               \
        "pmullw  "MANGLE(ff_pw_3)", %%mm4   \n\t" /* 3c - 6b */           \
        "psubw    %%mm5, %%mm3              \n\t" /* -6b + 3c - d */      \
        "paddw       %6, %%mm4              \n\t"                         \
        "paddw    %%mm3, %%mm4              \n\t" /* 20a - 6b + 3c - d */ \
        "psraw       $5, %%mm4              \n\t"                         \
        "packuswb %%mm4, %%mm0              \n\t"                         \
        OP_MMXEXT(%%mm0, 8(%1), %%mm4, q)                                 \
                                                                          \
        "add         %3, %0                 \n\t"                         \
        "add         %4, %1                 \n\t"                         \
        "decl        %2                     \n\t"                         \
        "jnz         1b                     \n\t"                         \
        : "+a"(src), "+c"(dst), "+D"(h)                                   \
        : "d"((x86_reg)srcStride), "S"((x86_reg)dstStride),               \
          /* "m"(ff_pw_20), "m"(ff_pw_3), */ "m"(temp), "m"(ROUNDER)      \
        : "memory"                                                        \
        );                                                                \
}                                                                         \
                                                                          \
static void OPNAME ## mpeg4_qpel16_h_lowpass_3dnow(uint8_t *dst,          \
                                                   uint8_t *src,          \
                                                   int dstStride,         \
                                                   int srcStride,         \
                                                   int h)                 \
{                                                                         \
    int i;                                                                \
    int16_t temp[16];                                                     \
    /* quick HACK, XXX FIXME MUST be optimized */                         \
    for (i = 0; i < h; i++) {                                             \
        temp[ 0] = (src[ 0] + src[ 1]) * 20 - (src[ 0] + src[ 2]) * 6 +   \
                   (src[ 1] + src[ 3]) *  3 - (src[ 2] + src[ 4]);        \
        temp[ 1] = (src[ 1] + src[ 2]) * 20 - (src[ 0] + src[ 3]) * 6 +   \
                   (src[ 0] + src[ 4]) *  3 - (src[ 1] + src[ 5]);        \
        temp[ 2] = (src[ 2] + src[ 3]) * 20 - (src[ 1] + src[ 4]) * 6 +   \
                   (src[ 0] + src[ 5]) *  3 - (src[ 0] + src[ 6]);        \
        temp[ 3] = (src[ 3] + src[ 4]) * 20 - (src[ 2] + src[ 5]) * 6 +   \
                   (src[ 1] + src[ 6]) *  3 - (src[ 0] + src[ 7]);        \
        temp[ 4] = (src[ 4] + src[ 5]) * 20 - (src[ 3] + src[ 6]) * 6 +   \
                   (src[ 2] + src[ 7]) *  3 - (src[ 1] + src[ 8]);        \
        temp[ 5] = (src[ 5] + src[ 6]) * 20 - (src[ 4] + src[ 7]) * 6 +   \
                   (src[ 3] + src[ 8]) *  3 - (src[ 2] + src[ 9]);        \
        temp[ 6] = (src[ 6] + src[ 7]) * 20 - (src[ 5] + src[ 8]) * 6 +   \
                   (src[ 4] + src[ 9]) *  3 - (src[ 3] + src[10]);        \
        temp[ 7] = (src[ 7] + src[ 8]) * 20 - (src[ 6] + src[ 9]) * 6 +   \
                   (src[ 5] + src[10]) *  3 - (src[ 4] + src[11]);        \
        temp[ 8] = (src[ 8] + src[ 9]) * 20 - (src[ 7] + src[10]) * 6 +   \
                   (src[ 6] + src[11]) *  3 - (src[ 5] + src[12]);        \
        temp[ 9] = (src[ 9] + src[10]) * 20 - (src[ 8] + src[11]) * 6 +   \
                   (src[ 7] + src[12]) *  3 - (src[ 6] + src[13]);        \
        temp[10] = (src[10] + src[11]) * 20 - (src[ 9] + src[12]) * 6 +   \
                   (src[ 8] + src[13]) *  3 - (src[ 7] + src[14]);        \
        temp[11] = (src[11] + src[12]) * 20 - (src[10] + src[13]) * 6 +   \
                   (src[ 9] + src[14]) *  3 - (src[ 8] + src[15]);        \
        temp[12] = (src[12] + src[13]) * 20 - (src[11] + src[14]) * 6 +   \
                   (src[10] + src[15]) *  3 - (src[ 9] + src[16]);        \
        temp[13] = (src[13] + src[14]) * 20 - (src[12] + src[15]) * 6 +   \
                   (src[11] + src[16]) *  3 - (src[10] + src[16]);        \
        temp[14] = (src[14] + src[15]) * 20 - (src[13] + src[16]) * 6 +   \
                   (src[12] + src[16]) *  3 - (src[11] + src[15]);        \
        temp[15] = (src[15] + src[16]) * 20 - (src[14] + src[16]) * 6 +   \
                   (src[13] + src[15]) *  3 - (src[12] + src[14]);        \
        __asm__ volatile (                                                \
            "movq      (%0), %%mm0          \n\t"                         \
            "movq     8(%0), %%mm1          \n\t"                         \
            "paddw       %2, %%mm0          \n\t"                         \
            "paddw       %2, %%mm1          \n\t"                         \
            "psraw       $5, %%mm0          \n\t"                         \
            "psraw       $5, %%mm1          \n\t"                         \
            "packuswb %%mm1, %%mm0          \n\t"                         \
            OP_3DNOW(%%mm0, (%1), %%mm1, q)                               \
            "movq    16(%0), %%mm0          \n\t"                         \
            "movq    24(%0), %%mm1          \n\t"                         \
            "paddw       %2, %%mm0          \n\t"                         \
            "paddw       %2, %%mm1          \n\t"                         \
            "psraw       $5, %%mm0          \n\t"                         \
            "psraw       $5, %%mm1          \n\t"                         \
            "packuswb %%mm1, %%mm0          \n\t"                         \
            OP_3DNOW(%%mm0, 8(%1), %%mm1, q)                              \
            :: "r"(temp), "r"(dst), "m"(ROUNDER)                          \
            : "memory"                                                    \
            );                                                            \
        dst += dstStride;                                                 \
        src += srcStride;                                                 \
    }                                                                     \
}                                                                         \
                                                                          \
static void OPNAME ## mpeg4_qpel8_h_lowpass_mmxext(uint8_t *dst,          \
                                                   uint8_t *src,          \
                                                   int dstStride,         \
                                                   int srcStride,         \
                                                   int h)                 \
{                                                                         \
    __asm__ volatile (                                                    \
        "pxor      %%mm7, %%mm7             \n\t"                         \
        "1:                                 \n\t"                         \
        "movq       (%0), %%mm0             \n\t" /* ABCDEFGH */          \
        "movq      %%mm0, %%mm1             \n\t" /* ABCDEFGH */          \
        "movq      %%mm0, %%mm2             \n\t" /* ABCDEFGH */          \
        "punpcklbw %%mm7, %%mm0             \n\t" /* 0A0B0C0D */          \
        "punpckhbw %%mm7, %%mm1             \n\t" /* 0E0F0G0H */          \
        "pshufw    $0x90, %%mm0, %%mm5      \n\t" /* 0A0A0B0C */          \
        "pshufw    $0x41, %%mm0, %%mm6      \n\t" /* 0B0A0A0B */          \
        "movq      %%mm2, %%mm3             \n\t" /* ABCDEFGH */          \
        "movq      %%mm2, %%mm4             \n\t" /* ABCDEFGH */          \
        "psllq        $8, %%mm2             \n\t" /* 0ABCDEFG */          \
        "psllq       $16, %%mm3             \n\t" /* 00ABCDEF */          \
        "psllq       $24, %%mm4             \n\t" /* 000ABCDE */          \
        "punpckhbw %%mm7, %%mm2             \n\t" /* 0D0E0F0G */          \
        "punpckhbw %%mm7, %%mm3             \n\t" /* 0C0D0E0F */          \
        "punpckhbw %%mm7, %%mm4             \n\t" /* 0B0C0D0E */          \
        "paddw     %%mm3, %%mm5             \n\t" /* b */                 \
        "paddw     %%mm2, %%mm6             \n\t" /* c */                 \
        "paddw     %%mm5, %%mm5             \n\t" /* 2b */                \
        "psubw     %%mm5, %%mm6             \n\t" /* c - 2b */            \
        "pshufw    $0x06, %%mm0, %%mm5      \n\t" /* 0C0B0A0A */          \
        "pmullw "MANGLE(ff_pw_3)", %%mm6    \n\t" /* 3c - 6b */           \
        "paddw     %%mm4, %%mm0             \n\t" /* a */                 \
        "paddw     %%mm1, %%mm5             \n\t" /* d */                 \
        "pmullw "MANGLE(ff_pw_20)", %%mm0   \n\t" /* 20a */               \
        "psubw     %%mm5, %%mm0             \n\t" /* 20a - d */           \
        "paddw        %5, %%mm6             \n\t"                         \
        "paddw     %%mm6, %%mm0             \n\t" /* 20a - 6b + 3c - d */ \
        "psraw        $5, %%mm0             \n\t"                         \
        /* mm1 = EFGH, mm2 = DEFG, mm3 = CDEF, mm4 = BCDE, mm7 = 0 */     \
                                                                          \
        "movd      5(%0), %%mm5             \n\t" /* FGHI */              \
        "punpcklbw %%mm7, %%mm5             \n\t" /* 0F0G0H0I */          \
        "pshufw    $0xF9, %%mm5, %%mm6      \n\t" /* 0G0H0I0I */          \
        "paddw     %%mm5, %%mm1             \n\t" /* a */                 \
        "paddw     %%mm6, %%mm2             \n\t" /* b */                 \
        "pshufw    $0xBE, %%mm5, %%mm6      \n\t" /* 0H0I0I0H */          \
        "pshufw    $0x6F, %%mm5, %%mm5      \n\t" /* 0I0I0H0G */          \
        "paddw     %%mm6, %%mm3             \n\t" /* c */                 \
        "paddw     %%mm5, %%mm4             \n\t" /* d */                 \
        "paddw     %%mm2, %%mm2             \n\t" /* 2b */                \
        "psubw     %%mm2, %%mm3             \n\t" /* c - 2b */            \
        "pmullw "MANGLE(ff_pw_20)", %%mm1   \n\t" /* 20a */               \
        "pmullw  "MANGLE(ff_pw_3)", %%mm3   \n\t" /* 3c - 6b */           \
        "psubw     %%mm4, %%mm3             \n\t" /* -6b + 3c - d */      \
        "paddw        %5, %%mm1             \n\t"                         \
        "paddw     %%mm1, %%mm3             \n\t" /* 20a - 6b + 3c - d */ \
        "psraw        $5, %%mm3             \n\t"                         \
        "packuswb  %%mm3, %%mm0             \n\t"                         \
        OP_MMXEXT(%%mm0, (%1), %%mm4, q)                                  \
                                                                          \
        "add          %3, %0                \n\t"                         \
        "add          %4, %1                \n\t"                         \
        "decl         %2                    \n\t"                         \
        "jnz          1b                    \n\t"                         \
        : "+a"(src), "+c"(dst), "+d"(h)                                   \
        : "S"((x86_reg)srcStride), "D"((x86_reg)dstStride),               \
          /* "m"(ff_pw_20), "m"(ff_pw_3), */ "m"(ROUNDER)                 \
        : "memory"                                                        \
        );                                                                \
}                                                                         \
                                                                          \
static void OPNAME ## mpeg4_qpel8_h_lowpass_3dnow(uint8_t *dst,           \
                                                  uint8_t *src,           \
                                                  int dstStride,          \
                                                  int srcStride,          \
                                                  int h)                  \
{                                                                         \
    int i;                                                                \
    int16_t temp[8];                                                      \
    /* quick HACK, XXX FIXME MUST be optimized */                         \
    for (i = 0; i < h; i++) {                                             \
        temp[0] = (src[0] + src[1]) * 20 - (src[0] + src[2]) * 6 +        \
                  (src[1] + src[3]) *  3 - (src[2] + src[4]);             \
        temp[1] = (src[1] + src[2]) * 20 - (src[0] + src[3]) * 6 +        \
                  (src[0] + src[4]) *  3 - (src[1] + src[5]);             \
        temp[2] = (src[2] + src[3]) * 20 - (src[1] + src[4]) * 6 +        \
                  (src[0] + src[5]) *  3 - (src[0] + src[6]);             \
        temp[3] = (src[3] + src[4]) * 20 - (src[2] + src[5]) * 6 +        \
                  (src[1] + src[6]) *  3 - (src[0] + src[7]);             \
        temp[4] = (src[4] + src[5]) * 20 - (src[3] + src[6]) * 6 +        \
                  (src[2] + src[7]) *  3 - (src[1] + src[8]);             \
        temp[5] = (src[5] + src[6]) * 20 - (src[4] + src[7]) * 6 +        \
                  (src[3] + src[8]) *  3 - (src[2] + src[8]);             \
        temp[6] = (src[6] + src[7]) * 20 - (src[5] + src[8]) * 6 +        \
                  (src[4] + src[8]) *  3 - (src[3] + src[7]);             \
        temp[7] = (src[7] + src[8]) * 20 - (src[6] + src[8]) * 6 +        \
                  (src[5] + src[7]) *  3 - (src[4] + src[6]);             \
        __asm__ volatile (                                                \
            "movq      (%0), %%mm0      \n\t"                             \
            "movq     8(%0), %%mm1      \n\t"                             \
            "paddw       %2, %%mm0      \n\t"                             \
            "paddw       %2, %%mm1      \n\t"                             \
            "psraw       $5, %%mm0      \n\t"                             \
            "psraw       $5, %%mm1      \n\t"                             \
            "packuswb %%mm1, %%mm0      \n\t"                             \
            OP_3DNOW(%%mm0, (%1), %%mm1, q)                               \
            :: "r"(temp), "r"(dst), "m"(ROUNDER)                          \
            : "memory"                                                    \
            );                                                            \
        dst += dstStride;                                                 \
        src += srcStride;                                                 \
    }                                                                     \
}

#define QPEL_OP(OPNAME, ROUNDER, RND, OP, MMX)                          \
static void OPNAME ## mpeg4_qpel16_v_lowpass_ ## MMX(uint8_t *dst,      \
                                                     uint8_t *src,      \
                                                     int dstStride,     \
                                                     int srcStride)     \
{                                                                       \
    uint64_t temp[17 * 4];                                              \
    uint64_t *temp_ptr = temp;                                          \
    int count = 17;                                                     \
                                                                        \
    /* FIXME unroll */                                                  \
    __asm__ volatile (                                                  \
        "pxor      %%mm7, %%mm7             \n\t"                       \
        "1:                                 \n\t"                       \
        "movq       (%0), %%mm0             \n\t"                       \
        "movq       (%0), %%mm1             \n\t"                       \
        "movq      8(%0), %%mm2             \n\t"                       \
        "movq      8(%0), %%mm3             \n\t"                       \
        "punpcklbw %%mm7, %%mm0             \n\t"                       \
        "punpckhbw %%mm7, %%mm1             \n\t"                       \
        "punpcklbw %%mm7, %%mm2             \n\t"                       \
        "punpckhbw %%mm7, %%mm3             \n\t"                       \
        "movq      %%mm0, (%1)              \n\t"                       \
        "movq      %%mm1, 17 * 8(%1)        \n\t"                       \
        "movq      %%mm2, 2 * 17 * 8(%1)    \n\t"                       \
        "movq      %%mm3, 3 * 17 * 8(%1)    \n\t"                       \
        "add          $8, %1                \n\t"                       \
        "add          %3, %0                \n\t"                       \
        "decl         %2                    \n\t"                       \
        "jnz          1b                    \n\t"                       \
        : "+r"(src), "+r"(temp_ptr), "+r"(count)                        \
        : "r"((x86_reg)srcStride)                                       \
        : "memory"                                                      \
        );                                                              \
                                                                        \
    temp_ptr = temp;                                                    \
    count    = 4;                                                       \
                                                                        \
    /* FIXME reorder for speed */                                       \
    __asm__ volatile (                                                  \
        /* "pxor  %%mm7, %%mm7            \n\t" */                      \
        "1:                             \n\t"                           \
        "movq    (%0), %%mm0            \n\t"                           \
        "movq   8(%0), %%mm1            \n\t"                           \
        "movq  16(%0), %%mm2            \n\t"                           \
        "movq  24(%0), %%mm3            \n\t"                           \
        QPEL_V_LOW(%%mm0, %%mm1, %%mm2, %%mm3, %5, %6, %5, 16(%0),   8(%0),    (%0),  32(%0), (%1),     OP) \
        QPEL_V_LOW(%%mm1, %%mm2, %%mm3, %%mm0, %5, %6, %5,  8(%0),    (%0),    (%0),  40(%0), (%1, %3), OP) \
        "add       %4, %1               \n\t"                           \
        QPEL_V_LOW(%%mm2, %%mm3, %%mm0, %%mm1, %5, %6, %5,   (%0),    (%0),   8(%0),  48(%0), (%1),     OP) \
                                                                        \
        QPEL_V_LOW(%%mm3, %%mm0, %%mm1, %%mm2, %5, %6, %5,   (%0),   8(%0),  16(%0),  56(%0), (%1, %3), OP) \
        "add       %4, %1               \n\t"                           \
        QPEL_V_LOW(%%mm0, %%mm1, %%mm2, %%mm3, %5, %6, %5,  8(%0),  16(%0),  24(%0),  64(%0), (%1),     OP) \
        QPEL_V_LOW(%%mm1, %%mm2, %%mm3, %%mm0, %5, %6, %5, 16(%0),  24(%0),  32(%0),  72(%0), (%1, %3), OP) \
        "add       %4, %1               \n\t"                           \
        QPEL_V_LOW(%%mm2, %%mm3, %%mm0, %%mm1, %5, %6, %5, 24(%0),  32(%0),  40(%0),  80(%0), (%1),     OP) \
        QPEL_V_LOW(%%mm3, %%mm0, %%mm1, %%mm2, %5, %6, %5, 32(%0),  40(%0),  48(%0),  88(%0), (%1, %3), OP) \
        "add       %4, %1               \n\t"                           \
        QPEL_V_LOW(%%mm0, %%mm1, %%mm2, %%mm3, %5, %6, %5, 40(%0),  48(%0),  56(%0),  96(%0), (%1),     OP) \
        QPEL_V_LOW(%%mm1, %%mm2, %%mm3, %%mm0, %5, %6, %5, 48(%0),  56(%0),  64(%0), 104(%0), (%1, %3), OP) \
        "add       %4, %1               \n\t"                           \
        QPEL_V_LOW(%%mm2, %%mm3, %%mm0, %%mm1, %5, %6, %5, 56(%0),  64(%0),  72(%0), 112(%0), (%1),     OP) \
        QPEL_V_LOW(%%mm3, %%mm0, %%mm1, %%mm2, %5, %6, %5, 64(%0),  72(%0),  80(%0), 120(%0), (%1, %3), OP) \
        "add       %4, %1               \n\t"                           \
        QPEL_V_LOW(%%mm0, %%mm1, %%mm2, %%mm3, %5, %6, %5, 72(%0),  80(%0),  88(%0), 128(%0), (%1),     OP) \
                                                                        \
        QPEL_V_LOW(%%mm1, %%mm2, %%mm3, %%mm0, %5, %6, %5, 80(%0),  88(%0),  96(%0), 128(%0), (%1, %3), OP) \
        "add       %4, %1               \n\t"                           \
        QPEL_V_LOW(%%mm2, %%mm3, %%mm0, %%mm1, %5, %6, %5, 88(%0),  96(%0), 104(%0), 120(%0), (%1),     OP) \
        QPEL_V_LOW(%%mm3, %%mm0, %%mm1, %%mm2, %5, %6, %5, 96(%0), 104(%0), 112(%0), 112(%0), (%1, %3), OP) \
                                                                        \
        "add     $136, %0               \n\t"                           \
        "add       %6, %1               \n\t"                           \
        "decl      %2                   \n\t"                           \
        "jnz       1b                   \n\t"                           \
                                                                        \
        : "+r"(temp_ptr), "+r"(dst), "+g"(count)                        \
        : "r"((x86_reg)dstStride), "r"(2 * (x86_reg)dstStride),         \
          /* "m"(ff_pw_20), "m"(ff_pw_3), */ "m"(ROUNDER),              \
          "g"(4 - 14 * (x86_reg)dstStride)                              \
        : "memory"                                                      \
        );                                                              \
}                                                                       \
                                                                        \
static void OPNAME ## mpeg4_qpel8_v_lowpass_ ## MMX(uint8_t *dst,       \
                                                    uint8_t *src,       \
                                                    int dstStride,      \
                                                    int srcStride)      \
{                                                                       \
    uint64_t temp[9 * 2];                                               \
    uint64_t *temp_ptr = temp;                                          \
    int count = 9;                                                      \
                                                                        \
    /* FIXME unroll */                                                  \
    __asm__ volatile (                                                  \
        "pxor      %%mm7, %%mm7         \n\t"                           \
        "1:                             \n\t"                           \
        "movq       (%0), %%mm0         \n\t"                           \
        "movq       (%0), %%mm1         \n\t"                           \
        "punpcklbw %%mm7, %%mm0         \n\t"                           \
        "punpckhbw %%mm7, %%mm1         \n\t"                           \
        "movq      %%mm0, (%1)          \n\t"                           \
        "movq      %%mm1, 9*8(%1)       \n\t"                           \
        "add          $8, %1            \n\t"                           \
        "add          %3, %0            \n\t"                           \
        "decl         %2                \n\t"                           \
        "jnz          1b                \n\t"                           \
        : "+r"(src), "+r"(temp_ptr), "+r"(count)                        \
        : "r"((x86_reg)srcStride)                                       \
        : "memory"                                                      \
        );                                                              \
                                                                        \
    temp_ptr = temp;                                                    \
    count    = 2;                                                       \
                                                                        \
    /* FIXME reorder for speed */                                       \
    __asm__ volatile (                                                  \
        /* "pxor  %%mm7, %%mm7            \n\t" */                      \
        "1:                             \n\t"                           \
        "movq    (%0), %%mm0            \n\t"                           \
        "movq   8(%0), %%mm1            \n\t"                           \
        "movq  16(%0), %%mm2            \n\t"                           \
        "movq  24(%0), %%mm3            \n\t"                           \
        QPEL_V_LOW(%%mm0, %%mm1, %%mm2, %%mm3, %5, %6, %5, 16(%0),  8(%0),   (%0), 32(%0), (%1), OP)     \
        QPEL_V_LOW(%%mm1, %%mm2, %%mm3, %%mm0, %5, %6, %5,  8(%0),   (%0),   (%0), 40(%0), (%1, %3), OP) \
        "add       %4, %1               \n\t"                           \
        QPEL_V_LOW(%%mm2, %%mm3, %%mm0, %%mm1, %5, %6, %5,   (%0),   (%0),  8(%0), 48(%0), (%1), OP)     \
                                                                        \
        QPEL_V_LOW(%%mm3, %%mm0, %%mm1, %%mm2, %5, %6, %5,   (%0),  8(%0), 16(%0), 56(%0), (%1, %3), OP) \
        "add       %4, %1               \n\t"                           \
        QPEL_V_LOW(%%mm0, %%mm1, %%mm2, %%mm3, %5, %6, %5,  8(%0), 16(%0), 24(%0), 64(%0), (%1), OP)     \
                                                                        \
        QPEL_V_LOW(%%mm1, %%mm2, %%mm3, %%mm0, %5, %6, %5, 16(%0), 24(%0), 32(%0), 64(%0), (%1, %3), OP) \
        "add       %4, %1               \n\t"                           \
        QPEL_V_LOW(%%mm2, %%mm3, %%mm0, %%mm1, %5, %6, %5, 24(%0), 32(%0), 40(%0), 56(%0), (%1), OP)     \
        QPEL_V_LOW(%%mm3, %%mm0, %%mm1, %%mm2, %5, %6, %5, 32(%0), 40(%0), 48(%0), 48(%0), (%1, %3), OP) \
                                                                        \
        "add      $72, %0               \n\t"                           \
        "add       %6, %1               \n\t"                           \
        "decl      %2                   \n\t"                           \
        "jnz       1b                   \n\t"                           \
                                                                        \
        : "+r"(temp_ptr), "+r"(dst), "+g"(count)                        \
        : "r"((x86_reg)dstStride), "r"(2 * (x86_reg)dstStride),         \
          /* "m"(ff_pw_20), "m"(ff_pw_3), */ "m"(ROUNDER),              \
          "g"(4 - 6 * (x86_reg)dstStride)                               \
        : "memory"                                                      \
        );                                                              \
}                                                                       \
                                                                        \
static void OPNAME ## qpel8_mc00_ ## MMX (uint8_t *dst, uint8_t *src,   \
                                          int stride)                   \
{                                                                       \
    OPNAME ## pixels8_ ## MMX(dst, src, stride, 8);                     \
}                                                                       \
                                                                        \
static void OPNAME ## qpel8_mc10_ ## MMX(uint8_t *dst, uint8_t *src,    \
                                         int stride)                    \
{                                                                       \
    uint64_t temp[8];                                                   \
    uint8_t * const half = (uint8_t*)temp;                              \
    put ## RND ## mpeg4_qpel8_h_lowpass_ ## MMX(half, src, 8,           \
                                                stride, 8);             \
    OPNAME ## pixels8_l2_ ## MMX(dst, src, half, stride, stride, 8);    \
}                                                                       \
                                                                        \
static void OPNAME ## qpel8_mc20_ ## MMX(uint8_t *dst, uint8_t *src,    \
                                         int stride)                    \
{                                                                       \
    OPNAME ## mpeg4_qpel8_h_lowpass_ ## MMX(dst, src, stride,           \
                                            stride, 8);                 \
}                                                                       \
                                                                        \
static void OPNAME ## qpel8_mc30_ ## MMX(uint8_t *dst, uint8_t *src,    \
                                         int stride)                    \
{                                                                       \
    uint64_t temp[8];                                                   \
    uint8_t * const half = (uint8_t*)temp;                              \
    put ## RND ## mpeg4_qpel8_h_lowpass_ ## MMX(half, src, 8,           \
                                                stride, 8);             \
    OPNAME ## pixels8_l2_ ## MMX(dst, src + 1, half, stride,            \
                                 stride, 8);                            \
}                                                                       \
                                                                        \
static void OPNAME ## qpel8_mc01_ ## MMX(uint8_t *dst, uint8_t *src,    \
                                         int stride)                    \
{                                                                       \
    uint64_t temp[8];                                                   \
    uint8_t * const half = (uint8_t*)temp;                              \
    put ## RND ## mpeg4_qpel8_v_lowpass_ ## MMX(half, src, 8, stride);  \
    OPNAME ## pixels8_l2_ ## MMX(dst, src, half, stride, stride, 8);    \
}                                                                       \
                                                                        \
static void OPNAME ## qpel8_mc02_ ## MMX(uint8_t *dst, uint8_t *src,    \
                                         int stride)                    \
{                                                                       \
    OPNAME ## mpeg4_qpel8_v_lowpass_ ## MMX(dst, src, stride, stride);  \
}                                                                       \
                                                                        \
static void OPNAME ## qpel8_mc03_ ## MMX(uint8_t *dst, uint8_t *src,    \
                                         int stride)                    \
{                                                                       \
    uint64_t temp[8];                                                   \
    uint8_t * const half = (uint8_t*)temp;                              \
    put ## RND ## mpeg4_qpel8_v_lowpass_ ## MMX(half, src, 8, stride);  \
    OPNAME ## pixels8_l2_ ## MMX(dst, src + stride, half, stride,       \
                                 stride, 8);                            \
}                                                                       \
                                                                        \
static void OPNAME ## qpel8_mc11_ ## MMX(uint8_t *dst, uint8_t *src,    \
                                         int stride)                    \
{                                                                       \
    uint64_t half[8 + 9];                                               \
    uint8_t * const halfH  = ((uint8_t*)half) + 64;                     \
    uint8_t * const halfHV = ((uint8_t*)half);                          \
    put ## RND ## mpeg4_qpel8_h_lowpass_ ## MMX(halfH, src, 8,          \
                                                stride, 9);             \
    put ## RND ## pixels8_l2_ ## MMX(halfH, src, halfH, 8, stride, 9);  \
    put ## RND ## mpeg4_qpel8_v_lowpass_ ## MMX(halfHV, halfH, 8, 8);   \
    OPNAME ## pixels8_l2_ ## MMX(dst, halfH, halfHV, stride, 8, 8);     \
}                                                                       \
                                                                        \
static void OPNAME ## qpel8_mc31_ ## MMX(uint8_t *dst, uint8_t *src,    \
                                         int stride)                    \
{                                                                       \
    uint64_t half[8 + 9];                                               \
    uint8_t * const halfH  = ((uint8_t*)half) + 64;                     \
    uint8_t * const halfHV = ((uint8_t*)half);                          \
    put ## RND ## mpeg4_qpel8_h_lowpass_ ## MMX(halfH, src, 8,          \
                                                stride, 9);             \
    put ## RND ## pixels8_l2_ ## MMX(halfH, src + 1, halfH, 8,          \
                                     stride, 9);                        \
    put ## RND ## mpeg4_qpel8_v_lowpass_ ## MMX(halfHV, halfH, 8, 8);   \
    OPNAME ## pixels8_l2_ ## MMX(dst, halfH, halfHV, stride, 8, 8);     \
}                                                                       \
                                                                        \
static void OPNAME ## qpel8_mc13_ ## MMX(uint8_t *dst, uint8_t *src,    \
                                         int stride)                    \
{                                                                       \
    uint64_t half[8 + 9];                                               \
    uint8_t * const halfH  = ((uint8_t*)half) + 64;                     \
    uint8_t * const halfHV = ((uint8_t*)half);                          \
    put ## RND ## mpeg4_qpel8_h_lowpass_ ## MMX(halfH, src, 8,          \
                                                stride, 9);             \
    put ## RND ## pixels8_l2_ ## MMX(halfH, src, halfH, 8, stride, 9);  \
    put ## RND ## mpeg4_qpel8_v_lowpass_ ## MMX(halfHV, halfH, 8, 8);   \
    OPNAME ## pixels8_l2_ ## MMX(dst, halfH + 8, halfHV, stride, 8, 8); \
}                                                                       \
                                                                        \
static void OPNAME ## qpel8_mc33_ ## MMX(uint8_t *dst, uint8_t *src,    \
                                         int stride)                    \
{                                                                       \
    uint64_t half[8 + 9];                                               \
    uint8_t * const halfH  = ((uint8_t*)half) + 64;                     \
    uint8_t * const halfHV = ((uint8_t*)half);                          \
    put ## RND ## mpeg4_qpel8_h_lowpass_ ## MMX(halfH, src, 8,          \
                                                stride, 9);             \
    put ## RND ## pixels8_l2_ ## MMX(halfH, src + 1, halfH, 8,          \
                                     stride, 9);                        \
    put ## RND ## mpeg4_qpel8_v_lowpass_ ## MMX(halfHV, halfH, 8, 8);   \
    OPNAME ## pixels8_l2_ ## MMX(dst, halfH + 8, halfHV, stride, 8, 8); \
}                                                                       \
                                                                        \
static void OPNAME ## qpel8_mc21_ ## MMX(uint8_t *dst, uint8_t *src,    \
                                         int stride)                    \
{                                                                       \
    uint64_t half[8 + 9];                                               \
    uint8_t * const halfH  = ((uint8_t*)half) + 64;                     \
    uint8_t * const halfHV = ((uint8_t*)half);                          \
    put ## RND ## mpeg4_qpel8_h_lowpass_ ## MMX(halfH, src, 8,          \
                                                stride, 9);             \
    put ## RND ## mpeg4_qpel8_v_lowpass_ ## MMX(halfHV, halfH, 8, 8);   \
    OPNAME ## pixels8_l2_ ## MMX(dst, halfH, halfHV, stride, 8, 8);     \
}                                                                       \
                                                                        \
static void OPNAME ## qpel8_mc23_ ## MMX(uint8_t *dst, uint8_t *src,    \
                                         int stride)                    \
{                                                                       \
    uint64_t half[8 + 9];                                               \
    uint8_t * const halfH  = ((uint8_t*)half) + 64;                     \
    uint8_t * const halfHV = ((uint8_t*)half);                          \
    put ## RND ## mpeg4_qpel8_h_lowpass_ ## MMX(halfH, src, 8,          \
                                                stride, 9);             \
    put ## RND ## mpeg4_qpel8_v_lowpass_ ## MMX(halfHV, halfH, 8, 8);   \
    OPNAME ## pixels8_l2_ ## MMX(dst, halfH + 8, halfHV, stride, 8, 8); \
}                                                                       \
                                                                        \
static void OPNAME ## qpel8_mc12_ ## MMX(uint8_t *dst, uint8_t *src,    \
                                         int stride)                    \
{                                                                       \
    uint64_t half[8 + 9];                                               \
    uint8_t * const halfH = ((uint8_t*)half);                           \
    put ## RND ## mpeg4_qpel8_h_lowpass_ ## MMX(halfH, src, 8,          \
                                                stride, 9);             \
    put ## RND ## pixels8_l2_ ## MMX(halfH, src, halfH, 8, stride, 9);  \
    OPNAME ## mpeg4_qpel8_v_lowpass_ ## MMX(dst, halfH, stride, 8);     \
}                                                                       \
                                                                        \
static void OPNAME ## qpel8_mc32_ ## MMX(uint8_t *dst, uint8_t *src,    \
                                         int stride)                    \
{                                                                       \
    uint64_t half[8 + 9];                                               \
    uint8_t * const halfH = ((uint8_t*)half);                           \
    put ## RND ## mpeg4_qpel8_h_lowpass_ ## MMX(halfH, src, 8,          \
                                                stride, 9);             \
    put ## RND ## pixels8_l2_ ## MMX(halfH, src + 1, halfH, 8,          \
                                     stride, 9);                        \
    OPNAME ## mpeg4_qpel8_v_lowpass_ ## MMX(dst, halfH, stride, 8);     \
}                                                                       \
                                                                        \
static void OPNAME ## qpel8_mc22_ ## MMX(uint8_t *dst, uint8_t *src,    \
                                         int stride)                    \
{                                                                       \
    uint64_t half[9];                                                   \
    uint8_t * const halfH = ((uint8_t*)half);                           \
    put ## RND ## mpeg4_qpel8_h_lowpass_ ## MMX(halfH, src, 8,          \
                                                stride, 9);             \
    OPNAME ## mpeg4_qpel8_v_lowpass_ ## MMX(dst, halfH, stride, 8);     \
}                                                                       \
                                                                        \
static void OPNAME ## qpel16_mc00_ ## MMX (uint8_t *dst, uint8_t *src,  \
                                           int stride)                  \
{                                                                       \
    OPNAME ## pixels16_ ## MMX(dst, src, stride, 16);                   \
}                                                                       \
                                                                        \
static void OPNAME ## qpel16_mc10_ ## MMX(uint8_t *dst, uint8_t *src,   \
                                          int stride)                   \
{                                                                       \
    uint64_t temp[32];                                                  \
    uint8_t * const half = (uint8_t*)temp;                              \
    put ## RND ## mpeg4_qpel16_h_lowpass_ ## MMX(half, src, 16,         \
                                                 stride, 16);           \
    OPNAME ## pixels16_l2_ ## MMX(dst, src, half, stride, stride, 16);  \
}                                                                       \
                                                                        \
static void OPNAME ## qpel16_mc20_ ## MMX(uint8_t *dst, uint8_t *src,   \
                                          int stride)                   \
{                                                                       \
    OPNAME ## mpeg4_qpel16_h_lowpass_ ## MMX(dst, src,                  \
                                             stride, stride, 16);       \
}                                                                       \
                                                                        \
static void OPNAME ## qpel16_mc30_ ## MMX(uint8_t *dst, uint8_t *src,   \
                                          int stride)                   \
{                                                                       \
    uint64_t temp[32];                                                  \
    uint8_t * const half = (uint8_t*)temp;                              \
    put ## RND ## mpeg4_qpel16_h_lowpass_ ## MMX(half, src, 16,         \
                                                 stride, 16);           \
    OPNAME ## pixels16_l2_ ## MMX(dst, src + 1, half,                   \
                                  stride, stride, 16);                  \
}                                                                       \
                                                                        \
static void OPNAME ## qpel16_mc01_ ## MMX(uint8_t *dst, uint8_t *src,   \
                                          int stride)                   \
{                                                                       \
    uint64_t temp[32];                                                  \
    uint8_t * const half = (uint8_t*)temp;                              \
    put ## RND ## mpeg4_qpel16_v_lowpass_ ## MMX(half, src, 16,         \
                                                 stride);               \
    OPNAME ## pixels16_l2_ ## MMX(dst, src, half, stride, stride, 16);  \
}                                                                       \
                                                                        \
static void OPNAME ## qpel16_mc02_ ## MMX(uint8_t *dst, uint8_t *src,   \
                                          int stride)                   \
{                                                                       \
    OPNAME ## mpeg4_qpel16_v_lowpass_ ## MMX(dst, src, stride, stride); \
}                                                                       \
                                                                        \
static void OPNAME ## qpel16_mc03_ ## MMX(uint8_t *dst, uint8_t *src,   \
                                          int stride)                   \
{                                                                       \
    uint64_t temp[32];                                                  \
    uint8_t * const half = (uint8_t*)temp;                              \
    put ## RND ## mpeg4_qpel16_v_lowpass_ ## MMX(half, src, 16,         \
                                                 stride);               \
    OPNAME ## pixels16_l2_ ## MMX(dst, src+stride, half,                \
                                  stride, stride, 16);                  \
}                                                                       \
                                                                        \
static void OPNAME ## qpel16_mc11_ ## MMX(uint8_t *dst, uint8_t *src,   \
                                          int stride)                   \
{                                                                       \
    uint64_t half[16 * 2 + 17 * 2];                                     \
    uint8_t * const halfH  = ((uint8_t*)half) + 256;                    \
    uint8_t * const halfHV = ((uint8_t*)half);                          \
    put ## RND ## mpeg4_qpel16_h_lowpass_ ## MMX(halfH, src, 16,        \
                                                 stride, 17);           \
    put ## RND ## pixels16_l2_ ## MMX(halfH, src, halfH, 16,            \
                                      stride, 17);                      \
    put ## RND ## mpeg4_qpel16_v_lowpass_ ## MMX(halfHV, halfH,         \
                                                 16, 16);               \
    OPNAME ## pixels16_l2_ ## MMX(dst, halfH, halfHV, stride, 16, 16);  \
}                                                                       \
                                                                        \
static void OPNAME ## qpel16_mc31_ ## MMX(uint8_t *dst, uint8_t *src,   \
                                          int stride)                   \
{                                                                       \
    uint64_t half[16 * 2 + 17 * 2];                                     \
    uint8_t * const halfH  = ((uint8_t*)half) + 256;                    \
    uint8_t * const halfHV = ((uint8_t*)half);                          \
    put ## RND ## mpeg4_qpel16_h_lowpass_ ## MMX(halfH, src, 16,        \
                                                 stride, 17);           \
    put ## RND ## pixels16_l2_ ## MMX(halfH, src + 1, halfH, 16,        \
                                      stride, 17);                      \
    put ## RND ## mpeg4_qpel16_v_lowpass_ ## MMX(halfHV, halfH,         \
                                                 16, 16);               \
    OPNAME ## pixels16_l2_ ## MMX(dst, halfH, halfHV, stride, 16, 16);  \
}                                                                       \
                                                                        \
static void OPNAME ## qpel16_mc13_ ## MMX(uint8_t *dst, uint8_t *src,   \
                                          int stride)                   \
{                                                                       \
    uint64_t half[16 * 2 + 17 * 2];                                     \
    uint8_t * const halfH  = ((uint8_t*)half) + 256;                    \
    uint8_t * const halfHV = ((uint8_t*)half);                          \
    put ## RND ## mpeg4_qpel16_h_lowpass_ ## MMX(halfH, src, 16,        \
                                                 stride, 17);           \
    put ## RND ## pixels16_l2_ ## MMX(halfH, src, halfH, 16,            \
                                      stride, 17);                      \
    put ## RND ## mpeg4_qpel16_v_lowpass_ ## MMX(halfHV, halfH,         \
                                                 16, 16);               \
    OPNAME ## pixels16_l2_ ## MMX(dst, halfH + 16, halfHV, stride,      \
                                  16, 16);                              \
}                                                                       \
                                                                        \
static void OPNAME ## qpel16_mc33_ ## MMX(uint8_t *dst, uint8_t *src,   \
                                          int stride)                   \
{                                                                       \
    uint64_t half[16 * 2 + 17 * 2];                                     \
    uint8_t * const halfH  = ((uint8_t*)half) + 256;                    \
    uint8_t * const halfHV = ((uint8_t*)half);                          \
    put ## RND ## mpeg4_qpel16_h_lowpass_ ## MMX(halfH, src, 16,        \
                                                 stride, 17);           \
    put ## RND ## pixels16_l2_ ## MMX(halfH, src + 1, halfH, 16,        \
                                      stride, 17);                      \
    put ## RND ## mpeg4_qpel16_v_lowpass_ ## MMX(halfHV, halfH,         \
                                                 16, 16);               \
    OPNAME ## pixels16_l2_ ## MMX(dst, halfH + 16, halfHV, stride,      \
                                  16, 16);                              \
}                                                                       \
                                                                        \
static void OPNAME ## qpel16_mc21_ ## MMX(uint8_t *dst, uint8_t *src,   \
                                          int stride)                   \
{                                                                       \
    uint64_t half[16 * 2 + 17 * 2];                                     \
    uint8_t * const halfH  = ((uint8_t*)half) + 256;                    \
    uint8_t * const halfHV = ((uint8_t*)half);                          \
    put ## RND ## mpeg4_qpel16_h_lowpass_ ## MMX(halfH, src, 16,        \
                                                 stride, 17);           \
    put ## RND ## mpeg4_qpel16_v_lowpass_ ## MMX(halfHV, halfH,         \
                                                 16, 16);               \
    OPNAME ## pixels16_l2_ ## MMX(dst, halfH, halfHV, stride, 16, 16);  \
}                                                                       \
                                                                        \
static void OPNAME ## qpel16_mc23_ ## MMX(uint8_t *dst, uint8_t *src,   \
                                          int stride)                   \
{                                                                       \
    uint64_t half[16 * 2 + 17 * 2];                                     \
    uint8_t * const halfH  = ((uint8_t*)half) + 256;                    \
    uint8_t * const halfHV = ((uint8_t*)half);                          \
    put ## RND ## mpeg4_qpel16_h_lowpass_ ## MMX(halfH, src, 16,        \
                                                 stride, 17);           \
    put ## RND ## mpeg4_qpel16_v_lowpass_ ## MMX(halfHV, halfH,         \
                                                 16, 16);               \
    OPNAME ## pixels16_l2_ ## MMX(dst, halfH + 16, halfHV, stride,      \
                                  16, 16);                              \
}                                                                       \
                                                                        \
static void OPNAME ## qpel16_mc12_ ## MMX(uint8_t *dst, uint8_t *src,   \
                                          int stride)                   \
{                                                                       \
    uint64_t half[17 * 2];                                              \
    uint8_t * const halfH = ((uint8_t*)half);                           \
    put ## RND ## mpeg4_qpel16_h_lowpass_ ## MMX(halfH, src, 16,        \
                                                 stride, 17);           \
    put ## RND ## pixels16_l2_ ## MMX(halfH, src, halfH, 16,            \
                                      stride, 17);                      \
    OPNAME ## mpeg4_qpel16_v_lowpass_ ## MMX(dst, halfH, stride, 16);   \
}                                                                       \
                                                                        \
static void OPNAME ## qpel16_mc32_ ## MMX(uint8_t *dst, uint8_t *src,   \
                                          int stride)                   \
{                                                                       \
    uint64_t half[17 * 2];                                              \
    uint8_t * const halfH = ((uint8_t*)half);                           \
    put ## RND ## mpeg4_qpel16_h_lowpass_ ## MMX(halfH, src, 16,        \
                                                 stride, 17);           \
    put ## RND ## pixels16_l2_ ## MMX(halfH, src + 1, halfH, 16,        \
                                      stride, 17);                      \
    OPNAME ## mpeg4_qpel16_v_lowpass_ ## MMX(dst, halfH, stride, 16);   \
}                                                                       \
                                                                        \
static void OPNAME ## qpel16_mc22_ ## MMX(uint8_t *dst, uint8_t *src,   \
                                          int stride)                   \
{                                                                       \
    uint64_t half[17 * 2];                                              \
    uint8_t * const halfH = ((uint8_t*)half);                           \
    put ## RND ## mpeg4_qpel16_h_lowpass_ ## MMX(halfH, src, 16,        \
                                                 stride, 17);           \
    OPNAME ## mpeg4_qpel16_v_lowpass_ ## MMX(dst, halfH, stride, 16);   \
}

#define PUT_OP(a, b, temp, size)                \
    "mov"#size"        "#a", "#b"       \n\t"

#define AVG_3DNOW_OP(a, b, temp, size)          \
    "mov"#size"        "#b", "#temp"    \n\t"   \
    "pavgusb        "#temp", "#a"       \n\t"   \
    "mov"#size"        "#a", "#b"       \n\t"

#define AVG_MMXEXT_OP(a, b, temp, size)         \
    "mov"#size"        "#b", "#temp"    \n\t"   \
    "pavgb          "#temp", "#a"       \n\t"   \
    "mov"#size"        "#a", "#b"       \n\t"

QPEL_BASE(put_,        ff_pw_16, _,        PUT_OP,       PUT_OP)
QPEL_BASE(avg_,        ff_pw_16, _,        AVG_MMXEXT_OP, AVG_3DNOW_OP)
QPEL_BASE(put_no_rnd_, ff_pw_15, _no_rnd_, PUT_OP,       PUT_OP)
QPEL_OP(put_,          ff_pw_16, _,        PUT_OP,       3dnow)
QPEL_OP(avg_,          ff_pw_16, _,        AVG_3DNOW_OP, 3dnow)
QPEL_OP(put_no_rnd_,   ff_pw_15, _no_rnd_, PUT_OP,       3dnow)
QPEL_OP(put_,          ff_pw_16, _,        PUT_OP,        mmxext)
QPEL_OP(avg_,          ff_pw_16, _,        AVG_MMXEXT_OP, mmxext)
QPEL_OP(put_no_rnd_,   ff_pw_15, _no_rnd_, PUT_OP,        mmxext)

/***********************************/
/* bilinear qpel: not compliant to any spec, only for -lavdopts fast */

#define QPEL_2TAP_XY(OPNAME, SIZE, MMX, XY, HPEL)                              \
static void OPNAME ## 2tap_qpel ## SIZE ## _mc ## XY ## _ ## MMX(uint8_t *dst, \
                                                                 uint8_t *src, \
                                                                 int stride)   \
{                                                                              \
    OPNAME ## pixels ## SIZE ## HPEL(dst, src, stride, SIZE);                  \
}

#define QPEL_2TAP_L3(OPNAME, SIZE, MMX, XY, S0, S1, S2)                        \
static void OPNAME ## 2tap_qpel ## SIZE ## _mc ## XY ## _ ## MMX(uint8_t *dst, \
                                                                 uint8_t *src, \
                                                                 int stride)   \
{                                                                              \
    OPNAME ## 2tap_qpel ## SIZE ## _l3_ ## MMX(dst, src + S0, stride, SIZE,    \
                                               S1, S2);                        \
}

#define QPEL_2TAP(OPNAME, SIZE, MMX)                                        \
QPEL_2TAP_XY(OPNAME, SIZE, MMX, 20, _x2_ ## MMX)                            \
QPEL_2TAP_XY(OPNAME, SIZE, MMX, 02, _y2_ ## MMX)                            \
QPEL_2TAP_XY(OPNAME, SIZE, MMX, 22, _xy2_mmx)                               \
static const qpel_mc_func OPNAME ## 2tap_qpel ## SIZE ## _mc00_ ## MMX =    \
    OPNAME ## qpel ## SIZE ## _mc00_ ## MMX;                                \
static const qpel_mc_func OPNAME ## 2tap_qpel ## SIZE ## _mc21_ ## MMX =    \
    OPNAME ## 2tap_qpel ## SIZE ## _mc20_ ## MMX;                           \
static const qpel_mc_func OPNAME ## 2tap_qpel ## SIZE ## _mc12_ ## MMX =    \
    OPNAME ## 2tap_qpel ## SIZE ## _mc02_ ## MMX;                           \
static void OPNAME ## 2tap_qpel ## SIZE ## _mc32_ ## MMX(uint8_t *dst,      \
                                                         uint8_t *src,      \
                                                         int stride)        \
{                                                                           \
    OPNAME ## pixels ## SIZE ## _y2_ ## MMX(dst, src + 1, stride, SIZE);    \
}                                                                           \
static void OPNAME ## 2tap_qpel ## SIZE ## _mc23_ ## MMX(uint8_t *dst,      \
                                                         uint8_t *src,      \
                                                         int stride)        \
{                                                                           \
    OPNAME ## pixels ## SIZE ## _x2_ ## MMX(dst, src + stride,              \
                                            stride, SIZE);                  \
}                                                                           \
QPEL_2TAP_L3(OPNAME, SIZE, MMX, 10, 0,           1,       0)                \
QPEL_2TAP_L3(OPNAME, SIZE, MMX, 30, 1,          -1,       0)                \
QPEL_2TAP_L3(OPNAME, SIZE, MMX, 01, 0,           stride,  0)                \
QPEL_2TAP_L3(OPNAME, SIZE, MMX, 03, stride,     -stride,  0)                \
QPEL_2TAP_L3(OPNAME, SIZE, MMX, 11, 0,           stride,  1)                \
QPEL_2TAP_L3(OPNAME, SIZE, MMX, 31, 1,           stride, -1)                \
QPEL_2TAP_L3(OPNAME, SIZE, MMX, 13, stride,     -stride,  1)                \
QPEL_2TAP_L3(OPNAME, SIZE, MMX, 33, stride + 1, -stride, -1)                \

QPEL_2TAP(put_, 16, mmxext)
QPEL_2TAP(avg_, 16, mmxext)
QPEL_2TAP(put_,  8, mmxext)
QPEL_2TAP(avg_,  8, mmxext)
QPEL_2TAP(put_, 16, 3dnow)
QPEL_2TAP(avg_, 16, 3dnow)
QPEL_2TAP(put_,  8, 3dnow)
QPEL_2TAP(avg_,  8, 3dnow)

void ff_put_rv40_qpel8_mc33_mmx(uint8_t *dst, uint8_t *src, int stride)
{
  put_pixels8_xy2_mmx(dst, src, stride, 8);
}
void ff_put_rv40_qpel16_mc33_mmx(uint8_t *dst, uint8_t *src, int stride)
{
  put_pixels16_xy2_mmx(dst, src, stride, 16);
}
void ff_avg_rv40_qpel8_mc33_mmx(uint8_t *dst, uint8_t *src, int stride)
{
  avg_pixels8_xy2_mmx(dst, src, stride, 8);
}
void ff_avg_rv40_qpel16_mc33_mmx(uint8_t *dst, uint8_t *src, int stride)
{
  avg_pixels16_xy2_mmx(dst, src, stride, 16);
}

#endif /* HAVE_INLINE_ASM */

#if HAVE_YASM
typedef void emu_edge_core_func(uint8_t *buf, const uint8_t *src,
                                x86_reg linesize, x86_reg start_y,
                                x86_reg end_y, x86_reg block_h,
                                x86_reg start_x, x86_reg end_x,
                                x86_reg block_w);
extern emu_edge_core_func ff_emu_edge_core_mmx;
extern emu_edge_core_func ff_emu_edge_core_sse;

static av_always_inline void emulated_edge_mc(uint8_t *buf, const uint8_t *src,
                                              int linesize,
                                              int block_w, int block_h,
                                              int src_x, int src_y,
                                              int w, int h,
                                              emu_edge_core_func *core_fn)
{
    int start_y, start_x, end_y, end_x, src_y_add = 0;

    if (src_y >= h) {
        src_y_add = h - 1 - src_y;
        src_y     = h - 1;
    } else if (src_y <= -block_h) {
        src_y_add = 1 - block_h - src_y;
        src_y     = 1 - block_h;
    }
    if (src_x >= w) {
        src   += w - 1 - src_x;
        src_x  = w - 1;
    } else if (src_x <= -block_w) {
        src   += 1 - block_w - src_x;
        src_x  = 1 - block_w;
    }

    start_y = FFMAX(0, -src_y);
    start_x = FFMAX(0, -src_x);
    end_y   = FFMIN(block_h, h-src_y);
    end_x   = FFMIN(block_w, w-src_x);
    av_assert2(start_x < end_x && block_w > 0);
    av_assert2(start_y < end_y && block_h > 0);

    // fill in the to-be-copied part plus all above/below
    src += (src_y_add + start_y) * linesize + start_x;
    buf += start_x;
    core_fn(buf, src, linesize, start_y, end_y,
            block_h, start_x, end_x, block_w);
}

#if ARCH_X86_32
static av_noinline void emulated_edge_mc_mmx(uint8_t *buf, const uint8_t *src,
                                             int linesize,
                                             int block_w, int block_h,
                                             int src_x, int src_y, int w, int h)
{
    emulated_edge_mc(buf, src, linesize, block_w, block_h, src_x, src_y,
                     w, h, &ff_emu_edge_core_mmx);
}
#endif

static av_noinline void emulated_edge_mc_sse(uint8_t *buf, const uint8_t *src,
                                             int linesize,
                                             int block_w, int block_h,
                                             int src_x, int src_y, int w, int h)
{
    emulated_edge_mc(buf, src, linesize, block_w, block_h, src_x, src_y,
                     w, h, &ff_emu_edge_core_sse);
}
#endif /* HAVE_YASM */

#if HAVE_INLINE_ASM

typedef void emulated_edge_mc_func(uint8_t *dst, const uint8_t *src,
                                   int linesize, int block_w, int block_h,
                                   int src_x, int src_y, int w, int h);

static av_always_inline void gmc(uint8_t *dst, uint8_t *src,
                                 int stride, int h, int ox, int oy,
                                 int dxx, int dxy, int dyx, int dyy,
                                 int shift, int r, int width, int height,
                                 emulated_edge_mc_func *emu_edge_fn)
{
    const int w    = 8;
    const int ix   = ox  >> (16 + shift);
    const int iy   = oy  >> (16 + shift);
    const int oxs  = ox  >> 4;
    const int oys  = oy  >> 4;
    const int dxxs = dxx >> 4;
    const int dxys = dxy >> 4;
    const int dyxs = dyx >> 4;
    const int dyys = dyy >> 4;
    const uint16_t r4[4]   = { r, r, r, r };
    const uint16_t dxy4[4] = { dxys, dxys, dxys, dxys };
    const uint16_t dyy4[4] = { dyys, dyys, dyys, dyys };
    const uint64_t shift2 = 2 * shift;
#define MAX_STRIDE 4096U
#define MAX_H 8U
    uint8_t edge_buf[(MAX_H + 1) * MAX_STRIDE];
    int x, y;

    const int dxw = (dxx - (1 << (16 + shift))) * (w - 1);
    const int dyh = (dyy - (1 << (16 + shift))) * (h - 1);
    const int dxh = dxy * (h - 1);
    const int dyw = dyx * (w - 1);
    int need_emu =  (unsigned)ix >= width  - w ||
                    (unsigned)iy >= height - h;

    if ( // non-constant fullpel offset (3% of blocks)
        ((ox ^ (ox + dxw)) | (ox ^ (ox + dxh)) | (ox ^ (ox + dxw + dxh)) |
         (oy ^ (oy + dyw)) | (oy ^ (oy + dyh)) | (oy ^ (oy + dyw + dyh))) >> (16 + shift)
        // uses more than 16 bits of subpel mv (only at huge resolution)
        || (dxx | dxy | dyx | dyy) & 15
        || (need_emu && (h > MAX_H || stride > MAX_STRIDE))) {
        // FIXME could still use mmx for some of the rows
        ff_gmc_c(dst, src, stride, h, ox, oy, dxx, dxy, dyx, dyy,
                 shift, r, width, height);
        return;
    }

    src += ix + iy * stride;
    if (need_emu) {
        emu_edge_fn(edge_buf, src, stride, w + 1, h + 1, ix, iy, width, height);
        src = edge_buf;
    }

    __asm__ volatile (
        "movd         %0, %%mm6         \n\t"
        "pxor      %%mm7, %%mm7         \n\t"
        "punpcklwd %%mm6, %%mm6         \n\t"
        "punpcklwd %%mm6, %%mm6         \n\t"
        :: "r"(1<<shift)
    );

    for (x = 0; x < w; x += 4) {
        uint16_t dx4[4] = { oxs - dxys + dxxs * (x + 0),
                            oxs - dxys + dxxs * (x + 1),
                            oxs - dxys + dxxs * (x + 2),
                            oxs - dxys + dxxs * (x + 3) };
        uint16_t dy4[4] = { oys - dyys + dyxs * (x + 0),
                            oys - dyys + dyxs * (x + 1),
                            oys - dyys + dyxs * (x + 2),
                            oys - dyys + dyxs * (x + 3) };

        for (y = 0; y < h; y++) {
            __asm__ volatile (
                "movq      %0, %%mm4    \n\t"
                "movq      %1, %%mm5    \n\t"
                "paddw     %2, %%mm4    \n\t"
                "paddw     %3, %%mm5    \n\t"
                "movq   %%mm4, %0       \n\t"
                "movq   %%mm5, %1       \n\t"
                "psrlw    $12, %%mm4    \n\t"
                "psrlw    $12, %%mm5    \n\t"
                : "+m"(*dx4), "+m"(*dy4)
                : "m"(*dxy4), "m"(*dyy4)
            );

            __asm__ volatile (
                "movq      %%mm6, %%mm2 \n\t"
                "movq      %%mm6, %%mm1 \n\t"
                "psubw     %%mm4, %%mm2 \n\t"
                "psubw     %%mm5, %%mm1 \n\t"
                "movq      %%mm2, %%mm0 \n\t"
                "movq      %%mm4, %%mm3 \n\t"
                "pmullw    %%mm1, %%mm0 \n\t" // (s - dx) * (s - dy)
                "pmullw    %%mm5, %%mm3 \n\t" // dx * dy
                "pmullw    %%mm5, %%mm2 \n\t" // (s - dx) * dy
                "pmullw    %%mm4, %%mm1 \n\t" // dx * (s - dy)

                "movd         %4, %%mm5 \n\t"
                "movd         %3, %%mm4 \n\t"
                "punpcklbw %%mm7, %%mm5 \n\t"
                "punpcklbw %%mm7, %%mm4 \n\t"
                "pmullw    %%mm5, %%mm3 \n\t" // src[1, 1] * dx * dy
                "pmullw    %%mm4, %%mm2 \n\t" // src[0, 1] * (s - dx) * dy

                "movd         %2, %%mm5 \n\t"
                "movd         %1, %%mm4 \n\t"
                "punpcklbw %%mm7, %%mm5 \n\t"
                "punpcklbw %%mm7, %%mm4 \n\t"
                "pmullw    %%mm5, %%mm1 \n\t" // src[1, 0] * dx * (s - dy)
                "pmullw    %%mm4, %%mm0 \n\t" // src[0, 0] * (s - dx) * (s - dy)
                "paddw        %5, %%mm1 \n\t"
                "paddw     %%mm3, %%mm2 \n\t"
                "paddw     %%mm1, %%mm0 \n\t"
                "paddw     %%mm2, %%mm0 \n\t"

                "psrlw        %6, %%mm0 \n\t"
                "packuswb  %%mm0, %%mm0 \n\t"
                "movd      %%mm0, %0    \n\t"

                : "=m"(dst[x + y * stride])
                : "m"(src[0]), "m"(src[1]),
                  "m"(src[stride]), "m"(src[stride + 1]),
                  "m"(*r4), "m"(shift2)
            );
            src += stride;
        }
        src += 4 - h * stride;
    }
}

#if HAVE_YASM
#if ARCH_X86_32
static void gmc_mmx(uint8_t *dst, uint8_t *src,
                    int stride, int h, int ox, int oy,
                    int dxx, int dxy, int dyx, int dyy,
                    int shift, int r, int width, int height)
{
    gmc(dst, src, stride, h, ox, oy, dxx, dxy, dyx, dyy, shift, r,
        width, height, &emulated_edge_mc_mmx);
}
#endif
static void gmc_sse(uint8_t *dst, uint8_t *src,
                    int stride, int h, int ox, int oy,
                    int dxx, int dxy, int dyx, int dyy,
                    int shift, int r, int width, int height)
{
    gmc(dst, src, stride, h, ox, oy, dxx, dxy, dyx, dyy, shift, r,
        width, height, &emulated_edge_mc_sse);
}
#else
static void gmc_mmx(uint8_t *dst, uint8_t *src,
                    int stride, int h, int ox, int oy,
                    int dxx, int dxy, int dyx, int dyy,
                    int shift, int r, int width, int height)
{
    gmc(dst, src, stride, h, ox, oy, dxx, dxy, dyx, dyy, shift, r,
        width, height, &ff_emulated_edge_mc_8);
}
#endif

#define PREFETCH(name, op)                      \
static void name(void *mem, int stride, int h)  \
{                                               \
    const uint8_t *p = mem;                     \
    do {                                        \
        __asm__ volatile (#op" %0" :: "m"(*p)); \
        p += stride;                            \
    } while (--h);                              \
}

PREFETCH(prefetch_mmxext, prefetcht0)
PREFETCH(prefetch_3dnow, prefetch)
#undef PREFETCH

#endif /* HAVE_INLINE_ASM */

#include "h264_qpel.c"

void ff_put_h264_chroma_mc8_mmx_rnd  (uint8_t *dst, uint8_t *src,
                                      int stride, int h, int x, int y);
void ff_avg_h264_chroma_mc8_mmx2_rnd (uint8_t *dst, uint8_t *src,
                                      int stride, int h, int x, int y);
void ff_avg_h264_chroma_mc8_3dnow_rnd(uint8_t *dst, uint8_t *src,
                                      int stride, int h, int x, int y);

void ff_put_h264_chroma_mc4_mmx      (uint8_t *dst, uint8_t *src,
                                      int stride, int h, int x, int y);
void ff_avg_h264_chroma_mc4_mmx2     (uint8_t *dst, uint8_t *src,
                                      int stride, int h, int x, int y);
void ff_avg_h264_chroma_mc4_3dnow    (uint8_t *dst, uint8_t *src,
                                      int stride, int h, int x, int y);

void ff_put_h264_chroma_mc2_mmx2     (uint8_t *dst, uint8_t *src,
                                      int stride, int h, int x, int y);
void ff_avg_h264_chroma_mc2_mmx2     (uint8_t *dst, uint8_t *src,
                                      int stride, int h, int x, int y);

void ff_put_h264_chroma_mc8_ssse3_rnd(uint8_t *dst, uint8_t *src,
                                      int stride, int h, int x, int y);
void ff_put_h264_chroma_mc4_ssse3    (uint8_t *dst, uint8_t *src,
                                      int stride, int h, int x, int y);

void ff_avg_h264_chroma_mc8_ssse3_rnd(uint8_t *dst, uint8_t *src,
                                      int stride, int h, int x, int y);
void ff_avg_h264_chroma_mc4_ssse3    (uint8_t *dst, uint8_t *src,
                                      int stride, int h, int x, int y);

#define CHROMA_MC(OP, NUM, DEPTH, OPT)                                  \
void ff_ ## OP ## _h264_chroma_mc ## NUM ## _ ## DEPTH ## _ ## OPT      \
                                      (uint8_t *dst, uint8_t *src,      \
                                       int stride, int h, int x, int y);

CHROMA_MC(put, 2, 10, mmx2)
CHROMA_MC(avg, 2, 10, mmx2)
CHROMA_MC(put, 4, 10, mmx2)
CHROMA_MC(avg, 4, 10, mmx2)
CHROMA_MC(put, 8, 10, sse2)
CHROMA_MC(avg, 8, 10, sse2)
CHROMA_MC(put, 8, 10, avx)
CHROMA_MC(avg, 8, 10, avx)

#if HAVE_INLINE_ASM

/* CAVS-specific */
void ff_put_cavs_qpel8_mc00_mmxext(uint8_t *dst, uint8_t *src, int stride)
{
    put_pixels8_mmx(dst, src, stride, 8);
}

void ff_avg_cavs_qpel8_mc00_mmxext(uint8_t *dst, uint8_t *src, int stride)
{
    avg_pixels8_mmx(dst, src, stride, 8);
}

void ff_put_cavs_qpel16_mc00_mmxext(uint8_t *dst, uint8_t *src, int stride)
{
    put_pixels16_mmx(dst, src, stride, 16);
}

void ff_avg_cavs_qpel16_mc00_mmxext(uint8_t *dst, uint8_t *src, int stride)
{
    avg_pixels16_mmx(dst, src, stride, 16);
}

/* VC-1-specific */
void ff_put_vc1_mspel_mc00_mmx(uint8_t *dst, const uint8_t *src,
                               int stride, int rnd)
{
    put_pixels8_mmx(dst, src, stride, 8);
}

void ff_avg_vc1_mspel_mc00_mmxext(uint8_t *dst, const uint8_t *src,
                                  int stride, int rnd)
{
    avg_pixels8_mmxext(dst, src, stride, 8);
}

/* only used in VP3/5/6 */
static void put_vp_no_rnd_pixels8_l2_mmx(uint8_t *dst, const uint8_t *a, const uint8_t *b, int stride, int h)
{
//    START_TIMER
    MOVQ_BFE(mm6);
    __asm__ volatile(
        "1:                             \n\t"
        "movq   (%1), %%mm0             \n\t"
        "movq   (%2), %%mm1             \n\t"
        "movq   (%1,%4), %%mm2          \n\t"
        "movq   (%2,%4), %%mm3          \n\t"
        PAVGBP_MMX_NO_RND(%%mm0, %%mm1, %%mm4,   %%mm2, %%mm3, %%mm5)
        "movq   %%mm4, (%3)             \n\t"
        "movq   %%mm5, (%3,%4)          \n\t"

        "movq   (%1,%4,2), %%mm0        \n\t"
        "movq   (%2,%4,2), %%mm1        \n\t"
        "movq   (%1,%5), %%mm2          \n\t"
        "movq   (%2,%5), %%mm3          \n\t"
        "lea    (%1,%4,4), %1           \n\t"
        "lea    (%2,%4,4), %2           \n\t"
        PAVGBP_MMX_NO_RND(%%mm0, %%mm1, %%mm4,   %%mm2, %%mm3, %%mm5)
        "movq   %%mm4, (%3,%4,2)        \n\t"
        "movq   %%mm5, (%3,%5)          \n\t"
        "lea    (%3,%4,4), %3           \n\t"
        "subl   $4, %0                  \n\t"
        "jnz    1b                      \n\t"
        :"+r"(h), "+r"(a), "+r"(b), "+r"(dst)
        :"r"((x86_reg)stride), "r"((x86_reg)3L*stride)
        :"memory");
//    STOP_TIMER("put_vp_no_rnd_pixels8_l2_mmx")
}
static void put_vp_no_rnd_pixels16_l2_mmx(uint8_t *dst, const uint8_t *a, const uint8_t *b, int stride, int h)
{
    put_vp_no_rnd_pixels8_l2_mmx(dst, a, b, stride, h);
    put_vp_no_rnd_pixels8_l2_mmx(dst+8, a+8, b+8, stride, h);
}

#if CONFIG_DIRAC_DECODER
#define DIRAC_PIXOP(OPNAME, EXT)\
void ff_ ## OPNAME ## _dirac_pixels8_ ## EXT(uint8_t *dst, const uint8_t *src[5], int stride, int h)\
{\
    OPNAME ## _pixels8_ ## EXT(dst, src[0], stride, h);\
}\
void ff_ ## OPNAME ## _dirac_pixels16_ ## EXT(uint8_t *dst, const uint8_t *src[5], int stride, int h)\
{\
    OPNAME ## _pixels16_ ## EXT(dst, src[0], stride, h);\
}\
void ff_ ## OPNAME ## _dirac_pixels32_ ## EXT(uint8_t *dst, const uint8_t *src[5], int stride, int h)\
{\
    OPNAME ## _pixels16_ ## EXT(dst   , src[0]   , stride, h);\
    OPNAME ## _pixels16_ ## EXT(dst+16, src[0]+16, stride, h);\
}

DIRAC_PIXOP(put, mmx)
DIRAC_PIXOP(avg, mmx)
DIRAC_PIXOP(avg, mmx2)

void ff_put_dirac_pixels16_sse2(uint8_t *dst, const uint8_t *src[5], int stride, int h)
{
    put_pixels16_sse2(dst, src[0], stride, h);
}
void ff_avg_dirac_pixels16_sse2(uint8_t *dst, const uint8_t *src[5], int stride, int h)
{
    avg_pixels16_sse2(dst, src[0], stride, h);
}
void ff_put_dirac_pixels32_sse2(uint8_t *dst, const uint8_t *src[5], int stride, int h)
{
    put_pixels16_sse2(dst   , src[0]   , stride, h);
    put_pixels16_sse2(dst+16, src[0]+16, stride, h);
}
void ff_avg_dirac_pixels32_sse2(uint8_t *dst, const uint8_t *src[5], int stride, int h)
{
    avg_pixels16_sse2(dst   , src[0]   , stride, h);
    avg_pixels16_sse2(dst+16, src[0]+16, stride, h);
}
#endif

/* XXX: Those functions should be suppressed ASAP when all IDCTs are
 * converted. */
#if CONFIG_GPL
static void ff_libmpeg2mmx_idct_put(uint8_t *dest, int line_size,
                                    DCTELEM *block)
{
    ff_mmx_idct(block);
    ff_put_pixels_clamped_mmx(block, dest, line_size);
}

static void ff_libmpeg2mmx_idct_add(uint8_t *dest, int line_size,
                                    DCTELEM *block)
{
    ff_mmx_idct(block);
    ff_add_pixels_clamped_mmx(block, dest, line_size);
}

static void ff_libmpeg2mmx2_idct_put(uint8_t *dest, int line_size,
                                     DCTELEM *block)
{
    ff_mmxext_idct(block);
    ff_put_pixels_clamped_mmx(block, dest, line_size);
}

static void ff_libmpeg2mmx2_idct_add(uint8_t *dest, int line_size,
                                     DCTELEM *block)
{
    ff_mmxext_idct(block);
    ff_add_pixels_clamped_mmx(block, dest, line_size);
}
#endif

static void vorbis_inverse_coupling_3dnow(float *mag, float *ang, int blocksize)
{
    int i;
    __asm__ volatile ("pxor %%mm7, %%mm7":);
    for (i = 0; i < blocksize; i += 2) {
        __asm__ volatile (
            "movq       %0, %%mm0   \n\t"
            "movq       %1, %%mm1   \n\t"
            "movq    %%mm0, %%mm2   \n\t"
            "movq    %%mm1, %%mm3   \n\t"
            "pfcmpge %%mm7, %%mm2   \n\t" // m <= 0.0
            "pfcmpge %%mm7, %%mm3   \n\t" // a <= 0.0
            "pslld     $31, %%mm2   \n\t" // keep only the sign bit
            "pxor    %%mm2, %%mm1   \n\t"
            "movq    %%mm3, %%mm4   \n\t"
            "pand    %%mm1, %%mm3   \n\t"
            "pandn   %%mm1, %%mm4   \n\t"
            "pfadd   %%mm0, %%mm3   \n\t" // a = m + ((a < 0) & (a ^ sign(m)))
            "pfsub   %%mm4, %%mm0   \n\t" // m = m + ((a > 0) & (a ^ sign(m)))
            "movq    %%mm3, %1      \n\t"
            "movq    %%mm0, %0      \n\t"
            : "+m"(mag[i]), "+m"(ang[i])
            :: "memory"
        );
    }
    __asm__ volatile ("femms");
}

static void vorbis_inverse_coupling_sse(float *mag, float *ang, int blocksize)
{
    int i;

    __asm__ volatile (
        "movaps  %0, %%xmm5 \n\t"
        :: "m"(ff_pdw_80000000[0])
    );
    for (i = 0; i < blocksize; i += 4) {
        __asm__ volatile (
            "movaps      %0, %%xmm0 \n\t"
            "movaps      %1, %%xmm1 \n\t"
            "xorps   %%xmm2, %%xmm2 \n\t"
            "xorps   %%xmm3, %%xmm3 \n\t"
            "cmpleps %%xmm0, %%xmm2 \n\t" // m <= 0.0
            "cmpleps %%xmm1, %%xmm3 \n\t" // a <= 0.0
            "andps   %%xmm5, %%xmm2 \n\t" // keep only the sign bit
            "xorps   %%xmm2, %%xmm1 \n\t"
            "movaps  %%xmm3, %%xmm4 \n\t"
            "andps   %%xmm1, %%xmm3 \n\t"
            "andnps  %%xmm1, %%xmm4 \n\t"
            "addps   %%xmm0, %%xmm3 \n\t" // a = m + ((a < 0) & (a ^ sign(m)))
            "subps   %%xmm4, %%xmm0 \n\t" // m = m + ((a > 0) & (a ^ sign(m)))
            "movaps  %%xmm3, %1     \n\t"
            "movaps  %%xmm0, %0     \n\t"
            : "+m"(mag[i]), "+m"(ang[i])
            :: "memory"
        );
    }
}

#if HAVE_6REGS
static void vector_fmul_window_3dnowext(float *dst, const float *src0,
                                        const float *src1, const float *win,
                                        int len)
{
    x86_reg i = -len * 4;
    x86_reg j =  len * 4 - 8;
    __asm__ volatile (
        "1:                             \n"
        "pswapd (%5, %1), %%mm1         \n"
        "movq   (%5, %0), %%mm0         \n"
        "pswapd (%4, %1), %%mm5         \n"
        "movq   (%3, %0), %%mm4         \n"
        "movq      %%mm0, %%mm2         \n"
        "movq      %%mm1, %%mm3         \n"
        "pfmul     %%mm4, %%mm2         \n" // src0[len + i] * win[len + i]
        "pfmul     %%mm5, %%mm3         \n" // src1[j]       * win[len + j]
        "pfmul     %%mm4, %%mm1         \n" // src0[len + i] * win[len + j]
        "pfmul     %%mm5, %%mm0         \n" // src1[j]       * win[len + i]
        "pfadd     %%mm3, %%mm2         \n"
        "pfsub     %%mm0, %%mm1         \n"
        "pswapd    %%mm2, %%mm2         \n"
        "movq      %%mm1, (%2, %0)      \n"
        "movq      %%mm2, (%2, %1)      \n"
        "sub          $8, %1            \n"
        "add          $8, %0            \n"
        "jl           1b                \n"
        "femms                          \n"
        : "+r"(i), "+r"(j)
        : "r"(dst + len), "r"(src0 + len), "r"(src1), "r"(win + len)
    );
}

static void vector_fmul_window_sse(float *dst, const float *src0,
                                   const float *src1, const float *win, int len)
{
    x86_reg i = -len * 4;
    x86_reg j =  len * 4 - 16;
    __asm__ volatile (
        "1:                             \n"
        "movaps      (%5, %1), %%xmm1   \n"
        "movaps      (%5, %0), %%xmm0   \n"
        "movaps      (%4, %1), %%xmm5   \n"
        "movaps      (%3, %0), %%xmm4   \n"
        "shufps $0x1b, %%xmm1, %%xmm1   \n"
        "shufps $0x1b, %%xmm5, %%xmm5   \n"
        "movaps        %%xmm0, %%xmm2   \n"
        "movaps        %%xmm1, %%xmm3   \n"
        "mulps         %%xmm4, %%xmm2   \n" // src0[len + i] * win[len + i]
        "mulps         %%xmm5, %%xmm3   \n" // src1[j]       * win[len + j]
        "mulps         %%xmm4, %%xmm1   \n" // src0[len + i] * win[len + j]
        "mulps         %%xmm5, %%xmm0   \n" // src1[j]       * win[len + i]
        "addps         %%xmm3, %%xmm2   \n"
        "subps         %%xmm0, %%xmm1   \n"
        "shufps $0x1b, %%xmm2, %%xmm2   \n"
        "movaps        %%xmm1, (%2, %0) \n"
        "movaps        %%xmm2, (%2, %1) \n"
        "sub              $16, %1       \n"
        "add              $16, %0       \n"
        "jl                1b           \n"
        : "+r"(i), "+r"(j)
        : "r"(dst + len), "r"(src0 + len), "r"(src1), "r"(win + len)
    );
}
#endif /* HAVE_6REGS */

static void vector_clipf_sse(float *dst, const float *src,
                             float min, float max, int len)
{
    x86_reg i = (len - 16) * 4;
    __asm__ volatile (
        "movss          %3, %%xmm4      \n\t"
        "movss          %4, %%xmm5      \n\t"
        "shufps $0, %%xmm4, %%xmm4      \n\t"
        "shufps $0, %%xmm5, %%xmm5      \n\t"
        "1:                             \n\t"
        "movaps   (%2, %0), %%xmm0      \n\t" // 3/1 on intel
        "movaps 16(%2, %0), %%xmm1      \n\t"
        "movaps 32(%2, %0), %%xmm2      \n\t"
        "movaps 48(%2, %0), %%xmm3      \n\t"
        "maxps      %%xmm4, %%xmm0      \n\t"
        "maxps      %%xmm4, %%xmm1      \n\t"
        "maxps      %%xmm4, %%xmm2      \n\t"
        "maxps      %%xmm4, %%xmm3      \n\t"
        "minps      %%xmm5, %%xmm0      \n\t"
        "minps      %%xmm5, %%xmm1      \n\t"
        "minps      %%xmm5, %%xmm2      \n\t"
        "minps      %%xmm5, %%xmm3      \n\t"
        "movaps     %%xmm0,   (%1, %0)  \n\t"
        "movaps     %%xmm1, 16(%1, %0)  \n\t"
        "movaps     %%xmm2, 32(%1, %0)  \n\t"
        "movaps     %%xmm3, 48(%1, %0)  \n\t"
        "sub           $64, %0          \n\t"
        "jge            1b              \n\t"
        : "+&r"(i)
        : "r"(dst), "r"(src), "m"(min), "m"(max)
        : "memory"
    );
}

#endif /* HAVE_INLINE_ASM */

int32_t ff_scalarproduct_int16_mmx2(const int16_t *v1, const int16_t *v2,
                                    int order);
int32_t ff_scalarproduct_int16_sse2(const int16_t *v1, const int16_t *v2,
                                    int order);
int32_t ff_scalarproduct_and_madd_int16_mmx2(int16_t *v1, const int16_t *v2,
                                             const int16_t *v3,
                                             int order, int mul);
int32_t ff_scalarproduct_and_madd_int16_sse2(int16_t *v1, const int16_t *v2,
                                             const int16_t *v3,
                                             int order, int mul);
int32_t ff_scalarproduct_and_madd_int16_ssse3(int16_t *v1, const int16_t *v2,
                                              const int16_t *v3,
                                              int order, int mul);

void ff_apply_window_int16_mmxext    (int16_t *output, const int16_t *input,
                                      const int16_t *window, unsigned int len);
void ff_apply_window_int16_mmxext_ba (int16_t *output, const int16_t *input,
                                      const int16_t *window, unsigned int len);
void ff_apply_window_int16_sse2      (int16_t *output, const int16_t *input,
                                      const int16_t *window, unsigned int len);
void ff_apply_window_int16_sse2_ba   (int16_t *output, const int16_t *input,
                                      const int16_t *window, unsigned int len);
void ff_apply_window_int16_ssse3     (int16_t *output, const int16_t *input,
                                      const int16_t *window, unsigned int len);
void ff_apply_window_int16_ssse3_atom(int16_t *output, const int16_t *input,
                                      const int16_t *window, unsigned int len);

void ff_bswap32_buf_ssse3(uint32_t *dst, const uint32_t *src, int w);
void ff_bswap32_buf_sse2(uint32_t *dst, const uint32_t *src, int w);

void ff_add_hfyu_median_prediction_mmx2(uint8_t *dst, const uint8_t *top,
                                        const uint8_t *diff, int w,
                                        int *left, int *left_top);
int  ff_add_hfyu_left_prediction_ssse3(uint8_t *dst, const uint8_t *src,
                                       int w, int left);
int  ff_add_hfyu_left_prediction_sse4(uint8_t *dst, const uint8_t *src,
                                      int w, int left);

float ff_scalarproduct_float_sse(const float *v1, const float *v2, int order);

void ff_vector_fmul_reverse_sse(float *dst, const float *src0,
                                const float *src1, int len);
void ff_vector_fmul_reverse_avx(float *dst, const float *src0,
                                const float *src1, int len);

void ff_vector_fmul_add_sse(float *dst, const float *src0, const float *src1,
                            const float *src2, int len);
void ff_vector_fmul_add_avx(float *dst, const float *src0, const float *src1,
                            const float *src2, int len);

void ff_vector_clip_int32_mmx     (int32_t *dst, const int32_t *src,
                                   int32_t min, int32_t max, unsigned int len);
void ff_vector_clip_int32_sse2    (int32_t *dst, const int32_t *src,
                                   int32_t min, int32_t max, unsigned int len);
void ff_vector_clip_int32_int_sse2(int32_t *dst, const int32_t *src,
                                   int32_t min, int32_t max, unsigned int len);
void ff_vector_clip_int32_sse4    (int32_t *dst, const int32_t *src,
                                   int32_t min, int32_t max, unsigned int len);

extern void ff_butterflies_float_interleave_sse(float *dst, const float *src0,
                                                const float *src1, int len);
extern void ff_butterflies_float_interleave_avx(float *dst, const float *src0,
                                                const float *src1, int len);

#define SET_QPEL_FUNCS(PFX, IDX, SIZE, CPU, PREFIX)                          \
    do {                                                                     \
    c->PFX ## _pixels_tab[IDX][ 0] = PREFIX ## PFX ## SIZE ## _mc00_ ## CPU; \
    c->PFX ## _pixels_tab[IDX][ 1] = PREFIX ## PFX ## SIZE ## _mc10_ ## CPU; \
    c->PFX ## _pixels_tab[IDX][ 2] = PREFIX ## PFX ## SIZE ## _mc20_ ## CPU; \
    c->PFX ## _pixels_tab[IDX][ 3] = PREFIX ## PFX ## SIZE ## _mc30_ ## CPU; \
    c->PFX ## _pixels_tab[IDX][ 4] = PREFIX ## PFX ## SIZE ## _mc01_ ## CPU; \
    c->PFX ## _pixels_tab[IDX][ 5] = PREFIX ## PFX ## SIZE ## _mc11_ ## CPU; \
    c->PFX ## _pixels_tab[IDX][ 6] = PREFIX ## PFX ## SIZE ## _mc21_ ## CPU; \
    c->PFX ## _pixels_tab[IDX][ 7] = PREFIX ## PFX ## SIZE ## _mc31_ ## CPU; \
    c->PFX ## _pixels_tab[IDX][ 8] = PREFIX ## PFX ## SIZE ## _mc02_ ## CPU; \
    c->PFX ## _pixels_tab[IDX][ 9] = PREFIX ## PFX ## SIZE ## _mc12_ ## CPU; \
    c->PFX ## _pixels_tab[IDX][10] = PREFIX ## PFX ## SIZE ## _mc22_ ## CPU; \
    c->PFX ## _pixels_tab[IDX][11] = PREFIX ## PFX ## SIZE ## _mc32_ ## CPU; \
    c->PFX ## _pixels_tab[IDX][12] = PREFIX ## PFX ## SIZE ## _mc03_ ## CPU; \
    c->PFX ## _pixels_tab[IDX][13] = PREFIX ## PFX ## SIZE ## _mc13_ ## CPU; \
    c->PFX ## _pixels_tab[IDX][14] = PREFIX ## PFX ## SIZE ## _mc23_ ## CPU; \
    c->PFX ## _pixels_tab[IDX][15] = PREFIX ## PFX ## SIZE ## _mc33_ ## CPU; \
    } while (0)

#define SET_HPEL_FUNCS(PFX, IDX, SIZE, CPU)                                     \
    do {                                                                        \
        c->PFX ## _pixels_tab[IDX][0] = PFX ## _pixels ## SIZE ## _     ## CPU; \
        c->PFX ## _pixels_tab[IDX][1] = PFX ## _pixels ## SIZE ## _x2_  ## CPU; \
        c->PFX ## _pixels_tab[IDX][2] = PFX ## _pixels ## SIZE ## _y2_  ## CPU; \
        c->PFX ## _pixels_tab[IDX][3] = PFX ## _pixels ## SIZE ## _xy2_ ## CPU; \
    } while (0)

#define H264_QPEL_FUNCS(x, y, CPU)                                                            \
    do {                                                                                      \
        c->put_h264_qpel_pixels_tab[0][x + y * 4] = put_h264_qpel16_mc ## x ## y ## _ ## CPU; \
        c->put_h264_qpel_pixels_tab[1][x + y * 4] = put_h264_qpel8_mc  ## x ## y ## _ ## CPU; \
        c->avg_h264_qpel_pixels_tab[0][x + y * 4] = avg_h264_qpel16_mc ## x ## y ## _ ## CPU; \
        c->avg_h264_qpel_pixels_tab[1][x + y * 4] = avg_h264_qpel8_mc  ## x ## y ## _ ## CPU; \
    } while (0)

#define H264_QPEL_FUNCS_10(x, y, CPU)                                                               \
    do {                                                                                            \
        c->put_h264_qpel_pixels_tab[0][x + y * 4] = ff_put_h264_qpel16_mc ## x ## y ## _10_ ## CPU; \
        c->put_h264_qpel_pixels_tab[1][x + y * 4] = ff_put_h264_qpel8_mc  ## x ## y ## _10_ ## CPU; \
        c->avg_h264_qpel_pixels_tab[0][x + y * 4] = ff_avg_h264_qpel16_mc ## x ## y ## _10_ ## CPU; \
        c->avg_h264_qpel_pixels_tab[1][x + y * 4] = ff_avg_h264_qpel8_mc  ## x ## y ## _10_ ## CPU; \
    } while (0)

static void dsputil_init_mmx(DSPContext *c, AVCodecContext *avctx, int mm_flags)
{
    const int high_bit_depth = avctx->bits_per_raw_sample > 8;

#if HAVE_INLINE_ASM
    c->put_pixels_clamped        = ff_put_pixels_clamped_mmx;
    c->put_signed_pixels_clamped = ff_put_signed_pixels_clamped_mmx;
    c->add_pixels_clamped        = ff_add_pixels_clamped_mmx;

    if (!high_bit_depth) {
        c->clear_block  = clear_block_mmx;
        c->clear_blocks = clear_blocks_mmx;
        c->draw_edges   = draw_edges_mmx;

        SET_HPEL_FUNCS(put,        0, 16, mmx);
        SET_HPEL_FUNCS(put_no_rnd, 0, 16, mmx);
        SET_HPEL_FUNCS(avg,        0, 16, mmx);
        SET_HPEL_FUNCS(avg_no_rnd, 0, 16, mmx);
        SET_HPEL_FUNCS(put,        1,  8, mmx);
        SET_HPEL_FUNCS(put_no_rnd, 1,  8, mmx);
        SET_HPEL_FUNCS(avg,        1,  8, mmx);
        SET_HPEL_FUNCS(avg_no_rnd, 1,  8, mmx);
    }

#if ARCH_X86_32 || !HAVE_YASM
    c->gmc = gmc_mmx;
#endif

    c->add_bytes = add_bytes_mmx;

    c->put_no_rnd_pixels_l2[0]= put_vp_no_rnd_pixels16_l2_mmx;
    c->put_no_rnd_pixels_l2[1]= put_vp_no_rnd_pixels8_l2_mmx;

    if (CONFIG_H263_DECODER || CONFIG_H263_ENCODER) {
        c->h263_v_loop_filter = h263_v_loop_filter_mmx;
        c->h263_h_loop_filter = h263_h_loop_filter_mmx;
    }
#endif /* HAVE_INLINE_ASM */

#if HAVE_YASM
#if ARCH_X86_32
    if (!high_bit_depth)
        c->emulated_edge_mc = emulated_edge_mc_mmx;
#endif

    if (!high_bit_depth && CONFIG_H264CHROMA) {
        c->put_h264_chroma_pixels_tab[0] = ff_put_h264_chroma_mc8_mmx_rnd;
        c->put_h264_chroma_pixels_tab[1] = ff_put_h264_chroma_mc4_mmx;
    }

    c->vector_clip_int32 = ff_vector_clip_int32_mmx;
#endif

}

static void dsputil_init_mmxext(DSPContext *c, AVCodecContext *avctx,
                                int mm_flags)
{
    const int bit_depth      = avctx->bits_per_raw_sample;
    const int high_bit_depth = bit_depth > 8;

#if HAVE_INLINE_ASM
    c->prefetch = prefetch_mmxext;

    if (!high_bit_depth) {
        c->put_pixels_tab[0][1] = put_pixels16_x2_mmxext;
        c->put_pixels_tab[0][2] = put_pixels16_y2_mmxext;

        c->avg_pixels_tab[0][0] = avg_pixels16_mmxext;
        c->avg_pixels_tab[0][1] = avg_pixels16_x2_mmxext;
        c->avg_pixels_tab[0][2] = avg_pixels16_y2_mmxext;

        c->put_pixels_tab[1][1] = put_pixels8_x2_mmxext;
        c->put_pixels_tab[1][2] = put_pixels8_y2_mmxext;

        c->avg_pixels_tab[1][0] = avg_pixels8_mmxext;
        c->avg_pixels_tab[1][1] = avg_pixels8_x2_mmxext;
        c->avg_pixels_tab[1][2] = avg_pixels8_y2_mmxext;
    }

    if (!(avctx->flags & CODEC_FLAG_BITEXACT)) {
        if (!high_bit_depth) {
            c->put_no_rnd_pixels_tab[0][1] = put_no_rnd_pixels16_x2_mmxext;
            c->put_no_rnd_pixels_tab[0][2] = put_no_rnd_pixels16_y2_mmxext;
            c->put_no_rnd_pixels_tab[1][1] = put_no_rnd_pixels8_x2_mmxext;
            c->put_no_rnd_pixels_tab[1][2] = put_no_rnd_pixels8_y2_mmxext;

            c->avg_pixels_tab[0][3] = avg_pixels16_xy2_mmxext;
            c->avg_pixels_tab[1][3] = avg_pixels8_xy2_mmxext;
        }
    }

<<<<<<< HEAD
=======
    if (!high_bit_depth && avctx->idct_algo == FF_IDCT_XVIDMMX) {
        c->idct_put = ff_idct_xvid_mmxext_put;
        c->idct_add = ff_idct_xvid_mmxext_add;
        c->idct     = ff_idct_xvid_mmxext;
    }

>>>>>>> fa8fcab1
    if (CONFIG_VP3_DECODER && (avctx->codec_id == AV_CODEC_ID_VP3 ||
                               avctx->codec_id == AV_CODEC_ID_THEORA)) {
        c->put_no_rnd_pixels_tab[1][1] = put_no_rnd_pixels8_x2_exact_mmxext;
        c->put_no_rnd_pixels_tab[1][2] = put_no_rnd_pixels8_y2_exact_mmxext;
    }
#endif /* HAVE_INLINE_ASM */

    if (CONFIG_H264QPEL) {
#if HAVE_INLINE_ASM
        SET_QPEL_FUNCS(put_qpel,        0, 16, mmxext, );
        SET_QPEL_FUNCS(put_qpel,        1,  8, mmxext, );
        SET_QPEL_FUNCS(put_no_rnd_qpel, 0, 16, mmxext, );
        SET_QPEL_FUNCS(put_no_rnd_qpel, 1,  8, mmxext, );
        SET_QPEL_FUNCS(avg_qpel,        0, 16, mmxext, );
        SET_QPEL_FUNCS(avg_qpel,        1,  8, mmxext, );
#endif /* HAVE_INLINE_ASM */

        if (!high_bit_depth) {
#if HAVE_INLINE_ASM
            SET_QPEL_FUNCS(put_h264_qpel, 0, 16, mmxext, );
            SET_QPEL_FUNCS(put_h264_qpel, 1,  8, mmxext, );
            SET_QPEL_FUNCS(put_h264_qpel, 2,  4, mmxext, );
            SET_QPEL_FUNCS(avg_h264_qpel, 0, 16, mmxext, );
            SET_QPEL_FUNCS(avg_h264_qpel, 1,  8, mmxext, );
            SET_QPEL_FUNCS(avg_h264_qpel, 2,  4, mmxext, );
#endif /* HAVE_INLINE_ASM */
        } else if (bit_depth == 10) {
#if HAVE_YASM
#if !ARCH_X86_64
            SET_QPEL_FUNCS(avg_h264_qpel, 0, 16, 10_mmxext, ff_);
            SET_QPEL_FUNCS(put_h264_qpel, 0, 16, 10_mmxext, ff_);
            SET_QPEL_FUNCS(put_h264_qpel, 1,  8, 10_mmxext, ff_);
            SET_QPEL_FUNCS(avg_h264_qpel, 1,  8, 10_mmxext, ff_);
#endif
            SET_QPEL_FUNCS(put_h264_qpel, 2, 4,  10_mmxext, ff_);
            SET_QPEL_FUNCS(avg_h264_qpel, 2, 4,  10_mmxext, ff_);
#endif /* HAVE_YASM */
        }

#if HAVE_INLINE_ASM
        SET_QPEL_FUNCS(put_2tap_qpel, 0, 16, mmxext, );
        SET_QPEL_FUNCS(put_2tap_qpel, 1,  8, mmxext, );
        SET_QPEL_FUNCS(avg_2tap_qpel, 0, 16, mmxext, );
        SET_QPEL_FUNCS(avg_2tap_qpel, 1,  8, mmxext, );
#endif /* HAVE_INLINE_ASM */
    }

#if HAVE_YASM
    if (!high_bit_depth && CONFIG_H264CHROMA) {
        c->avg_h264_chroma_pixels_tab[0] = ff_avg_h264_chroma_mc8_mmx2_rnd;
        c->avg_h264_chroma_pixels_tab[1] = ff_avg_h264_chroma_mc4_mmx2;
        c->avg_h264_chroma_pixels_tab[2] = ff_avg_h264_chroma_mc2_mmx2;
        c->put_h264_chroma_pixels_tab[2] = ff_put_h264_chroma_mc2_mmx2;
    }
    if (bit_depth == 10 && CONFIG_H264CHROMA) {
        c->put_h264_chroma_pixels_tab[2] = ff_put_h264_chroma_mc2_10_mmx2;
        c->avg_h264_chroma_pixels_tab[2] = ff_avg_h264_chroma_mc2_10_mmx2;
        c->put_h264_chroma_pixels_tab[1] = ff_put_h264_chroma_mc4_10_mmx2;
        c->avg_h264_chroma_pixels_tab[1] = ff_avg_h264_chroma_mc4_10_mmx2;
    }

    /* slower than cmov version on AMD */
    if (!(mm_flags & AV_CPU_FLAG_3DNOW))
        c->add_hfyu_median_prediction = ff_add_hfyu_median_prediction_mmx2;

    c->scalarproduct_int16          = ff_scalarproduct_int16_mmx2;
    c->scalarproduct_and_madd_int16 = ff_scalarproduct_and_madd_int16_mmx2;

    if (avctx->flags & CODEC_FLAG_BITEXACT) {
        c->apply_window_int16 = ff_apply_window_int16_mmxext_ba;
    } else {
        c->apply_window_int16 = ff_apply_window_int16_mmxext;
    }
#endif /* HAVE_YASM */
}

static void dsputil_init_3dnow(DSPContext *c, AVCodecContext *avctx,
                               int mm_flags)
{
    const int high_bit_depth = avctx->bits_per_raw_sample > 8;

#if HAVE_INLINE_ASM
    c->prefetch = prefetch_3dnow;

    if (!high_bit_depth) {
        c->put_pixels_tab[0][1] = put_pixels16_x2_3dnow;
        c->put_pixels_tab[0][2] = put_pixels16_y2_3dnow;

        c->avg_pixels_tab[0][0] = avg_pixels16_3dnow;
        c->avg_pixels_tab[0][1] = avg_pixels16_x2_3dnow;
        c->avg_pixels_tab[0][2] = avg_pixels16_y2_3dnow;

        c->put_pixels_tab[1][1] = put_pixels8_x2_3dnow;
        c->put_pixels_tab[1][2] = put_pixels8_y2_3dnow;

        c->avg_pixels_tab[1][0] = avg_pixels8_3dnow;
        c->avg_pixels_tab[1][1] = avg_pixels8_x2_3dnow;
        c->avg_pixels_tab[1][2] = avg_pixels8_y2_3dnow;

        if (!(avctx->flags & CODEC_FLAG_BITEXACT)){
            c->put_no_rnd_pixels_tab[0][1] = put_no_rnd_pixels16_x2_3dnow;
            c->put_no_rnd_pixels_tab[0][2] = put_no_rnd_pixels16_y2_3dnow;
            c->put_no_rnd_pixels_tab[1][1] = put_no_rnd_pixels8_x2_3dnow;
            c->put_no_rnd_pixels_tab[1][2] = put_no_rnd_pixels8_y2_3dnow;

            c->avg_pixels_tab[0][3] = avg_pixels16_xy2_3dnow;
            c->avg_pixels_tab[1][3] = avg_pixels8_xy2_3dnow;
        }
    }

    if (CONFIG_VP3_DECODER && (avctx->codec_id == AV_CODEC_ID_VP3 ||
                               avctx->codec_id == AV_CODEC_ID_THEORA)) {
        c->put_no_rnd_pixels_tab[1][1] = put_no_rnd_pixels8_x2_exact_3dnow;
        c->put_no_rnd_pixels_tab[1][2] = put_no_rnd_pixels8_y2_exact_3dnow;
    }

    if (CONFIG_H264QPEL) {
        SET_QPEL_FUNCS(put_qpel,        0, 16, 3dnow, );
        SET_QPEL_FUNCS(put_qpel,        1,  8, 3dnow, );
        SET_QPEL_FUNCS(put_no_rnd_qpel, 0, 16, 3dnow, );
        SET_QPEL_FUNCS(put_no_rnd_qpel, 1,  8, 3dnow, );
        SET_QPEL_FUNCS(avg_qpel,        0, 16, 3dnow, );
        SET_QPEL_FUNCS(avg_qpel,        1,  8, 3dnow, );

        if (!high_bit_depth) {
            SET_QPEL_FUNCS(put_h264_qpel, 0, 16, 3dnow, );
            SET_QPEL_FUNCS(put_h264_qpel, 1,  8, 3dnow, );
            SET_QPEL_FUNCS(put_h264_qpel, 2,  4, 3dnow, );
            SET_QPEL_FUNCS(avg_h264_qpel, 0, 16, 3dnow, );
            SET_QPEL_FUNCS(avg_h264_qpel, 1,  8, 3dnow, );
            SET_QPEL_FUNCS(avg_h264_qpel, 2,  4, 3dnow, );
        }

        SET_QPEL_FUNCS(put_2tap_qpel, 0, 16, 3dnow, );
        SET_QPEL_FUNCS(put_2tap_qpel, 1,  8, 3dnow, );
        SET_QPEL_FUNCS(avg_2tap_qpel, 0, 16, 3dnow, );
        SET_QPEL_FUNCS(avg_2tap_qpel, 1,  8, 3dnow, );
    }

    c->vorbis_inverse_coupling = vorbis_inverse_coupling_3dnow;
#endif /* HAVE_INLINE_ASM */

#if HAVE_YASM
    if (!high_bit_depth && CONFIG_H264CHROMA) {
        c->avg_h264_chroma_pixels_tab[0] = ff_avg_h264_chroma_mc8_3dnow_rnd;
        c->avg_h264_chroma_pixels_tab[1] = ff_avg_h264_chroma_mc4_3dnow;
    }
#endif /* HAVE_YASM */
}

static void dsputil_init_3dnowext(DSPContext *c, AVCodecContext *avctx,
                                  int mm_flags)
{
#if HAVE_AMD3DNOWEXT_INLINE && HAVE_6REGS
    c->vector_fmul_window  = vector_fmul_window_3dnowext;
#endif
}

static void dsputil_init_sse(DSPContext *c, AVCodecContext *avctx, int mm_flags)
{
    const int high_bit_depth = avctx->bits_per_raw_sample > 8;

#if HAVE_INLINE_ASM
    if (!high_bit_depth) {
        if (!(CONFIG_MPEG_XVMC_DECODER && avctx->xvmc_acceleration > 1)) {
            /* XvMCCreateBlocks() may not allocate 16-byte aligned blocks */
            c->clear_block  = clear_block_sse;
            c->clear_blocks = clear_blocks_sse;
        }
    }

    c->vorbis_inverse_coupling = vorbis_inverse_coupling_sse;

#if HAVE_6REGS
    c->vector_fmul_window = vector_fmul_window_sse;
#endif

    c->vector_clipf = vector_clipf_sse;
#endif /* HAVE_INLINE_ASM */

#if HAVE_YASM
    c->vector_fmul_reverse = ff_vector_fmul_reverse_sse;
    c->vector_fmul_add     = ff_vector_fmul_add_sse;

    c->scalarproduct_float          = ff_scalarproduct_float_sse;
    c->butterflies_float_interleave = ff_butterflies_float_interleave_sse;

    if (!high_bit_depth)
        c->emulated_edge_mc = emulated_edge_mc_sse;
#if HAVE_INLINE_ASM
    c->gmc = gmc_sse;
#endif
#endif /* HAVE_YASM */
}

static void dsputil_init_sse2(DSPContext *c, AVCodecContext *avctx,
                              int mm_flags)
{
    const int bit_depth      = avctx->bits_per_raw_sample;

#if HAVE_INLINE_ASM
    const int high_bit_depth = bit_depth > 8;

    if (!(mm_flags & AV_CPU_FLAG_SSE2SLOW)) {
        // these functions are slower than mmx on AMD, but faster on Intel
        if (!high_bit_depth) {
            c->put_pixels_tab[0][0]        = put_pixels16_sse2;
            c->put_no_rnd_pixels_tab[0][0] = put_pixels16_sse2;
            c->avg_pixels_tab[0][0]        = avg_pixels16_sse2;
            if (CONFIG_H264QPEL)
                H264_QPEL_FUNCS(0, 0, sse2);
        }
    }

    if (!high_bit_depth && CONFIG_H264QPEL) {
        H264_QPEL_FUNCS(0, 1, sse2);
        H264_QPEL_FUNCS(0, 2, sse2);
        H264_QPEL_FUNCS(0, 3, sse2);
        H264_QPEL_FUNCS(1, 1, sse2);
        H264_QPEL_FUNCS(1, 2, sse2);
        H264_QPEL_FUNCS(1, 3, sse2);
        H264_QPEL_FUNCS(2, 1, sse2);
        H264_QPEL_FUNCS(2, 2, sse2);
        H264_QPEL_FUNCS(2, 3, sse2);
        H264_QPEL_FUNCS(3, 1, sse2);
        H264_QPEL_FUNCS(3, 2, sse2);
        H264_QPEL_FUNCS(3, 3, sse2);
    }
#endif /* HAVE_INLINE_ASM */

#if HAVE_YASM
    if (bit_depth == 10) {
        if (CONFIG_H264QPEL) {
            SET_QPEL_FUNCS(put_h264_qpel, 0, 16, 10_sse2, ff_);
            SET_QPEL_FUNCS(put_h264_qpel, 1,  8, 10_sse2, ff_);
            SET_QPEL_FUNCS(avg_h264_qpel, 0, 16, 10_sse2, ff_);
            SET_QPEL_FUNCS(avg_h264_qpel, 1,  8, 10_sse2, ff_);
            H264_QPEL_FUNCS_10(1, 0, sse2_cache64);
            H264_QPEL_FUNCS_10(2, 0, sse2_cache64);
            H264_QPEL_FUNCS_10(3, 0, sse2_cache64);
        }
        if (CONFIG_H264CHROMA) {
            c->put_h264_chroma_pixels_tab[0] = ff_put_h264_chroma_mc8_10_sse2;
            c->avg_h264_chroma_pixels_tab[0] = ff_avg_h264_chroma_mc8_10_sse2;
        }
    }

    c->scalarproduct_int16          = ff_scalarproduct_int16_sse2;
    c->scalarproduct_and_madd_int16 = ff_scalarproduct_and_madd_int16_sse2;
    if (mm_flags & AV_CPU_FLAG_ATOM) {
        c->vector_clip_int32 = ff_vector_clip_int32_int_sse2;
    } else {
        c->vector_clip_int32 = ff_vector_clip_int32_sse2;
    }
    if (avctx->flags & CODEC_FLAG_BITEXACT) {
        c->apply_window_int16 = ff_apply_window_int16_sse2_ba;
    } else if (!(mm_flags & AV_CPU_FLAG_SSE2SLOW)) {
        c->apply_window_int16 = ff_apply_window_int16_sse2;
    }
    c->bswap_buf = ff_bswap32_buf_sse2;
#endif /* HAVE_YASM */
}

static void dsputil_init_ssse3(DSPContext *c, AVCodecContext *avctx,
                               int mm_flags)
{
    const int high_bit_depth = avctx->bits_per_raw_sample > 8;
    const int bit_depth      = avctx->bits_per_raw_sample;

#if HAVE_SSSE3_INLINE
    if (!high_bit_depth && CONFIG_H264QPEL) {
        H264_QPEL_FUNCS(1, 0, ssse3);
        H264_QPEL_FUNCS(1, 1, ssse3);
        H264_QPEL_FUNCS(1, 2, ssse3);
        H264_QPEL_FUNCS(1, 3, ssse3);
        H264_QPEL_FUNCS(2, 0, ssse3);
        H264_QPEL_FUNCS(2, 1, ssse3);
        H264_QPEL_FUNCS(2, 2, ssse3);
        H264_QPEL_FUNCS(2, 3, ssse3);
        H264_QPEL_FUNCS(3, 0, ssse3);
        H264_QPEL_FUNCS(3, 1, ssse3);
        H264_QPEL_FUNCS(3, 2, ssse3);
        H264_QPEL_FUNCS(3, 3, ssse3);
    }
#endif /* HAVE_SSSE3_INLINE */

#if HAVE_SSSE3_EXTERNAL
    if (bit_depth == 10 && CONFIG_H264QPEL) {
        H264_QPEL_FUNCS_10(1, 0, ssse3_cache64);
        H264_QPEL_FUNCS_10(2, 0, ssse3_cache64);
        H264_QPEL_FUNCS_10(3, 0, ssse3_cache64);
    }
    if (!high_bit_depth && CONFIG_H264CHROMA) {
        c->put_h264_chroma_pixels_tab[0] = ff_put_h264_chroma_mc8_ssse3_rnd;
        c->avg_h264_chroma_pixels_tab[0] = ff_avg_h264_chroma_mc8_ssse3_rnd;
        c->put_h264_chroma_pixels_tab[1] = ff_put_h264_chroma_mc4_ssse3;
        c->avg_h264_chroma_pixels_tab[1] = ff_avg_h264_chroma_mc4_ssse3;
    }
    c->add_hfyu_left_prediction = ff_add_hfyu_left_prediction_ssse3;
    if (mm_flags & AV_CPU_FLAG_SSE4) // not really sse4, just slow on Conroe
        c->add_hfyu_left_prediction = ff_add_hfyu_left_prediction_sse4;

    if (mm_flags & AV_CPU_FLAG_ATOM)
        c->apply_window_int16 = ff_apply_window_int16_ssse3_atom;
    else
        c->apply_window_int16 = ff_apply_window_int16_ssse3;
    if (!(mm_flags & (AV_CPU_FLAG_SSE42|AV_CPU_FLAG_3DNOW))) // cachesplit
        c->scalarproduct_and_madd_int16 = ff_scalarproduct_and_madd_int16_ssse3;
    c->bswap_buf = ff_bswap32_buf_ssse3;
#endif /* HAVE_SSSE3_EXTERNAL */
}

static void dsputil_init_sse4(DSPContext *c, AVCodecContext *avctx,
                              int mm_flags)
{
#if HAVE_SSE4_EXTERNAL
    c->vector_clip_int32 = ff_vector_clip_int32_sse4;
#endif /* HAVE_SSE4_EXTERNAL */
}

static void dsputil_init_avx(DSPContext *c, AVCodecContext *avctx, int mm_flags)
{
#if HAVE_AVX_EXTERNAL
    const int bit_depth = avctx->bits_per_raw_sample;

    if (bit_depth == 10) {
        // AVX implies !cache64.
        // TODO: Port cache(32|64) detection from x264.
        if (CONFIG_H264QPEL) {
            H264_QPEL_FUNCS_10(1, 0, sse2);
            H264_QPEL_FUNCS_10(2, 0, sse2);
            H264_QPEL_FUNCS_10(3, 0, sse2);
        }

        if (CONFIG_H264CHROMA) {
            c->put_h264_chroma_pixels_tab[0] = ff_put_h264_chroma_mc8_10_avx;
            c->avg_h264_chroma_pixels_tab[0] = ff_avg_h264_chroma_mc8_10_avx;
        }
    }
    c->butterflies_float_interleave = ff_butterflies_float_interleave_avx;
    c->vector_fmul_reverse = ff_vector_fmul_reverse_avx;
    c->vector_fmul_add = ff_vector_fmul_add_avx;
#endif /* HAVE_AVX_EXTERNAL */
}

void ff_dsputil_init_mmx(DSPContext *c, AVCodecContext *avctx)
{
    int mm_flags = av_get_cpu_flags();

#if HAVE_7REGS && HAVE_INLINE_ASM
    if (mm_flags & AV_CPU_FLAG_CMOV)
        c->add_hfyu_median_prediction = add_hfyu_median_prediction_cmov;
#endif

    if (mm_flags & AV_CPU_FLAG_MMX) {
#if HAVE_INLINE_ASM
        const int idct_algo = avctx->idct_algo;

        if (avctx->lowres == 0 && avctx->bits_per_raw_sample <= 8) {
            if (idct_algo == FF_IDCT_AUTO || idct_algo == FF_IDCT_SIMPLEMMX) {
                c->idct_put              = ff_simple_idct_put_mmx;
                c->idct_add              = ff_simple_idct_add_mmx;
                c->idct                  = ff_simple_idct_mmx;
                c->idct_permutation_type = FF_SIMPLE_IDCT_PERM;
#if CONFIG_GPL
            } else if (idct_algo == FF_IDCT_LIBMPEG2MMX) {
                if (mm_flags & AV_CPU_FLAG_MMX2) {
                    c->idct_put = ff_libmpeg2mmx2_idct_put;
                    c->idct_add = ff_libmpeg2mmx2_idct_add;
                    c->idct     = ff_mmxext_idct;
                } else {
                    c->idct_put = ff_libmpeg2mmx_idct_put;
                    c->idct_add = ff_libmpeg2mmx_idct_add;
                    c->idct     = ff_mmx_idct;
                }
                c->idct_permutation_type = FF_LIBMPEG2_IDCT_PERM;
#endif
            } else if (idct_algo == FF_IDCT_XVIDMMX) {
                if (mm_flags & AV_CPU_FLAG_SSE2) {
                    c->idct_put              = ff_idct_xvid_sse2_put;
                    c->idct_add              = ff_idct_xvid_sse2_add;
                    c->idct                  = ff_idct_xvid_sse2;
                    c->idct_permutation_type = FF_SSE2_IDCT_PERM;
                } else if (mm_flags & AV_CPU_FLAG_MMXEXT) {
                    c->idct_put              = ff_idct_xvid_mmx2_put;
                    c->idct_add              = ff_idct_xvid_mmx2_add;
                    c->idct                  = ff_idct_xvid_mmx2;
                } else {
                    c->idct_put              = ff_idct_xvid_mmx_put;
                    c->idct_add              = ff_idct_xvid_mmx_add;
                    c->idct                  = ff_idct_xvid_mmx;
                }
            }
        }
#endif /* HAVE_INLINE_ASM */

        dsputil_init_mmx(c, avctx, mm_flags);
    }

    if (mm_flags & AV_CPU_FLAG_MMXEXT)
        dsputil_init_mmxext(c, avctx, mm_flags);

    if (mm_flags & AV_CPU_FLAG_3DNOW)
        dsputil_init_3dnow(c, avctx, mm_flags);

    if (mm_flags & AV_CPU_FLAG_3DNOWEXT)
        dsputil_init_3dnowext(c, avctx, mm_flags);

    if (mm_flags & AV_CPU_FLAG_SSE)
        dsputil_init_sse(c, avctx, mm_flags);

    if (mm_flags & AV_CPU_FLAG_SSE2)
        dsputil_init_sse2(c, avctx, mm_flags);

    if (mm_flags & AV_CPU_FLAG_SSSE3)
        dsputil_init_ssse3(c, avctx, mm_flags);

    if (mm_flags & AV_CPU_FLAG_SSE4)
        dsputil_init_sse4(c, avctx, mm_flags);

    if (mm_flags & AV_CPU_FLAG_AVX)
        dsputil_init_avx(c, avctx, mm_flags);

    if (CONFIG_ENCODERS)
        ff_dsputilenc_init_mmx(c, avctx);
}<|MERGE_RESOLUTION|>--- conflicted
+++ resolved
@@ -2242,7 +2242,7 @@
 
 DIRAC_PIXOP(put, mmx)
 DIRAC_PIXOP(avg, mmx)
-DIRAC_PIXOP(avg, mmx2)
+DIRAC_PIXOP(avg, mmxext)
 
 void ff_put_dirac_pixels16_sse2(uint8_t *dst, const uint8_t *src[5], int stride, int h)
 {
@@ -2657,15 +2657,6 @@
         }
     }
 
-<<<<<<< HEAD
-=======
-    if (!high_bit_depth && avctx->idct_algo == FF_IDCT_XVIDMMX) {
-        c->idct_put = ff_idct_xvid_mmxext_put;
-        c->idct_add = ff_idct_xvid_mmxext_add;
-        c->idct     = ff_idct_xvid_mmxext;
-    }
-
->>>>>>> fa8fcab1
     if (CONFIG_VP3_DECODER && (avctx->codec_id == AV_CODEC_ID_VP3 ||
                                avctx->codec_id == AV_CODEC_ID_THEORA)) {
         c->put_no_rnd_pixels_tab[1][1] = put_no_rnd_pixels8_x2_exact_mmxext;
@@ -3050,9 +3041,9 @@
                     c->idct                  = ff_idct_xvid_sse2;
                     c->idct_permutation_type = FF_SSE2_IDCT_PERM;
                 } else if (mm_flags & AV_CPU_FLAG_MMXEXT) {
-                    c->idct_put              = ff_idct_xvid_mmx2_put;
-                    c->idct_add              = ff_idct_xvid_mmx2_add;
-                    c->idct                  = ff_idct_xvid_mmx2;
+                    c->idct_put              = ff_idct_xvid_mmxext_put;
+                    c->idct_add              = ff_idct_xvid_mmxext_add;
+                    c->idct                  = ff_idct_xvid_mmxext;
                 } else {
                     c->idct_put              = ff_idct_xvid_mmx_put;
                     c->idct_add              = ff_idct_xvid_mmx_add;
