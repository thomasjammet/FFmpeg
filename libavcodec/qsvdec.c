/*
 * Intel MediaSDK QSV codec-independent code
 *
 * copyright (c) 2013 Luca Barbato
 * copyright (c) 2015 Anton Khirnov <anton@khirnov.net>
 *
 * This file is part of FFmpeg.
 *
 * FFmpeg is free software; you can redistribute it and/or
 * modify it under the terms of the GNU Lesser General Public
 * License as published by the Free Software Foundation; either
 * version 2.1 of the License, or (at your option) any later version.
 *
 * FFmpeg is distributed in the hope that it will be useful,
 * but WITHOUT ANY WARRANTY; without even the implied warranty of
 * MERCHANTABILITY or FITNESS FOR A PARTICULAR PURPOSE.  See the GNU
 * Lesser General Public License for more details.
 *
 * You should have received a copy of the GNU Lesser General Public
 * License along with FFmpeg; if not, write to the Free Software
 * Foundation, Inc., 51 Franklin Street, Fifth Floor, Boston, MA 02110-1301 USA
 */

#include <string.h>
#include <sys/types.h>

#include <mfx/mfxvideo.h>

#include "libavutil/common.h"
#include "libavutil/mem.h"
#include "libavutil/log.h"
#include "libavutil/pixfmt.h"
#include "libavutil/time.h"

#include "avcodec.h"
#include "internal.h"
#include "qsv.h"
#include "qsv_internal.h"
#include "qsvdec.h"

int ff_qsv_map_pixfmt(enum AVPixelFormat format)
{
    switch (format) {
    case AV_PIX_FMT_YUV420P:
    case AV_PIX_FMT_YUVJ420P:
        return AV_PIX_FMT_NV12;
    default:
        return AVERROR(ENOSYS);
    }
}

static int qsv_decode_init(AVCodecContext *avctx, QSVContext *q, AVPacket *avpkt)
{
    mfxVideoParam param = { { 0 } };
    mfxBitstream bs   = { { { 0 } } };
    int ret;
    enum AVPixelFormat pix_fmts[3] = { AV_PIX_FMT_QSV,
                                       AV_PIX_FMT_NV12,
                                       AV_PIX_FMT_NONE };

    ret = ff_get_format(avctx, pix_fmts);
    if (ret < 0)
        return ret;

    avctx->pix_fmt      = ret;

    q->iopattern  = MFX_IOPATTERN_OUT_SYSTEM_MEMORY;
    if (avctx->hwaccel_context) {
        AVQSVContext *qsv = avctx->hwaccel_context;

<<<<<<< HEAD
        q->session        = qsv->session;
        q->iopattern      = qsv->iopattern;
        q->ext_buffers    = qsv->ext_buffers;
        q->nb_ext_buffers = qsv->nb_ext_buffers;
=======
    if (!q->async_fifo) {
        q->async_fifo = av_fifo_alloc((1 + q->async_depth) *
                                      (sizeof(mfxSyncPoint*) + sizeof(QSVFrame*)));
        if (!q->async_fifo)
            return AVERROR(ENOMEM);
>>>>>>> 3c53627a
    }
    if (!q->session) {
        if (!q->internal_qs.session) {
            ret = ff_qsv_init_internal_session(avctx, &q->internal_qs,
                                               q->load_plugins);
            if (ret < 0)
                return ret;
        }

        q->session = q->internal_qs.session;
    }

    if (avpkt->size) {
        bs.Data       = avpkt->data;
        bs.DataLength = avpkt->size;
        bs.MaxLength  = bs.DataLength;
        bs.TimeStamp  = avpkt->pts;
    } else
        return AVERROR_INVALIDDATA;

    ret = ff_qsv_codec_id_to_mfx(avctx->codec_id);
    if (ret < 0) {
        av_log(avctx, AV_LOG_ERROR, "Unsupported codec_id %08x\n", avctx->codec_id);
        return ret;
    }

    param.mfx.CodecId = ret;

    ret = MFXVideoDECODE_DecodeHeader(q->session, &bs, &param);
    if (MFX_ERR_MORE_DATA==ret) {
        /* this code means that header not found so we return packet size to skip
           a current packet
         */
        return avpkt->size;
    } else if (ret < 0) {
        av_log(avctx, AV_LOG_ERROR, "Decode header error %d\n", ret);
        return ff_qsv_error(ret);
    }
    param.IOPattern   = q->iopattern;
    param.AsyncDepth  = q->async_depth;
    param.ExtParam    = q->ext_buffers;
    param.NumExtParam = q->nb_ext_buffers;
    param.mfx.FrameInfo.BitDepthLuma   = 8;
    param.mfx.FrameInfo.BitDepthChroma = 8;

    ret = MFXVideoDECODE_Init(q->session, &param);
    if (ret < 0) {
        if (MFX_ERR_INVALID_VIDEO_PARAM==ret) {
            av_log(avctx, AV_LOG_ERROR,
                   "Error initializing the MFX video decoder, unsupported video\n");
        } else {
            av_log(avctx, AV_LOG_ERROR,
                   "Error initializing the MFX video decoder %d\n", ret);
        }
        return ff_qsv_error(ret);
    }

    avctx->profile      = param.mfx.CodecProfile;
    avctx->level        = param.mfx.CodecLevel;
    avctx->coded_width  = param.mfx.FrameInfo.Width;
    avctx->coded_height = param.mfx.FrameInfo.Height;
    avctx->width        = param.mfx.FrameInfo.CropW - param.mfx.FrameInfo.CropX;
    avctx->height       = param.mfx.FrameInfo.CropH - param.mfx.FrameInfo.CropY;

    /* maximum decoder latency should be not exceed max DPB size for h.264 and
       HEVC which is 16 for both cases.
       So weare  pre-allocating fifo big enough for 17 elements:
     */
    if (!q->async_fifo) {
        q->async_fifo = av_fifo_alloc((1 + 16) *
                                      (sizeof(mfxSyncPoint) + sizeof(QSVFrame*)));
        if (!q->async_fifo)
            return AVERROR(ENOMEM);
    }

    if (!q->input_fifo) {
        q->input_fifo = av_fifo_alloc(1024*16);
        if (!q->input_fifo)
            return AVERROR(ENOMEM);
    }

    if (!q->pkt_fifo) {
        q->pkt_fifo = av_fifo_alloc( sizeof(AVPacket) * (1 + 16) );
        if (!q->pkt_fifo)
            return AVERROR(ENOMEM);
    }
    q->engine_ready = 1;

    return 0;
}

static int alloc_frame(AVCodecContext *avctx, QSVFrame *frame)
{
    int ret;

    ret = ff_get_buffer(avctx, frame->frame, AV_GET_BUFFER_FLAG_REF);
    if (ret < 0)
        return ret;

    if (frame->frame->format == AV_PIX_FMT_QSV) {
        frame->surface = (mfxFrameSurface1*)frame->frame->data[3];
    } else {
        frame->surface_internal.Info.BitDepthLuma   = 8;
        frame->surface_internal.Info.BitDepthChroma = 8;
        frame->surface_internal.Info.FourCC         = MFX_FOURCC_NV12;
        frame->surface_internal.Info.Width          = avctx->coded_width;
        frame->surface_internal.Info.Height         = avctx->coded_height;
        frame->surface_internal.Info.ChromaFormat   = MFX_CHROMAFORMAT_YUV420;

        frame->surface_internal.Data.PitchLow = frame->frame->linesize[0];
        frame->surface_internal.Data.Y        = frame->frame->data[0];
        frame->surface_internal.Data.UV       = frame->frame->data[1];

        frame->surface = &frame->surface_internal;
    }

    return 0;
}

static void qsv_clear_unused_frames(QSVContext *q)
{
    QSVFrame *cur = q->work_frames;
    while (cur) {
        if (cur->surface && !cur->surface->Data.Locked && !cur->queued) {
            cur->surface = NULL;
            av_frame_unref(cur->frame);
        }
        cur = cur->next;
    }
}

static int get_surface(AVCodecContext *avctx, QSVContext *q, mfxFrameSurface1 **surf)
{
    QSVFrame *frame, **last;
    int ret;

    qsv_clear_unused_frames(q);

    frame = q->work_frames;
    last  = &q->work_frames;
    while (frame) {
        if (!frame->surface) {
            ret = alloc_frame(avctx, frame);
            if (ret < 0)
                return ret;
            *surf = frame->surface;
            return 0;
        }

        last  = &frame->next;
        frame = frame->next;
    }

    frame = av_mallocz(sizeof(*frame));
    if (!frame)
        return AVERROR(ENOMEM);
    frame->frame = av_frame_alloc();
    if (!frame->frame) {
        av_freep(&frame);
        return AVERROR(ENOMEM);
    }
    *last = frame;

    ret = alloc_frame(avctx, frame);
    if (ret < 0)
        return ret;

    *surf = frame->surface;

    return 0;
}

static QSVFrame *find_frame(QSVContext *q, mfxFrameSurface1 *surf)
{
    QSVFrame *cur = q->work_frames;
    while (cur) {
        if (surf == cur->surface)
            return cur;
        cur = cur->next;
    }
    return NULL;
}

/*  This function uses for 'smart' releasing of consumed data
    from the input bitstream fifo.
    Since the input fifo mapped to mfxBitstream which does not understand
    a wrapping of data over fifo end, we should also to relocate a possible
    data rest to fifo begin. If rest of data is absent then we just reset fifo's
    pointers to initial positions.
    NOTE the case when fifo does contain unconsumed data is rare and typical
    amount of such data is 1..4 bytes.
*/
static void qsv_fifo_relocate(AVFifoBuffer *f, int bytes_to_free)
{
    int data_size;
    int data_rest = 0;

    av_fifo_drain(f, bytes_to_free);

    data_size = av_fifo_size(f);
    if (data_size > 0) {
        if (f->buffer!=f->rptr) {
            if ( (f->end - f->rptr) < data_size) {
                data_rest = data_size - (f->end - f->rptr);
                data_size-=data_rest;
                memmove(f->buffer+data_size, f->buffer, data_rest);
            }
            memmove(f->buffer, f->rptr, data_size);
            data_size+= data_rest;
        }
    }
    f->rptr = f->buffer;
    f->wptr = f->buffer + data_size;
    f->wndx = data_size;
    f->rndx = 0;
}


static void close_decoder(QSVContext *q)
{
    QSVFrame *cur;

    if (q->session)
        MFXVideoDECODE_Close(q->session);

    cur = q->work_frames;
    while (cur) {
        q->work_frames = cur->next;
        av_frame_free(&cur->frame);
        av_freep(&cur);
        cur = q->work_frames;
    }

    q->engine_ready   = 0;
    q->reinit_pending = 0;
}

static int do_qsv_decode(AVCodecContext *avctx, QSVContext *q,
                  AVFrame *frame, int *got_frame,
                  AVPacket *avpkt)
{
    QSVFrame *out_frame;
    mfxFrameSurface1 *insurf;
    mfxFrameSurface1 *outsurf;
    mfxSyncPoint *sync;
    mfxBitstream bs = { { { 0 } } };
    int ret;
    int n_out_frames;
    int buffered = 0;
    int flush    = !avpkt->size || q->reinit_pending;

    if (!q->engine_ready) {
        ret = qsv_decode_init(avctx, q, avpkt);
        if (ret)
            return ret;
    }

    if (!flush) {
        if (av_fifo_size(q->input_fifo)) {
            /* we have got rest of previous packet into buffer */
            if (av_fifo_space(q->input_fifo) < avpkt->size) {
                ret = av_fifo_grow(q->input_fifo, avpkt->size);
                if (ret < 0)
                    return ret;
            }
            av_fifo_generic_write(q->input_fifo, avpkt->data, avpkt->size, NULL);
            bs.Data       = q->input_fifo->rptr;
            bs.DataLength = av_fifo_size(q->input_fifo);
            buffered = 1;
        } else {
            bs.Data       = avpkt->data;
            bs.DataLength = avpkt->size;
        }
        bs.MaxLength  = bs.DataLength;
        bs.TimeStamp  = avpkt->pts;
    }

<<<<<<< HEAD
    while (1) {
=======
    sync = av_mallocz(sizeof(*sync));
    if (!sync) {
        av_freep(&sync);
        return AVERROR(ENOMEM);
    }

    do {
>>>>>>> 3c53627a
        ret = get_surface(avctx, q, &insurf);
        if (ret < 0)
            return ret;
        do {
            ret = MFXVideoDECODE_DecodeFrameAsync(q->session, flush ? NULL : &bs,
                                                  insurf, &outsurf, &sync);
            if (ret != MFX_WRN_DEVICE_BUSY)
                break;
            av_usleep(500);
        } while (1);

        if (MFX_WRN_VIDEO_PARAM_CHANGED==ret) {
            /* TODO: handle here minor sequence header changing */
        } else if (MFX_ERR_INCOMPATIBLE_VIDEO_PARAM==ret) {
            av_fifo_reset(q->input_fifo);
            flush = q->reinit_pending = 1;
            continue;
        }

<<<<<<< HEAD
        if (sync) {
            QSVFrame *out_frame = find_frame(q, outsurf);
=======
        ret = MFXVideoDECODE_DecodeFrameAsync(q->session, avpkt->size ? &bs : NULL,
                                              insurf, &outsurf, sync);
        if (ret == MFX_WRN_DEVICE_BUSY)
            av_usleep(1);
>>>>>>> 3c53627a

            if (!out_frame) {
                av_log(avctx, AV_LOG_ERROR,
                       "The returned surface does not correspond to any frame\n");
                return AVERROR_BUG;
            }

<<<<<<< HEAD
            out_frame->queued = 1;
            av_fifo_generic_write(q->async_fifo, &out_frame, sizeof(out_frame), NULL);
            av_fifo_generic_write(q->async_fifo, &sync,      sizeof(sync),      NULL);

            continue;
        }
        if (MFX_ERR_MORE_SURFACE != ret && ret < 0)
            break;
=======
    if (ret != MFX_ERR_NONE &&
        ret != MFX_ERR_MORE_DATA &&
        ret != MFX_WRN_VIDEO_PARAM_CHANGED &&
        ret != MFX_ERR_MORE_SURFACE) {
        av_log(avctx, AV_LOG_ERROR, "Error during QSV decoding.\n");
        av_freep(&sync);
        return ff_qsv_error(ret);
>>>>>>> 3c53627a
    }

    /* make sure we do not enter an infinite loop if the SDK
     * did not consume any data and did not return anything */
<<<<<<< HEAD
    if (!sync && !bs.DataOffset && !flush) {
=======
    if (!*sync && !bs.DataOffset) {
>>>>>>> 3c53627a
        av_log(avctx, AV_LOG_WARNING, "A decode call did not consume any data\n");
        bs.DataOffset = avpkt->size;
    }

<<<<<<< HEAD
    if (buffered) {
        qsv_fifo_relocate(q->input_fifo, bs.DataOffset);
    } else if (bs.DataOffset!=avpkt->size) {
        /* some data of packet was not consumed. store it to local buffer */
        av_fifo_generic_write(q->input_fifo, avpkt->data+bs.DataOffset,
                              avpkt->size - bs.DataOffset, NULL);
    }

    if (MFX_ERR_MORE_DATA!=ret && ret < 0) {
        av_log(avctx, AV_LOG_ERROR, "Error %d during QSV decoding.\n", ret);
        return ff_qsv_error(ret);
=======
    if (*sync) {
        QSVFrame *out_frame = find_frame(q, outsurf);

        if (!out_frame) {
            av_log(avctx, AV_LOG_ERROR,
                   "The returned surface does not correspond to any frame\n");
            av_freep(&sync);
            return AVERROR_BUG;
        }

        out_frame->queued = 1;
        av_fifo_generic_write(q->async_fifo, &out_frame, sizeof(out_frame), NULL);
        av_fifo_generic_write(q->async_fifo, &sync,      sizeof(sync),      NULL);
    } else {
        av_freep(&sync);
>>>>>>> 3c53627a
    }
    n_out_frames = av_fifo_size(q->async_fifo) / (sizeof(out_frame)+sizeof(sync));

    if (n_out_frames > q->async_depth || (flush && n_out_frames) ) {
        AVFrame *src_frame;

        av_fifo_generic_read(q->async_fifo, &out_frame, sizeof(out_frame), NULL);
        av_fifo_generic_read(q->async_fifo, &sync,      sizeof(sync),      NULL);
        out_frame->queued = 0;

        do {
            ret = MFXVideoCORE_SyncOperation(q->session, *sync, 1000);
        } while (ret == MFX_WRN_IN_EXECUTION);

        av_freep(&sync);

        src_frame = out_frame->frame;

        ret = av_frame_ref(frame, src_frame);
        if (ret < 0)
            return ret;

        outsurf = out_frame->surface;

        frame->pkt_pts = frame->pts = outsurf->Data.TimeStamp;

        frame->repeat_pict =
            outsurf->Info.PicStruct & MFX_PICSTRUCT_FRAME_TRIPLING ? 4 :
            outsurf->Info.PicStruct & MFX_PICSTRUCT_FRAME_DOUBLING ? 2 :
            outsurf->Info.PicStruct & MFX_PICSTRUCT_FIELD_REPEATED ? 1 : 0;
        frame->top_field_first =
            outsurf->Info.PicStruct & MFX_PICSTRUCT_FIELD_TFF;
        frame->interlaced_frame =
            !(outsurf->Info.PicStruct & MFX_PICSTRUCT_PROGRESSIVE);

        *got_frame = 1;
    }

    return avpkt->size;
}
/*
 This function inserts a packet at fifo front.
*/
static void qsv_packet_push_front(QSVContext *q, AVPacket *avpkt)
{
    int fifo_size = av_fifo_size(q->pkt_fifo);
    if (!fifo_size) {
    /* easy case fifo is empty */
        av_fifo_generic_write(q->pkt_fifo, avpkt, sizeof(*avpkt), NULL);
    } else {
    /* realloc necessary */
        AVPacket pkt;
        AVFifoBuffer *fifo = av_fifo_alloc(fifo_size+av_fifo_space(q->pkt_fifo));

        av_fifo_generic_write(fifo, avpkt, sizeof(*avpkt), NULL);

<<<<<<< HEAD
        while (av_fifo_size(q->pkt_fifo)) {
            av_fifo_generic_read(q->pkt_fifo, &pkt, sizeof(pkt), NULL);
            av_fifo_generic_write(fifo,       &pkt, sizeof(pkt), NULL);
        }
        av_fifo_free(q->pkt_fifo);
        q->pkt_fifo = fifo;
=======
    while (q->async_fifo && av_fifo_size(q->async_fifo)) {
        QSVFrame *out_frame;
        mfxSyncPoint *sync;

        av_fifo_generic_read(q->async_fifo, &out_frame, sizeof(out_frame), NULL);
        av_fifo_generic_read(q->async_fifo, &sync,      sizeof(sync),      NULL);

        av_freep(&sync);
    }

    while (cur) {
        q->work_frames = cur->next;
        av_frame_free(&cur->frame);
        av_freep(&cur);
        cur = q->work_frames;
>>>>>>> 3c53627a
    }
}
int ff_qsv_decode(AVCodecContext *avctx, QSVContext *q,
                  AVFrame *frame, int *got_frame,
                  AVPacket *avpkt)
{
    AVPacket pkt_ref = { 0 };
    int ret = 0;

    if (q->pkt_fifo && av_fifo_size(q->pkt_fifo) >= sizeof(AVPacket)) {
        /* we already have got some buffered packets. so add new to tail */
        ret = av_packet_ref(&pkt_ref, avpkt);
        if (ret < 0)
            return ret;
        av_fifo_generic_write(q->pkt_fifo, &pkt_ref, sizeof(pkt_ref), NULL);
    }
    if (q->reinit_pending) {
        ret = do_qsv_decode(avctx, q, frame, got_frame, avpkt);

        if (!*got_frame) {
            /* Flushing complete, no more frames  */
            close_decoder(q);
            //return ff_qsv_decode(avctx, q, frame, got_frame, avpkt);
        }
    }
    if (!q->reinit_pending) {
        if (q->pkt_fifo && av_fifo_size(q->pkt_fifo) >= sizeof(AVPacket)) {
            /* process buffered packets */
            while (!*got_frame && av_fifo_size(q->pkt_fifo) >= sizeof(AVPacket)) {
                av_fifo_generic_read(q->pkt_fifo, &pkt_ref, sizeof(pkt_ref), NULL);
                ret = do_qsv_decode(avctx, q, frame, got_frame, &pkt_ref);
                if (q->reinit_pending) {
                    /*
                       A rare case: new reinit pending when buffering existing.
                       We should to return the pkt_ref back to same place of fifo
                    */
                    qsv_packet_push_front(q, &pkt_ref);
                } else {
                    av_packet_unref(&pkt_ref);
                }
           }
        } else {
            /* general decoding */
            ret = do_qsv_decode(avctx, q, frame, got_frame, avpkt);
            if (q->reinit_pending) {
                ret = av_packet_ref(&pkt_ref, avpkt);
                if (ret < 0)
                    return ret;
                av_fifo_generic_write(q->pkt_fifo, &pkt_ref, sizeof(pkt_ref), NULL);
            }
        }
    }

    return ret;
}
/*
 This function resets decoder and corresponded buffers before seek operation
*/
void ff_qsv_decode_reset(AVCodecContext *avctx, QSVContext *q)
{
    QSVFrame *cur;
    AVPacket pkt;
    int ret = 0;
    mfxVideoParam param = { { 0 } };

    if (q->reinit_pending) {
        close_decoder(q);
    } else if (q->engine_ready) {
        ret = MFXVideoDECODE_GetVideoParam(q->session, &param);
        if (ret < 0) {
            av_log(avctx, AV_LOG_ERROR, "MFX decode get param error %d\n", ret);
        }

        ret = MFXVideoDECODE_Reset(q->session, &param);
        if (ret < 0) {
            av_log(avctx, AV_LOG_ERROR, "MFX decode reset error %d\n", ret);
        }

        /* Free all frames*/
        cur = q->work_frames;
        while (cur) {
            q->work_frames = cur->next;
            av_frame_free(&cur->frame);
            av_freep(&cur);
            cur = q->work_frames;
        }
    }

    /* Reset output surfaces */
    av_fifo_reset(q->async_fifo);

    /* Reset input packets fifo */
    while (av_fifo_size(q->pkt_fifo)) {
        av_fifo_generic_read(q->pkt_fifo, &pkt, sizeof(pkt), NULL);
        av_packet_unref(&pkt);
    }

    /* Reset input bitstream fifo */
    av_fifo_reset(q->input_fifo);
}

int ff_qsv_decode_close(QSVContext *q)
{
    close_decoder(q);

    q->session = NULL;

    ff_qsv_close_internal_session(&q->internal_qs);

    av_fifo_free(q->async_fifo);
    q->async_fifo = NULL;

    av_fifo_free(q->input_fifo);
    q->input_fifo = NULL;

    av_fifo_free(q->pkt_fifo);
    q->pkt_fifo = NULL;

    return 0;
}<|MERGE_RESOLUTION|>--- conflicted
+++ resolved
@@ -68,18 +68,10 @@
     if (avctx->hwaccel_context) {
         AVQSVContext *qsv = avctx->hwaccel_context;
 
-<<<<<<< HEAD
         q->session        = qsv->session;
         q->iopattern      = qsv->iopattern;
         q->ext_buffers    = qsv->ext_buffers;
         q->nb_ext_buffers = qsv->nb_ext_buffers;
-=======
-    if (!q->async_fifo) {
-        q->async_fifo = av_fifo_alloc((1 + q->async_depth) *
-                                      (sizeof(mfxSyncPoint*) + sizeof(QSVFrame*)));
-        if (!q->async_fifo)
-            return AVERROR(ENOMEM);
->>>>>>> 3c53627a
     }
     if (!q->session) {
         if (!q->internal_qs.session) {
@@ -150,7 +142,7 @@
      */
     if (!q->async_fifo) {
         q->async_fifo = av_fifo_alloc((1 + 16) *
-                                      (sizeof(mfxSyncPoint) + sizeof(QSVFrame*)));
+                                      (sizeof(mfxSyncPoint*) + sizeof(QSVFrame*)));
         if (!q->async_fifo)
             return AVERROR(ENOMEM);
     }
@@ -304,6 +296,16 @@
 
     if (q->session)
         MFXVideoDECODE_Close(q->session);
+
+    while (q->async_fifo && av_fifo_size(q->async_fifo)) {
+        QSVFrame *out_frame;
+        mfxSyncPoint *sync;
+
+        av_fifo_generic_read(q->async_fifo, &out_frame, sizeof(out_frame), NULL);
+        av_fifo_generic_read(q->async_fifo, &sync,      sizeof(sync),      NULL);
+
+        av_freep(&sync);
+    }
 
     cur = q->work_frames;
     while (cur) {
@@ -357,23 +359,19 @@
         bs.TimeStamp  = avpkt->pts;
     }
 
-<<<<<<< HEAD
-    while (1) {
-=======
     sync = av_mallocz(sizeof(*sync));
     if (!sync) {
         av_freep(&sync);
         return AVERROR(ENOMEM);
     }
 
-    do {
->>>>>>> 3c53627a
+    while (1) {
         ret = get_surface(avctx, q, &insurf);
         if (ret < 0)
             return ret;
         do {
             ret = MFXVideoDECODE_DecodeFrameAsync(q->session, flush ? NULL : &bs,
-                                                  insurf, &outsurf, &sync);
+                                                  insurf, &outsurf, sync);
             if (ret != MFX_WRN_DEVICE_BUSY)
                 break;
             av_usleep(500);
@@ -387,54 +385,35 @@
             continue;
         }
 
-<<<<<<< HEAD
-        if (sync) {
+        if (*sync) {
             QSVFrame *out_frame = find_frame(q, outsurf);
-=======
-        ret = MFXVideoDECODE_DecodeFrameAsync(q->session, avpkt->size ? &bs : NULL,
-                                              insurf, &outsurf, sync);
-        if (ret == MFX_WRN_DEVICE_BUSY)
-            av_usleep(1);
->>>>>>> 3c53627a
 
             if (!out_frame) {
+                av_freep(&sync);
                 av_log(avctx, AV_LOG_ERROR,
                        "The returned surface does not correspond to any frame\n");
                 return AVERROR_BUG;
             }
 
-<<<<<<< HEAD
             out_frame->queued = 1;
             av_fifo_generic_write(q->async_fifo, &out_frame, sizeof(out_frame), NULL);
             av_fifo_generic_write(q->async_fifo, &sync,      sizeof(sync),      NULL);
 
             continue;
+        } else {
+            av_freep(&sync);
         }
         if (MFX_ERR_MORE_SURFACE != ret && ret < 0)
             break;
-=======
-    if (ret != MFX_ERR_NONE &&
-        ret != MFX_ERR_MORE_DATA &&
-        ret != MFX_WRN_VIDEO_PARAM_CHANGED &&
-        ret != MFX_ERR_MORE_SURFACE) {
-        av_log(avctx, AV_LOG_ERROR, "Error during QSV decoding.\n");
-        av_freep(&sync);
-        return ff_qsv_error(ret);
->>>>>>> 3c53627a
     }
 
     /* make sure we do not enter an infinite loop if the SDK
      * did not consume any data and did not return anything */
-<<<<<<< HEAD
-    if (!sync && !bs.DataOffset && !flush) {
-=======
-    if (!*sync && !bs.DataOffset) {
->>>>>>> 3c53627a
+    if (!*sync && !bs.DataOffset && !flush) {
         av_log(avctx, AV_LOG_WARNING, "A decode call did not consume any data\n");
         bs.DataOffset = avpkt->size;
     }
 
-<<<<<<< HEAD
     if (buffered) {
         qsv_fifo_relocate(q->input_fifo, bs.DataOffset);
     } else if (bs.DataOffset!=avpkt->size) {
@@ -444,25 +423,9 @@
     }
 
     if (MFX_ERR_MORE_DATA!=ret && ret < 0) {
+        av_freep(&sync);
         av_log(avctx, AV_LOG_ERROR, "Error %d during QSV decoding.\n", ret);
         return ff_qsv_error(ret);
-=======
-    if (*sync) {
-        QSVFrame *out_frame = find_frame(q, outsurf);
-
-        if (!out_frame) {
-            av_log(avctx, AV_LOG_ERROR,
-                   "The returned surface does not correspond to any frame\n");
-            av_freep(&sync);
-            return AVERROR_BUG;
-        }
-
-        out_frame->queued = 1;
-        av_fifo_generic_write(q->async_fifo, &out_frame, sizeof(out_frame), NULL);
-        av_fifo_generic_write(q->async_fifo, &sync,      sizeof(sync),      NULL);
-    } else {
-        av_freep(&sync);
->>>>>>> 3c53627a
     }
     n_out_frames = av_fifo_size(q->async_fifo) / (sizeof(out_frame)+sizeof(sync));
 
@@ -519,30 +482,12 @@
 
         av_fifo_generic_write(fifo, avpkt, sizeof(*avpkt), NULL);
 
-<<<<<<< HEAD
         while (av_fifo_size(q->pkt_fifo)) {
             av_fifo_generic_read(q->pkt_fifo, &pkt, sizeof(pkt), NULL);
             av_fifo_generic_write(fifo,       &pkt, sizeof(pkt), NULL);
         }
         av_fifo_free(q->pkt_fifo);
         q->pkt_fifo = fifo;
-=======
-    while (q->async_fifo && av_fifo_size(q->async_fifo)) {
-        QSVFrame *out_frame;
-        mfxSyncPoint *sync;
-
-        av_fifo_generic_read(q->async_fifo, &out_frame, sizeof(out_frame), NULL);
-        av_fifo_generic_read(q->async_fifo, &sync,      sizeof(sync),      NULL);
-
-        av_freep(&sync);
-    }
-
-    while (cur) {
-        q->work_frames = cur->next;
-        av_frame_free(&cur->frame);
-        av_freep(&cur);
-        cur = q->work_frames;
->>>>>>> 3c53627a
     }
 }
 int ff_qsv_decode(AVCodecContext *avctx, QSVContext *q,
