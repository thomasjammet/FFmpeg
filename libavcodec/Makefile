--- conflicted
+++ resolved
@@ -26,13 +26,7 @@
        options.o                                                        \
        parser.o                                                         \
        raw.o                                                            \
-<<<<<<< HEAD
        rawdec.o                                                         \
-       resample.o                                                       \
-       resample2.o                                                      \
-=======
-       simple_idct.o                                                    \
->>>>>>> 0517c9e0
        utils.o                                                          \
 
 # parts needed for many different codecs
