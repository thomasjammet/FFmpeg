include $(SUBDIR)../config.mak

NAME = avcodec

HEADERS = avcodec.h                                                     \
          avdct.h                                                       \
          avfft.h                                                       \
          dv_profile.h                                                  \
          d3d11va.h                                                     \
          dxva2.h                                                       \
          qsv.h                                                         \
          vaapi.h                                                       \
          vda.h                                                         \
          vdpau.h                                                       \
          version.h                                                     \
          videotoolbox.h                                                \
          vorbis_parser.h                                               \
          xvmc.h                                                        \

OBJS = allcodecs.o                                                      \
       audioconvert.o                                                   \
       avdct.o                                                          \
       avpacket.o                                                       \
       avpicture.o                                                      \
       bitstream.o                                                      \
       bitstream_filter.o                                               \
       codec_desc.o                                                     \
       d3d11va.o                                                        \
       dv_profile.o                                                     \
       imgconvert.o                                                     \
       mathtables.o                                                     \
       options.o                                                        \
       parser.o                                                         \
       qsv_api.o                                                        \
       raw.o                                                            \
       resample.o                                                       \
       resample2.o                                                      \
       utils.o                                                          \
       vorbis_parser.o                                                  \
       xiph.o                                                           \

# subsystems
OBJS-$(CONFIG_AANDCTTABLES)            += aandcttab.o
OBJS-$(CONFIG_AC3DSP)                  += ac3dsp.o
OBJS-$(CONFIG_AUDIO_FRAME_QUEUE)       += audio_frame_queue.o
OBJS-$(CONFIG_AUDIODSP)                += audiodsp.o
OBJS-$(CONFIG_BLOCKDSP)                += blockdsp.o
OBJS-$(CONFIG_BSWAPDSP)                += bswapdsp.o
OBJS-$(CONFIG_CABAC)                   += cabac.o
OBJS-$(CONFIG_CRYSTALHD)               += crystalhd.o
OBJS-$(CONFIG_DCT)                     += dct.o dct32_fixed.o dct32_float.o
OBJS-$(CONFIG_ERROR_RESILIENCE)        += error_resilience.o
OBJS-$(CONFIG_EXIF)                    += exif.o tiff_common.o
OBJS-$(CONFIG_FAANDCT)                 += faandct.o
OBJS-$(CONFIG_FAANIDCT)                += faanidct.o
OBJS-$(CONFIG_FDCTDSP)                 += fdctdsp.o jfdctfst.o jfdctint.o
FFT-OBJS-$(CONFIG_HARDCODED_TABLES)    += cos_tables.o cos_fixed_tables.o
OBJS-$(CONFIG_FFT)                     += avfft.o fft_fixed.o fft_float.o \
                                          fft_fixed_32.o fft_init_table.o \
                                          $(FFT-OBJS-yes)
OBJS-$(CONFIG_FLACDSP)                 += flacdsp.o
OBJS-$(CONFIG_FMTCONVERT)              += fmtconvert.o
OBJS-$(CONFIG_GOLOMB)                  += golomb.o
OBJS-$(CONFIG_H263DSP)                 += h263dsp.o
OBJS-$(CONFIG_H264CHROMA)              += h264chroma.o
OBJS-$(CONFIG_H264DSP)                 += h264dsp.o h264idct.o
OBJS-$(CONFIG_H264PRED)                += h264pred.o
OBJS-$(CONFIG_H264QPEL)                += h264qpel.o
OBJS-$(CONFIG_HPELDSP)                 += hpeldsp.o
OBJS-$(CONFIG_HUFFMAN)                 += huffman.o
OBJS-$(CONFIG_HUFFYUVDSP)              += huffyuvdsp.o
OBJS-$(CONFIG_HUFFYUVENCDSP)           += huffyuvencdsp.o
OBJS-$(CONFIG_IDCTDSP)                 += idctdsp.o simple_idct.o jrevdct.o
OBJS-$(CONFIG_IIRFILTER)               += iirfilter.o
OBJS-$(CONFIG_IMDCT15)                 += imdct15.o
OBJS-$(CONFIG_INTRAX8)                 += intrax8.o intrax8dsp.o
OBJS-$(CONFIG_IVIDSP)                  += ivi_dsp.o
OBJS-$(CONFIG_JPEGTABLES)              += jpegtables.o
OBJS-$(CONFIG_LIBXVID)                 += libxvid_rc.o
OBJS-$(CONFIG_LLAUDDSP)                += lossless_audiodsp.o
OBJS-$(CONFIG_LLVIDDSP)                += lossless_videodsp.o
OBJS-$(CONFIG_LPC)                     += lpc.o
OBJS-$(CONFIG_LSP)                     += lsp.o
OBJS-$(CONFIG_LZF)                     += lzf.o
OBJS-$(CONFIG_MDCT)                    += mdct_fixed.o mdct_float.o mdct_fixed_32.o
OBJS-$(CONFIG_ME_CMP)                  += me_cmp.o
OBJS-$(CONFIG_MPEG_ER)                 += mpeg_er.o
OBJS-$(CONFIG_MPEGAUDIO)               += mpegaudio.o mpegaudiodata.o   \
                                          mpegaudiodecheader.o
OBJS-$(CONFIG_MPEGAUDIODSP)            += mpegaudiodsp.o                \
                                          mpegaudiodsp_data.o           \
                                          mpegaudiodsp_fixed.o          \
                                          mpegaudiodsp_float.o
OBJS-$(CONFIG_MPEGVIDEO)               += mpegvideo.o mpegvideodsp.o rl.o \
                                          mpegvideo_motion.o mpegutils.o \
                                          mpegvideodata.o mpegpicture.o
OBJS-$(CONFIG_MPEGVIDEOENC)            += mpegvideo_enc.o mpeg12data.o  \
                                          motion_est.o ratecontrol.o    \
                                          mpegvideoencdsp.o
OBJS-$(CONFIG_MSS34DSP)                += mss34dsp.o
OBJS-$(CONFIG_NVENC)                   += nvenc.o
OBJS-$(CONFIG_PIXBLOCKDSP)             += pixblockdsp.o
OBJS-$(CONFIG_QPELDSP)                 += qpeldsp.o
OBJS-$(CONFIG_QSV)                     += qsv.o
OBJS-$(CONFIG_QSVDEC)                  += qsvdec.o
OBJS-$(CONFIG_QSVENC)                  += qsvenc.o
OBJS-$(CONFIG_RANGECODER)              += rangecoder.o
RDFT-OBJS-$(CONFIG_HARDCODED_TABLES)   += sin_tables.o
OBJS-$(CONFIG_RDFT)                    += rdft.o $(RDFT-OBJS-yes)
OBJS-$(CONFIG_RV34DSP)                 += rv34dsp.o
OBJS-$(CONFIG_SHARED)                  += log2_tab.o reverse.o
OBJS-$(CONFIG_SINEWIN)                 += sinewin.o sinewin_fixed.o
OBJS-$(CONFIG_SNAPPY)                  += snappy.o
OBJS-$(CONFIG_STARTCODE)               += startcode.o
OBJS-$(CONFIG_TEXTUREDSP)              += texturedsp.o
OBJS-$(CONFIG_TEXTUREDSPENC)           += texturedspenc.o
OBJS-$(CONFIG_TPELDSP)                 += tpeldsp.o
OBJS-$(CONFIG_VIDEODSP)                += videodsp.o
OBJS-$(CONFIG_VP3DSP)                  += vp3dsp.o
OBJS-$(CONFIG_VP56DSP)                 += vp56dsp.o
OBJS-$(CONFIG_VP8DSP)                  += vp8dsp.o
OBJS-$(CONFIG_WMA_FREQS)               += wma_freqs.o
OBJS-$(CONFIG_WMV2DSP)                 += wmv2dsp.o

# decoders/encoders
OBJS-$(CONFIG_ZERO12V_DECODER)         += 012v.o
OBJS-$(CONFIG_A64MULTI_ENCODER)        += a64multienc.o elbg.o
OBJS-$(CONFIG_A64MULTI5_ENCODER)       += a64multienc.o elbg.o
OBJS-$(CONFIG_AAC_DECODER)             += aacdec.o aactab.o aacsbr.o aacps_float.o \
                                          aacadtsdec.o mpeg4audio.o kbdwin.o \
                                          sbrdsp.o aacpsdsp_float.o
OBJS-$(CONFIG_AAC_FIXED_DECODER)       += aacdec_fixed.o aactab.o aacsbr_fixed.o aacps_fixed.o \
                                          aacadtsdec.o mpeg4audio.o kbdwin.o \
                                          sbrdsp_fixed.o aacpsdsp_fixed.o
OBJS-$(CONFIG_AAC_ENCODER)             += aacenc.o aaccoder.o aacenctab.o    \
                                          aacpsy.o aactab.o      \
                                          aacenc_is.o \
                                          aacenc_tns.o \
                                          aacenc_ltp.o \
                                          aacenc_pred.o \
                                          psymodel.o mpeg4audio.o kbdwin.o
OBJS-$(CONFIG_AASC_DECODER)            += aasc.o msrledec.o
OBJS-$(CONFIG_AC3_DECODER)             += ac3dec_float.o ac3dec_data.o ac3.o kbdwin.o
OBJS-$(CONFIG_AC3_FIXED_DECODER)       += ac3dec_fixed.o ac3dec_data.o ac3.o kbdwin.o
OBJS-$(CONFIG_AC3_ENCODER)             += ac3enc_float.o ac3enc.o ac3tab.o \
                                          ac3.o kbdwin.o
OBJS-$(CONFIG_AC3_FIXED_ENCODER)       += ac3enc_fixed.o ac3enc.o ac3tab.o ac3.o
OBJS-$(CONFIG_AIC_DECODER)             += aic.o
OBJS-$(CONFIG_ALAC_DECODER)            += alac.o alac_data.o alacdsp.o
OBJS-$(CONFIG_ALAC_ENCODER)            += alacenc.o alac_data.o
OBJS-$(CONFIG_ALIAS_PIX_DECODER)       += aliaspixdec.o
OBJS-$(CONFIG_ALIAS_PIX_ENCODER)       += aliaspixenc.o
OBJS-$(CONFIG_ALS_DECODER)             += alsdec.o bgmc.o mpeg4audio.o
OBJS-$(CONFIG_AMRNB_DECODER)           += amrnbdec.o celp_filters.o   \
                                          celp_math.o acelp_filters.o \
                                          acelp_vectors.o             \
                                          acelp_pitch_delay.o
OBJS-$(CONFIG_AMRWB_DECODER)           += amrwbdec.o celp_filters.o   \
                                          celp_math.o acelp_filters.o \
                                          acelp_vectors.o             \
                                          acelp_pitch_delay.o
OBJS-$(CONFIG_AMV_ENCODER)             += mjpegenc.o mjpegenc_common.o \
                                          mpegvideo_enc.o motion_est.o \
                                          ratecontrol.o mpeg12data.o   \
                                          mpegvideo.o
OBJS-$(CONFIG_ANM_DECODER)             += anm.o
OBJS-$(CONFIG_ANSI_DECODER)            += ansi.o cga_data.o
OBJS-$(CONFIG_APE_DECODER)             += apedec.o
OBJS-$(CONFIG_APNG_DECODER)            += png.o pngdec.o pngdsp.o
OBJS-$(CONFIG_APNG_ENCODER)            += png.o pngenc.o
OBJS-$(CONFIG_SSA_DECODER)             += assdec.o ass.o ass_split.o
OBJS-$(CONFIG_SSA_ENCODER)             += assenc.o ass.o
OBJS-$(CONFIG_ASS_DECODER)             += assdec.o ass.o ass_split.o
OBJS-$(CONFIG_ASS_ENCODER)             += assenc.o ass.o
OBJS-$(CONFIG_ASV1_DECODER)            += asvdec.o asv.o mpeg12data.o
OBJS-$(CONFIG_ASV1_ENCODER)            += asvenc.o asv.o mpeg12data.o
OBJS-$(CONFIG_ASV2_DECODER)            += asvdec.o asv.o mpeg12data.o
OBJS-$(CONFIG_ASV2_ENCODER)            += asvenc.o asv.o mpeg12data.o
OBJS-$(CONFIG_ATRAC1_DECODER)          += atrac1.o atrac.o
OBJS-$(CONFIG_ATRAC3_DECODER)          += atrac3.o atrac.o
OBJS-$(CONFIG_ATRAC3P_DECODER)         += atrac3plusdec.o atrac3plus.o \
                                          atrac3plusdsp.o atrac.o
OBJS-$(CONFIG_AURA_DECODER)            += cyuv.o
OBJS-$(CONFIG_AURA2_DECODER)           += aura.o
OBJS-$(CONFIG_AVRN_DECODER)            += avrndec.o mjpegdec.o
OBJS-$(CONFIG_AVRP_DECODER)            += r210dec.o
OBJS-$(CONFIG_AVRP_ENCODER)            += r210enc.o
OBJS-$(CONFIG_AVS_DECODER)             += avs.o
OBJS-$(CONFIG_AVUI_DECODER)            += avuidec.o
OBJS-$(CONFIG_AVUI_ENCODER)            += avuienc.o
OBJS-$(CONFIG_AYUV_DECODER)            += v408dec.o
OBJS-$(CONFIG_AYUV_ENCODER)            += v408enc.o
OBJS-$(CONFIG_BETHSOFTVID_DECODER)     += bethsoftvideo.o
OBJS-$(CONFIG_BFI_DECODER)             += bfi.o
OBJS-$(CONFIG_BINK_DECODER)            += bink.o binkdsp.o
OBJS-$(CONFIG_BINKAUDIO_DCT_DECODER)   += binkaudio.o
OBJS-$(CONFIG_BINKAUDIO_RDFT_DECODER)  += binkaudio.o
OBJS-$(CONFIG_BINTEXT_DECODER)         += bintext.o cga_data.o
OBJS-$(CONFIG_BMP_DECODER)             += bmp.o msrledec.o
OBJS-$(CONFIG_BMP_ENCODER)             += bmpenc.o
OBJS-$(CONFIG_BMV_AUDIO_DECODER)       += bmvaudio.o
OBJS-$(CONFIG_BMV_VIDEO_DECODER)       += bmvvideo.o
OBJS-$(CONFIG_BRENDER_PIX_DECODER)     += brenderpix.o
OBJS-$(CONFIG_C93_DECODER)             += c93.o
OBJS-$(CONFIG_CAVS_DECODER)            += cavs.o cavsdec.o cavsdsp.o \
                                          cavsdata.o mpeg12data.o
OBJS-$(CONFIG_CCAPTION_DECODER)        += ccaption_dec.o
OBJS-$(CONFIG_CDGRAPHICS_DECODER)      += cdgraphics.o
OBJS-$(CONFIG_CDXL_DECODER)            += cdxl.o
OBJS-$(CONFIG_CINEPAK_DECODER)         += cinepak.o
OBJS-$(CONFIG_CINEPAK_ENCODER)         += cinepakenc.o elbg.o
OBJS-$(CONFIG_CLJR_DECODER)            += cljrdec.o
OBJS-$(CONFIG_CLJR_ENCODER)            += cljrenc.o
OBJS-$(CONFIG_CLLC_DECODER)            += cllc.o canopus.o
OBJS-$(CONFIG_COOK_DECODER)            += cook.o
OBJS-$(CONFIG_COMFORTNOISE_DECODER)    += cngdec.o celp_filters.o
OBJS-$(CONFIG_COMFORTNOISE_ENCODER)    += cngenc.o
OBJS-$(CONFIG_CPIA_DECODER)            += cpia.o
OBJS-$(CONFIG_CSCD_DECODER)            += cscd.o
OBJS-$(CONFIG_CYUV_DECODER)            += cyuv.o
OBJS-$(CONFIG_DCA_DECODER)             += dcadec.o dca.o dcadsp.o      \
                                          dcadata.o dca_exss.o         \
                                          dca_xll.o synth_filter.o
OBJS-$(CONFIG_DCA_ENCODER)             += dcaenc.o dca.o dcadata.o
OBJS-$(CONFIG_DDS_DECODER)             += dds.o
OBJS-$(CONFIG_DIRAC_DECODER)           += diracdec.o dirac.o diracdsp.o \
                                          dirac_arith.o mpeg12data.o dirac_dwt.o
OBJS-$(CONFIG_DFA_DECODER)             += dfa.o
OBJS-$(CONFIG_DNXHD_DECODER)           += dnxhddec.o dnxhddata.o
OBJS-$(CONFIG_DNXHD_ENCODER)           += dnxhdenc.o dnxhddata.o
OBJS-$(CONFIG_DPX_DECODER)             += dpx.o
OBJS-$(CONFIG_DPX_ENCODER)             += dpxenc.o
OBJS-$(CONFIG_DSD_LSBF_DECODER)        += dsddec.o
OBJS-$(CONFIG_DSD_MSBF_DECODER)        += dsddec.o
OBJS-$(CONFIG_DSD_LSBF_PLANAR_DECODER) += dsddec.o
OBJS-$(CONFIG_DSD_MSBF_PLANAR_DECODER) += dsddec.o
OBJS-$(CONFIG_DSICINAUDIO_DECODER)     += dsicinaudio.o
OBJS-$(CONFIG_DSICINVIDEO_DECODER)     += dsicinvideo.o
OBJS-$(CONFIG_DSS_SP_DECODER)          += dss_sp.o
OBJS-$(CONFIG_DVBSUB_DECODER)          += dvbsubdec.o
OBJS-$(CONFIG_DVBSUB_ENCODER)          += dvbsub.o
OBJS-$(CONFIG_DVDSUB_DECODER)          += dvdsubdec.o
OBJS-$(CONFIG_DVDSUB_ENCODER)          += dvdsubenc.o
OBJS-$(CONFIG_DVVIDEO_DECODER)         += dvdec.o dv.o dvdata.o
OBJS-$(CONFIG_DVVIDEO_ENCODER)         += dvenc.o dv.o dvdata.o
OBJS-$(CONFIG_DXA_DECODER)             += dxa.o
OBJS-$(CONFIG_DXTORY_DECODER)          += dxtory.o
OBJS-$(CONFIG_DXV_DECODER)             += dxv.o
OBJS-$(CONFIG_EAC3_DECODER)            += eac3_data.o
OBJS-$(CONFIG_EAC3_ENCODER)            += eac3enc.o eac3_data.o
OBJS-$(CONFIG_EACMV_DECODER)           += eacmv.o
OBJS-$(CONFIG_EAMAD_DECODER)           += eamad.o eaidct.o mpeg12.o \
                                          mpeg12data.o
OBJS-$(CONFIG_EATGQ_DECODER)           += eatgq.o eaidct.o
OBJS-$(CONFIG_EATGV_DECODER)           += eatgv.o
OBJS-$(CONFIG_EATQI_DECODER)           += eatqi.o eaidct.o
OBJS-$(CONFIG_EIGHTBPS_DECODER)        += 8bps.o
OBJS-$(CONFIG_EIGHTSVX_EXP_DECODER)    += 8svx.o
OBJS-$(CONFIG_EIGHTSVX_FIB_DECODER)    += 8svx.o
OBJS-$(CONFIG_ESCAPE124_DECODER)       += escape124.o
OBJS-$(CONFIG_ESCAPE130_DECODER)       += escape130.o
OBJS-$(CONFIG_EVRC_DECODER)            += evrcdec.o acelp_vectors.o lsp.o
OBJS-$(CONFIG_EXR_DECODER)             += exr.o
OBJS-$(CONFIG_FFV1_DECODER)            += ffv1dec.o ffv1.o
OBJS-$(CONFIG_FFV1_ENCODER)            += ffv1enc.o ffv1.o
OBJS-$(CONFIG_FFWAVESYNTH_DECODER)     += ffwavesynth.o
OBJS-$(CONFIG_FIC_DECODER)             += fic.o
OBJS-$(CONFIG_FLAC_DECODER)            += flacdec.o flacdata.o flac.o
OBJS-$(CONFIG_FLAC_ENCODER)            += flacenc.o flacdata.o flac.o vorbis_data.o
OBJS-$(CONFIG_FLASHSV_DECODER)         += flashsv.o
OBJS-$(CONFIG_FLASHSV_ENCODER)         += flashsvenc.o
OBJS-$(CONFIG_FLASHSV2_ENCODER)        += flashsv2enc.o
OBJS-$(CONFIG_FLASHSV2_DECODER)        += flashsv.o
OBJS-$(CONFIG_FLIC_DECODER)            += flicvideo.o
OBJS-$(CONFIG_FOURXM_DECODER)          += 4xm.o
OBJS-$(CONFIG_FRAPS_DECODER)           += fraps.o
OBJS-$(CONFIG_FRWU_DECODER)            += frwu.o
OBJS-$(CONFIG_G2M_DECODER)             += g2meet.o elsdec.o
OBJS-$(CONFIG_G723_1_DECODER)          += g723_1.o acelp_vectors.o \
                                          celp_filters.o celp_math.o
OBJS-$(CONFIG_G723_1_ENCODER)          += g723_1.o acelp_vectors.o celp_math.o
OBJS-$(CONFIG_G729_DECODER)            += g729dec.o lsp.o celp_math.o acelp_filters.o acelp_pitch_delay.o acelp_vectors.o g729postfilter.o
OBJS-$(CONFIG_GIF_DECODER)             += gifdec.o lzw.o
OBJS-$(CONFIG_GIF_ENCODER)             += gif.o lzwenc.o
OBJS-$(CONFIG_GSM_DECODER)             += gsmdec.o gsmdec_data.o msgsmdec.o
OBJS-$(CONFIG_GSM_MS_DECODER)          += gsmdec.o gsmdec_data.o msgsmdec.o
OBJS-$(CONFIG_H261_DECODER)            += h261dec.o h261data.o h261.o
OBJS-$(CONFIG_H261_ENCODER)            += h261enc.o h261data.o h261.o
OBJS-$(CONFIG_H263_DECODER)            += h263dec.o h263.o ituh263dec.o        \
                                          mpeg4video.o mpeg4videodec.o flvdec.o\
                                          intelh263dec.o h263data.o
OBJS-$(CONFIG_H263_ENCODER)            += mpeg4videoenc.o mpeg4video.o  \
                                          h263.o h263data.o ituh263enc.o flvenc.o
OBJS-$(CONFIG_H264_DECODER)            += h264.o h264_cabac.o h264_cavlc.o \
                                          h264_direct.o h264_loopfilter.o  \
                                          h264_mb.o h264_picture.o h264_ps.o \
                                          h264_refs.o h264_sei.o h264_slice.o
OBJS-$(CONFIG_H264_MMAL_DECODER)       += mmaldec.o
OBJS-$(CONFIG_H264_VDA_DECODER)        += vda_h264_dec.o
OBJS-$(CONFIG_H264_QSV_DECODER)        += qsvdec_h2645.o
OBJS-$(CONFIG_H264_QSV_ENCODER)        += qsvenc_h264.o
OBJS-$(CONFIG_HAP_DECODER)             += hapdec.o hap.o
OBJS-$(CONFIG_HAP_ENCODER)             += hapenc.o hap.o
OBJS-$(CONFIG_HEVC_DECODER)            += hevc.o hevc_mvs.o hevc_ps.o hevc_sei.o \
                                          hevc_cabac.o hevc_refs.o hevcpred.o    \
                                          hevcdsp.o hevc_filter.o hevc_parse.o hevc_data.o
OBJS-$(CONFIG_HEVC_QSV_DECODER)        += qsvdec_h2645.o
OBJS-$(CONFIG_HEVC_QSV_ENCODER)        += qsvenc_hevc.o hevc_ps_enc.o hevc_parse.o
OBJS-$(CONFIG_HNM4_VIDEO_DECODER)      += hnm4video.o
OBJS-$(CONFIG_HQ_HQA_DECODER)          += hq_hqa.o hq_hqadata.o hq_hqadsp.o \
                                          canopus.o
OBJS-$(CONFIG_HQX_DECODER)             += hqx.o hqxvlc.o hqxdsp.o canopus.o
OBJS-$(CONFIG_HUFFYUV_DECODER)         += huffyuv.o huffyuvdec.o
OBJS-$(CONFIG_HUFFYUV_ENCODER)         += huffyuv.o huffyuvenc.o
OBJS-$(CONFIG_IDCIN_DECODER)           += idcinvideo.o
OBJS-$(CONFIG_IDF_DECODER)             += bintext.o cga_data.o
OBJS-$(CONFIG_IFF_ILBM_DECODER)        += iff.o
OBJS-$(CONFIG_IMC_DECODER)             += imc.o
OBJS-$(CONFIG_INDEO2_DECODER)          += indeo2.o
OBJS-$(CONFIG_INDEO3_DECODER)          += indeo3.o
OBJS-$(CONFIG_INDEO4_DECODER)          += indeo4.o ivi.o
OBJS-$(CONFIG_INDEO5_DECODER)          += indeo5.o ivi.o
OBJS-$(CONFIG_INTERPLAY_DPCM_DECODER)  += dpcm.o
OBJS-$(CONFIG_INTERPLAY_VIDEO_DECODER) += interplayvideo.o
OBJS-$(CONFIG_JACOSUB_DECODER)         += jacosubdec.o ass.o
OBJS-$(CONFIG_JPEG2000_ENCODER)        += j2kenc.o mqcenc.o mqc.o jpeg2000.o \
                                          jpeg2000dwt.o
OBJS-$(CONFIG_JPEG2000_DECODER)        += jpeg2000dec.o jpeg2000.o jpeg2000dsp.o \
                                          jpeg2000dwt.o mqcdec.o mqc.o
OBJS-$(CONFIG_JPEGLS_DECODER)          += jpeglsdec.o jpegls.o
OBJS-$(CONFIG_JPEGLS_ENCODER)          += jpeglsenc.o jpegls.o
OBJS-$(CONFIG_JV_DECODER)              += jvdec.o
OBJS-$(CONFIG_KGV1_DECODER)            += kgv1dec.o
OBJS-$(CONFIG_KMVC_DECODER)            += kmvc.o
OBJS-$(CONFIG_LAGARITH_DECODER)        += lagarith.o lagarithrac.o
OBJS-$(CONFIG_LJPEG_ENCODER)           += ljpegenc.o mjpegenc_common.o
OBJS-$(CONFIG_LOCO_DECODER)            += loco.o
OBJS-$(CONFIG_MACE3_DECODER)           += mace.o
OBJS-$(CONFIG_MACE6_DECODER)           += mace.o
OBJS-$(CONFIG_MDEC_DECODER)            += mdec.o mpeg12.o mpeg12data.o
OBJS-$(CONFIG_METASOUND_DECODER)       += metasound.o metasound_data.o \
                                          twinvq.o
OBJS-$(CONFIG_MICRODVD_DECODER)        += microdvddec.o ass.o
OBJS-$(CONFIG_MIMIC_DECODER)           += mimic.o
OBJS-$(CONFIG_MJPEG_DECODER)           += mjpegdec.o
OBJS-$(CONFIG_MJPEG_ENCODER)           += mjpegenc.o mjpegenc_common.o
OBJS-$(CONFIG_MJPEGB_DECODER)          += mjpegbdec.o
OBJS-$(CONFIG_MLP_DECODER)             += mlpdec.o mlpdsp.o
OBJS-$(CONFIG_MMVIDEO_DECODER)         += mmvideo.o
OBJS-$(CONFIG_MOTIONPIXELS_DECODER)    += motionpixels.o
OBJS-$(CONFIG_MOVTEXT_DECODER)         += movtextdec.o ass.o
OBJS-$(CONFIG_MOVTEXT_ENCODER)         += movtextenc.o ass_split.o
OBJS-$(CONFIG_MP1_DECODER)             += mpegaudiodec_fixed.o
OBJS-$(CONFIG_MP1FLOAT_DECODER)        += mpegaudiodec_float.o
OBJS-$(CONFIG_MP2_DECODER)             += mpegaudiodec_fixed.o
OBJS-$(CONFIG_MP2_ENCODER)             += mpegaudioenc_float.o mpegaudio.o \
                                          mpegaudiodata.o mpegaudiodsp_data.o
OBJS-$(CONFIG_MP2FIXED_ENCODER)        += mpegaudioenc_fixed.o mpegaudio.o \
                                          mpegaudiodata.o mpegaudiodsp_data.o
OBJS-$(CONFIG_MP2FLOAT_DECODER)        += mpegaudiodec_float.o
OBJS-$(CONFIG_MP3_DECODER)             += mpegaudiodec_fixed.o
OBJS-$(CONFIG_MP3ADU_DECODER)          += mpegaudiodec_fixed.o
OBJS-$(CONFIG_MP3ADUFLOAT_DECODER)     += mpegaudiodec_float.o
OBJS-$(CONFIG_MP3FLOAT_DECODER)        += mpegaudiodec_float.o
OBJS-$(CONFIG_MP3ON4_DECODER)          += mpegaudiodec_fixed.o mpeg4audio.o
OBJS-$(CONFIG_MP3ON4FLOAT_DECODER)     += mpegaudiodec_float.o mpeg4audio.o
OBJS-$(CONFIG_MPC7_DECODER)            += mpc7.o mpc.o
OBJS-$(CONFIG_MPC8_DECODER)            += mpc8.o mpc.o
OBJS-$(CONFIG_MPEGVIDEO_DECODER)       += mpeg12dec.o mpeg12.o mpeg12data.o
OBJS-$(CONFIG_MPEG1VIDEO_DECODER)      += mpeg12dec.o mpeg12.o mpeg12data.o
OBJS-$(CONFIG_MPEG1VIDEO_ENCODER)      += mpeg12enc.o mpeg12.o
OBJS-$(CONFIG_MPEG2VIDEO_DECODER)      += mpeg12dec.o mpeg12.o mpeg12data.o
OBJS-$(CONFIG_MPEG2VIDEO_ENCODER)      += mpeg12enc.o mpeg12.o
OBJS-$(CONFIG_MPEG2_MMAL_DECODER)      += mmaldec.o
OBJS-$(CONFIG_MPEG2_QSV_DECODER)       += qsvdec_mpeg2.o
OBJS-$(CONFIG_MPEG2_QSV_ENCODER)       += qsvenc_mpeg2.o
OBJS-$(CONFIG_MPEG4_DECODER)           += xvididct.o
OBJS-$(CONFIG_MPL2_DECODER)            += mpl2dec.o ass.o
OBJS-$(CONFIG_MSMPEG4V1_DECODER)       += msmpeg4dec.o msmpeg4.o msmpeg4data.o
OBJS-$(CONFIG_MSMPEG4V2_DECODER)       += msmpeg4dec.o msmpeg4.o msmpeg4data.o
OBJS-$(CONFIG_MSMPEG4V2_ENCODER)       += msmpeg4enc.o msmpeg4.o msmpeg4data.o
OBJS-$(CONFIG_MSMPEG4V3_DECODER)       += msmpeg4dec.o msmpeg4.o msmpeg4data.o
OBJS-$(CONFIG_MSMPEG4V3_ENCODER)       += msmpeg4enc.o msmpeg4.o msmpeg4data.o
OBJS-$(CONFIG_MSRLE_DECODER)           += msrle.o msrledec.o
OBJS-$(CONFIG_MSA1_DECODER)            += mss3.o
OBJS-$(CONFIG_MSS1_DECODER)            += mss1.o mss12.o
OBJS-$(CONFIG_MSS2_DECODER)            += mss2.o mss12.o mss2dsp.o
OBJS-$(CONFIG_MSVIDEO1_DECODER)        += msvideo1.o
OBJS-$(CONFIG_MSVIDEO1_ENCODER)        += msvideo1enc.o elbg.o
OBJS-$(CONFIG_MSZH_DECODER)            += lcldec.o
OBJS-$(CONFIG_MTS2_DECODER)            += mss4.o
OBJS-$(CONFIG_MVC1_DECODER)            += mvcdec.o
OBJS-$(CONFIG_MVC2_DECODER)            += mvcdec.o
OBJS-$(CONFIG_MXPEG_DECODER)           += mxpegdec.o
OBJS-$(CONFIG_NELLYMOSER_DECODER)      += nellymoserdec.o nellymoser.o
OBJS-$(CONFIG_NELLYMOSER_ENCODER)      += nellymoserenc.o nellymoser.o
OBJS-$(CONFIG_NUV_DECODER)             += nuv.o rtjpeg.o
OBJS-$(CONFIG_ON2AVC_DECODER)          += on2avc.o on2avcdata.o
OBJS-$(CONFIG_OPUS_DECODER)            += opusdec.o opus.o opus_celt.o \
                                          opus_silk.o vorbis_data.o
OBJS-$(CONFIG_PAF_AUDIO_DECODER)       += pafaudio.o
OBJS-$(CONFIG_PAF_VIDEO_DECODER)       += pafvideo.o
OBJS-$(CONFIG_PAM_DECODER)             += pnmdec.o pnm.o
OBJS-$(CONFIG_PAM_ENCODER)             += pamenc.o
OBJS-$(CONFIG_PBM_DECODER)             += pnmdec.o pnm.o
OBJS-$(CONFIG_PBM_ENCODER)             += pnmenc.o
OBJS-$(CONFIG_PCX_DECODER)             += pcx.o
OBJS-$(CONFIG_PCX_ENCODER)             += pcxenc.o
OBJS-$(CONFIG_PGM_DECODER)             += pnmdec.o pnm.o
OBJS-$(CONFIG_PGM_ENCODER)             += pnmenc.o
OBJS-$(CONFIG_PGMYUV_DECODER)          += pnmdec.o pnm.o
OBJS-$(CONFIG_PGMYUV_ENCODER)          += pnmenc.o
OBJS-$(CONFIG_PGSSUB_DECODER)          += pgssubdec.o
OBJS-$(CONFIG_PICTOR_DECODER)          += pictordec.o cga_data.o
OBJS-$(CONFIG_PJS_DECODER)             += textdec.o ass.o
OBJS-$(CONFIG_PNG_DECODER)             += png.o pngdec.o pngdsp.o
OBJS-$(CONFIG_PNG_ENCODER)             += png.o pngenc.o
OBJS-$(CONFIG_PPM_DECODER)             += pnmdec.o pnm.o
OBJS-$(CONFIG_PPM_ENCODER)             += pnmenc.o
OBJS-$(CONFIG_PRORES_DECODER)          += proresdec2.o proresdsp.o proresdata.o
OBJS-$(CONFIG_PRORES_LGPL_DECODER)     += proresdec_lgpl.o proresdsp.o proresdata.o
OBJS-$(CONFIG_PRORES_ENCODER)          += proresenc_anatoliy.o
OBJS-$(CONFIG_PRORES_AW_ENCODER)       += proresenc_anatoliy.o
OBJS-$(CONFIG_PRORES_KS_ENCODER)       += proresenc_kostya.o proresdata.o
OBJS-$(CONFIG_PTX_DECODER)             += ptx.o
OBJS-$(CONFIG_QCELP_DECODER)           += qcelpdec.o                     \
                                          celp_filters.o acelp_vectors.o \
                                          acelp_filters.o
OBJS-$(CONFIG_QDM2_DECODER)            += qdm2.o
OBJS-$(CONFIG_QDRAW_DECODER)           += qdrw.o
OBJS-$(CONFIG_QPEG_DECODER)            += qpeg.o
OBJS-$(CONFIG_QTRLE_DECODER)           += qtrle.o
OBJS-$(CONFIG_QTRLE_ENCODER)           += qtrleenc.o
OBJS-$(CONFIG_R10K_DECODER)            += r210dec.o
OBJS-$(CONFIG_R10K_ENCODER)            += r210enc.o
OBJS-$(CONFIG_R210_DECODER)            += r210dec.o
OBJS-$(CONFIG_R210_ENCODER)            += r210enc.o
OBJS-$(CONFIG_RA_144_DECODER)          += ra144dec.o ra144.o celp_filters.o
OBJS-$(CONFIG_RA_144_ENCODER)          += ra144enc.o ra144.o celp_filters.o
OBJS-$(CONFIG_RA_288_DECODER)          += ra288.o celp_filters.o
OBJS-$(CONFIG_RALF_DECODER)            += ralf.o
OBJS-$(CONFIG_RAWVIDEO_DECODER)        += rawdec.o
OBJS-$(CONFIG_RAWVIDEO_ENCODER)        += rawenc.o
OBJS-$(CONFIG_REALTEXT_DECODER)        += realtextdec.o ass.o
OBJS-$(CONFIG_RL2_DECODER)             += rl2.o
OBJS-$(CONFIG_ROQ_DECODER)             += roqvideodec.o roqvideo.o
OBJS-$(CONFIG_ROQ_ENCODER)             += roqvideoenc.o roqvideo.o elbg.o
OBJS-$(CONFIG_ROQ_DPCM_DECODER)        += dpcm.o
OBJS-$(CONFIG_ROQ_DPCM_ENCODER)        += roqaudioenc.o
OBJS-$(CONFIG_RPZA_DECODER)            += rpza.o
OBJS-$(CONFIG_RSCC_DECODER)            += rscc.o
OBJS-$(CONFIG_RV10_DECODER)            += rv10.o
OBJS-$(CONFIG_RV10_ENCODER)            += rv10enc.o
OBJS-$(CONFIG_RV20_DECODER)            += rv10.o
OBJS-$(CONFIG_RV20_ENCODER)            += rv20enc.o
OBJS-$(CONFIG_RV30_DECODER)            += rv30.o rv34.o rv30dsp.o
OBJS-$(CONFIG_RV40_DECODER)            += rv40.o rv34.o rv40dsp.o
OBJS-$(CONFIG_SAMI_DECODER)            += samidec.o ass.o htmlsubtitles.o
OBJS-$(CONFIG_S302M_DECODER)           += s302m.o
OBJS-$(CONFIG_S302M_ENCODER)           += s302menc.o
OBJS-$(CONFIG_SANM_DECODER)            += sanm.o
OBJS-$(CONFIG_SCREENPRESSO_DECODER)    += screenpresso.o
OBJS-$(CONFIG_SDX2_DPCM_DECODER)       += dpcm.o
OBJS-$(CONFIG_SGI_DECODER)             += sgidec.o
OBJS-$(CONFIG_SGI_ENCODER)             += sgienc.o rle.o
OBJS-$(CONFIG_SGIRLE_DECODER)          += sgirledec.o
OBJS-$(CONFIG_SHORTEN_DECODER)         += shorten.o
OBJS-$(CONFIG_SIPR_DECODER)            += sipr.o acelp_pitch_delay.o \
                                          celp_math.o acelp_vectors.o \
                                          acelp_filters.o celp_filters.o \
                                          sipr16k.o
OBJS-$(CONFIG_SMACKAUD_DECODER)        += smacker.o
OBJS-$(CONFIG_SMACKER_DECODER)         += smacker.o
OBJS-$(CONFIG_SMC_DECODER)             += smc.o
OBJS-$(CONFIG_SMVJPEG_DECODER)         += smvjpegdec.o
OBJS-$(CONFIG_SNOW_DECODER)            += snowdec.o snow.o snow_dwt.o
OBJS-$(CONFIG_SNOW_ENCODER)            += snowenc.o snow.o snow_dwt.o             \
                                          h263.o ituh263enc.o
OBJS-$(CONFIG_SOL_DPCM_DECODER)        += dpcm.o
OBJS-$(CONFIG_SONIC_DECODER)           += sonic.o
OBJS-$(CONFIG_SONIC_ENCODER)           += sonic.o
OBJS-$(CONFIG_SONIC_LS_ENCODER)        += sonic.o
OBJS-$(CONFIG_SP5X_DECODER)            += sp5xdec.o
OBJS-$(CONFIG_SRT_DECODER)             += srtdec.o ass.o htmlsubtitles.o
OBJS-$(CONFIG_SRT_ENCODER)             += srtenc.o ass_split.o
OBJS-$(CONFIG_STL_DECODER)             += textdec.o ass.o
OBJS-$(CONFIG_SUBRIP_DECODER)          += srtdec.o ass.o htmlsubtitles.o
OBJS-$(CONFIG_SUBRIP_ENCODER)          += srtenc.o ass_split.o
OBJS-$(CONFIG_SUBVIEWER1_DECODER)      += textdec.o ass.o
OBJS-$(CONFIG_SUBVIEWER_DECODER)       += subviewerdec.o ass.o
OBJS-$(CONFIG_SUNRAST_DECODER)         += sunrast.o
OBJS-$(CONFIG_SUNRAST_ENCODER)         += sunrastenc.o
OBJS-$(CONFIG_SVQ1_DECODER)            += svq1dec.o svq1.o svq13.o h263.o
OBJS-$(CONFIG_SVQ1_ENCODER)            += svq1enc.o svq1.o    \
                                          h263.o ituh263enc.o
OBJS-$(CONFIG_SVQ3_DECODER)            += svq3.o svq13.o mpegutils.o
OBJS-$(CONFIG_TEXT_DECODER)            += textdec.o ass.o
OBJS-$(CONFIG_TAK_DECODER)             += takdec.o tak.o takdsp.o
OBJS-$(CONFIG_TARGA_DECODER)           += targa.o
OBJS-$(CONFIG_TARGA_ENCODER)           += targaenc.o rle.o
OBJS-$(CONFIG_TARGA_Y216_DECODER)      += targa_y216dec.o
OBJS-$(CONFIG_TDSC_DECODER)            += tdsc.o
OBJS-$(CONFIG_TIERTEXSEQVIDEO_DECODER) += tiertexseqv.o
OBJS-$(CONFIG_TIFF_DECODER)            += tiff.o lzw.o faxcompr.o tiff_data.o tiff_common.o
OBJS-$(CONFIG_TIFF_ENCODER)            += tiffenc.o rle.o lzwenc.o tiff_data.o
OBJS-$(CONFIG_TMV_DECODER)             += tmv.o cga_data.o
OBJS-$(CONFIG_TRUEHD_DECODER)          += mlpdec.o mlpdsp.o
OBJS-$(CONFIG_TRUEMOTION1_DECODER)     += truemotion1.o
OBJS-$(CONFIG_TRUEMOTION2_DECODER)     += truemotion2.o
OBJS-$(CONFIG_TRUESPEECH_DECODER)      += truespeech.o
OBJS-$(CONFIG_TSCC_DECODER)            += tscc.o msrledec.o
OBJS-$(CONFIG_TSCC2_DECODER)           += tscc2.o
OBJS-$(CONFIG_TTA_DECODER)             += tta.o ttadata.o ttadsp.o
OBJS-$(CONFIG_TTA_ENCODER)             += ttaenc.o ttadata.o
OBJS-$(CONFIG_TWINVQ_DECODER)          += twinvqdec.o twinvq.o
OBJS-$(CONFIG_TXD_DECODER)             += txd.o
OBJS-$(CONFIG_ULTI_DECODER)            += ulti.o
OBJS-$(CONFIG_UTVIDEO_DECODER)         += utvideodec.o utvideo.o
OBJS-$(CONFIG_UTVIDEO_ENCODER)         += utvideoenc.o utvideo.o
OBJS-$(CONFIG_V210_DECODER)            += v210dec.o
OBJS-$(CONFIG_V210_ENCODER)            += v210enc.o
OBJS-$(CONFIG_V308_DECODER)            += v308dec.o
OBJS-$(CONFIG_V308_ENCODER)            += v308enc.o
OBJS-$(CONFIG_V408_DECODER)            += v408dec.o
OBJS-$(CONFIG_V408_ENCODER)            += v408enc.o
OBJS-$(CONFIG_V410_DECODER)            += v410dec.o
OBJS-$(CONFIG_V410_ENCODER)            += v410enc.o
OBJS-$(CONFIG_V210X_DECODER)           += v210x.o
OBJS-$(CONFIG_VB_DECODER)              += vb.o
OBJS-$(CONFIG_VBLE_DECODER)            += vble.o
OBJS-$(CONFIG_VC1_DECODER)             += vc1dec.o vc1_block.o vc1_loopfilter.o \
                                          vc1_mc.o vc1_pred.o vc1.o vc1data.o \
                                          vc1dsp.o \
                                          msmpeg4dec.o msmpeg4.o msmpeg4data.o \
                                          wmv2dsp.o
OBJS-$(CONFIG_VC1_QSV_DECODER)         += qsvdec_vc1.o
OBJS-$(CONFIG_VCR1_DECODER)            += vcr1.o
OBJS-$(CONFIG_VMDAUDIO_DECODER)        += vmdaudio.o
OBJS-$(CONFIG_VMDVIDEO_DECODER)        += vmdvideo.o
OBJS-$(CONFIG_VMNC_DECODER)            += vmnc.o
OBJS-$(CONFIG_VORBIS_DECODER)          += vorbisdec.o vorbisdsp.o vorbis.o \
                                          vorbis_data.o
OBJS-$(CONFIG_VORBIS_ENCODER)          += vorbisenc.o vorbis.o \
                                          vorbis_data.o
OBJS-$(CONFIG_VP3_DECODER)             += vp3.o
OBJS-$(CONFIG_VP5_DECODER)             += vp5.o vp56.o vp56data.o vp56rac.o
OBJS-$(CONFIG_VP6_DECODER)             += vp6.o vp56.o vp56data.o \
                                          vp6dsp.o vp56rac.o
OBJS-$(CONFIG_VP7_DECODER)             += vp8.o vp56rac.o
OBJS-$(CONFIG_VP8_DECODER)             += vp8.o vp56rac.o
OBJS-$(CONFIG_VP9_DECODER)             += vp9.o vp9dsp.o vp56rac.o vp9dsp_8bpp.o \
                                          vp9dsp_10bpp.o vp9dsp_12bpp.o
OBJS-$(CONFIG_VPLAYER_DECODER)         += textdec.o ass.o
OBJS-$(CONFIG_VQA_DECODER)             += vqavideo.o
OBJS-$(CONFIG_WAVPACK_DECODER)         += wavpack.o
OBJS-$(CONFIG_WAVPACK_ENCODER)         += wavpackenc.o
OBJS-$(CONFIG_WEBP_DECODER)            += vp8.o vp8dsp.o vp56rac.o
OBJS-$(CONFIG_WEBP_DECODER)            += webp.o exif.o tiff_common.o
OBJS-$(CONFIG_WEBVTT_DECODER)          += webvttdec.o ass.o
OBJS-$(CONFIG_WEBVTT_ENCODER)          += webvttenc.o ass_split.o
OBJS-$(CONFIG_WMALOSSLESS_DECODER)     += wmalosslessdec.o wma_common.o
OBJS-$(CONFIG_WMAPRO_DECODER)          += wmaprodec.o wma.o wma_common.o
OBJS-$(CONFIG_WMAV1_DECODER)           += wmadec.o wma.o wma_common.o aactab.o
OBJS-$(CONFIG_WMAV1_ENCODER)           += wmaenc.o wma.o wma_common.o aactab.o
OBJS-$(CONFIG_WMAV2_DECODER)           += wmadec.o wma.o wma_common.o aactab.o
OBJS-$(CONFIG_WMAV2_ENCODER)           += wmaenc.o wma.o wma_common.o aactab.o
OBJS-$(CONFIG_WMAVOICE_DECODER)        += wmavoice.o \
                                          celp_filters.o \
                                          acelp_vectors.o acelp_filters.o
OBJS-$(CONFIG_WMV1_DECODER)            += msmpeg4dec.o msmpeg4.o msmpeg4data.o
OBJS-$(CONFIG_WMV1_ENCODER)            += msmpeg4enc.o
OBJS-$(CONFIG_WMV2_DECODER)            += wmv2dec.o wmv2.o \
                                          msmpeg4dec.o msmpeg4.o msmpeg4data.o
OBJS-$(CONFIG_WMV2_ENCODER)            += wmv2enc.o wmv2.o \
                                          msmpeg4.o msmpeg4enc.o msmpeg4data.o
OBJS-$(CONFIG_WNV1_DECODER)            += wnv1.o
OBJS-$(CONFIG_WS_SND1_DECODER)         += ws-snd1.o
OBJS-$(CONFIG_WRAPPED_AVFRAME_ENCODER) += wrapped_avframe.o
OBJS-$(CONFIG_XAN_DPCM_DECODER)        += dpcm.o
OBJS-$(CONFIG_XAN_WC3_DECODER)         += xan.o
OBJS-$(CONFIG_XAN_WC4_DECODER)         += xxan.o
OBJS-$(CONFIG_XBIN_DECODER)            += bintext.o cga_data.o
OBJS-$(CONFIG_XBM_DECODER)             += xbmdec.o
OBJS-$(CONFIG_XBM_ENCODER)             += xbmenc.o
OBJS-$(CONFIG_XFACE_DECODER)           += xfacedec.o xface.o
OBJS-$(CONFIG_XFACE_ENCODER)           += xfaceenc.o xface.o
OBJS-$(CONFIG_XL_DECODER)              += xl.o
OBJS-$(CONFIG_XSUB_DECODER)            += xsubdec.o
OBJS-$(CONFIG_XSUB_ENCODER)            += xsubenc.o
OBJS-$(CONFIG_XWD_DECODER)             += xwddec.o
OBJS-$(CONFIG_XWD_ENCODER)             += xwdenc.o
OBJS-$(CONFIG_Y41P_DECODER)            += y41pdec.o
OBJS-$(CONFIG_Y41P_ENCODER)            += y41penc.o
OBJS-$(CONFIG_YOP_DECODER)             += yop.o
OBJS-$(CONFIG_YUV4_DECODER)            += yuv4dec.o
OBJS-$(CONFIG_YUV4_ENCODER)            += yuv4enc.o
OBJS-$(CONFIG_ZEROCODEC_DECODER)       += zerocodec.o
OBJS-$(CONFIG_ZLIB_DECODER)            += lcldec.o
OBJS-$(CONFIG_ZLIB_ENCODER)            += lclenc.o
OBJS-$(CONFIG_ZMBV_DECODER)            += zmbv.o
OBJS-$(CONFIG_ZMBV_ENCODER)            += zmbvenc.o

# (AD)PCM decoders/encoders
OBJS-$(CONFIG_PCM_ALAW_DECODER)           += pcm.o
OBJS-$(CONFIG_PCM_ALAW_ENCODER)           += pcm.o
OBJS-$(CONFIG_PCM_BLURAY_DECODER)         += pcm-bluray.o
OBJS-$(CONFIG_PCM_DVD_DECODER)            += pcm-dvd.o
OBJS-$(CONFIG_PCM_F32BE_DECODER)          += pcm.o
OBJS-$(CONFIG_PCM_F32BE_ENCODER)          += pcm.o
OBJS-$(CONFIG_PCM_F32LE_DECODER)          += pcm.o
OBJS-$(CONFIG_PCM_F32LE_ENCODER)          += pcm.o
OBJS-$(CONFIG_PCM_F64BE_DECODER)          += pcm.o
OBJS-$(CONFIG_PCM_F64BE_ENCODER)          += pcm.o
OBJS-$(CONFIG_PCM_F64LE_DECODER)          += pcm.o
OBJS-$(CONFIG_PCM_F64LE_ENCODER)          += pcm.o
OBJS-$(CONFIG_PCM_LXF_DECODER)            += pcm.o
OBJS-$(CONFIG_PCM_MULAW_DECODER)          += pcm.o
OBJS-$(CONFIG_PCM_MULAW_ENCODER)          += pcm.o
OBJS-$(CONFIG_PCM_S8_DECODER)             += pcm.o
OBJS-$(CONFIG_PCM_S8_ENCODER)             += pcm.o
OBJS-$(CONFIG_PCM_S8_PLANAR_DECODER)      += pcm.o
OBJS-$(CONFIG_PCM_S8_PLANAR_ENCODER)      += pcm.o
OBJS-$(CONFIG_PCM_S16BE_DECODER)          += pcm.o
OBJS-$(CONFIG_PCM_S16BE_ENCODER)          += pcm.o
OBJS-$(CONFIG_PCM_S16BE_PLANAR_DECODER)   += pcm.o
OBJS-$(CONFIG_PCM_S16BE_PLANAR_ENCODER)   += pcm.o
OBJS-$(CONFIG_PCM_S16LE_DECODER)          += pcm.o
OBJS-$(CONFIG_PCM_S16LE_ENCODER)          += pcm.o
OBJS-$(CONFIG_PCM_S16LE_PLANAR_DECODER)   += pcm.o
OBJS-$(CONFIG_PCM_S16LE_PLANAR_ENCODER)   += pcm.o
OBJS-$(CONFIG_PCM_S24BE_DECODER)          += pcm.o
OBJS-$(CONFIG_PCM_S24BE_ENCODER)          += pcm.o
OBJS-$(CONFIG_PCM_S24DAUD_DECODER)        += pcm.o
OBJS-$(CONFIG_PCM_S24DAUD_ENCODER)        += pcm.o
OBJS-$(CONFIG_PCM_S24LE_DECODER)          += pcm.o
OBJS-$(CONFIG_PCM_S24LE_ENCODER)          += pcm.o
OBJS-$(CONFIG_PCM_S24LE_PLANAR_DECODER)   += pcm.o
OBJS-$(CONFIG_PCM_S24LE_PLANAR_ENCODER)   += pcm.o
OBJS-$(CONFIG_PCM_S32BE_DECODER)          += pcm.o
OBJS-$(CONFIG_PCM_S32BE_ENCODER)          += pcm.o
OBJS-$(CONFIG_PCM_S32LE_DECODER)          += pcm.o
OBJS-$(CONFIG_PCM_S32LE_ENCODER)          += pcm.o
OBJS-$(CONFIG_PCM_S32LE_PLANAR_DECODER)   += pcm.o
OBJS-$(CONFIG_PCM_S32LE_PLANAR_ENCODER)   += pcm.o
OBJS-$(CONFIG_PCM_U8_DECODER)             += pcm.o
OBJS-$(CONFIG_PCM_U8_ENCODER)             += pcm.o
OBJS-$(CONFIG_PCM_U16BE_DECODER)          += pcm.o
OBJS-$(CONFIG_PCM_U16BE_ENCODER)          += pcm.o
OBJS-$(CONFIG_PCM_U16LE_DECODER)          += pcm.o
OBJS-$(CONFIG_PCM_U16LE_ENCODER)          += pcm.o
OBJS-$(CONFIG_PCM_U24BE_DECODER)          += pcm.o
OBJS-$(CONFIG_PCM_U24BE_ENCODER)          += pcm.o
OBJS-$(CONFIG_PCM_U24LE_DECODER)          += pcm.o
OBJS-$(CONFIG_PCM_U24LE_ENCODER)          += pcm.o
OBJS-$(CONFIG_PCM_U32BE_DECODER)          += pcm.o
OBJS-$(CONFIG_PCM_U32BE_ENCODER)          += pcm.o
OBJS-$(CONFIG_PCM_U32LE_DECODER)          += pcm.o
OBJS-$(CONFIG_PCM_U32LE_ENCODER)          += pcm.o
OBJS-$(CONFIG_PCM_ZORK_DECODER)           += pcm.o

OBJS-$(CONFIG_ADPCM_4XM_DECODER)          += adpcm.o adpcm_data.o
OBJS-$(CONFIG_ADPCM_ADX_DECODER)          += adxdec.o adx.o
OBJS-$(CONFIG_ADPCM_ADX_ENCODER)          += adxenc.o adx.o
OBJS-$(CONFIG_ADPCM_AFC_DECODER)          += adpcm.o adpcm_data.o
OBJS-$(CONFIG_ADPCM_AICA_DECODER)         += adpcm.o adpcm_data.o
OBJS-$(CONFIG_ADPCM_CT_DECODER)           += adpcm.o adpcm_data.o
OBJS-$(CONFIG_ADPCM_DTK_DECODER)          += adpcm.o adpcm_data.o
OBJS-$(CONFIG_ADPCM_EA_DECODER)           += adpcm.o adpcm_data.o
OBJS-$(CONFIG_ADPCM_EA_MAXIS_XA_DECODER)  += adpcm.o adpcm_data.o
OBJS-$(CONFIG_ADPCM_EA_R1_DECODER)        += adpcm.o adpcm_data.o
OBJS-$(CONFIG_ADPCM_EA_R2_DECODER)        += adpcm.o adpcm_data.o
OBJS-$(CONFIG_ADPCM_EA_R3_DECODER)        += adpcm.o adpcm_data.o
OBJS-$(CONFIG_ADPCM_EA_XAS_DECODER)       += adpcm.o adpcm_data.o
OBJS-$(CONFIG_ADPCM_G722_DECODER)         += g722.o g722dsp.o g722dec.o
OBJS-$(CONFIG_ADPCM_G722_ENCODER)         += g722.o g722dsp.o g722enc.o
OBJS-$(CONFIG_ADPCM_G726_DECODER)         += g726.o
OBJS-$(CONFIG_ADPCM_G726_ENCODER)         += g726.o
OBJS-$(CONFIG_ADPCM_G726LE_DECODER)       += g726.o
OBJS-$(CONFIG_ADPCM_IMA_AMV_DECODER)      += adpcm.o adpcm_data.o
OBJS-$(CONFIG_ADPCM_IMA_APC_DECODER)      += adpcm.o adpcm_data.o
OBJS-$(CONFIG_ADPCM_IMA_DK3_DECODER)      += adpcm.o adpcm_data.o
OBJS-$(CONFIG_ADPCM_IMA_DK4_DECODER)      += adpcm.o adpcm_data.o
OBJS-$(CONFIG_ADPCM_IMA_EA_EACS_DECODER)  += adpcm.o adpcm_data.o
OBJS-$(CONFIG_ADPCM_IMA_EA_SEAD_DECODER)  += adpcm.o adpcm_data.o
OBJS-$(CONFIG_ADPCM_IMA_ISS_DECODER)      += adpcm.o adpcm_data.o
OBJS-$(CONFIG_ADPCM_IMA_OKI_DECODER)      += adpcm.o adpcm_data.o
OBJS-$(CONFIG_ADPCM_IMA_QT_DECODER)       += adpcm.o adpcm_data.o
OBJS-$(CONFIG_ADPCM_IMA_QT_ENCODER)       += adpcmenc.o adpcm_data.o
OBJS-$(CONFIG_ADPCM_IMA_RAD_DECODER)      += adpcm.o adpcm_data.o
OBJS-$(CONFIG_ADPCM_IMA_SMJPEG_DECODER)   += adpcm.o adpcm_data.o
OBJS-$(CONFIG_ADPCM_IMA_WAV_DECODER)      += adpcm.o adpcm_data.o
OBJS-$(CONFIG_ADPCM_IMA_WAV_ENCODER)      += adpcmenc.o adpcm_data.o
OBJS-$(CONFIG_ADPCM_IMA_WS_DECODER)       += adpcm.o adpcm_data.o
OBJS-$(CONFIG_ADPCM_MS_DECODER)           += adpcm.o adpcm_data.o
OBJS-$(CONFIG_ADPCM_MS_ENCODER)           += adpcmenc.o adpcm_data.o
OBJS-$(CONFIG_ADPCM_PSX_DECODER)          += adpcm.o adpcm_data.o
OBJS-$(CONFIG_ADPCM_SBPRO_2_DECODER)      += adpcm.o adpcm_data.o
OBJS-$(CONFIG_ADPCM_SBPRO_3_DECODER)      += adpcm.o adpcm_data.o
OBJS-$(CONFIG_ADPCM_SBPRO_4_DECODER)      += adpcm.o adpcm_data.o
OBJS-$(CONFIG_ADPCM_SWF_DECODER)          += adpcm.o adpcm_data.o
OBJS-$(CONFIG_ADPCM_SWF_ENCODER)          += adpcmenc.o adpcm_data.o
OBJS-$(CONFIG_ADPCM_THP_DECODER)          += adpcm.o adpcm_data.o
OBJS-$(CONFIG_ADPCM_VIMA_DECODER)         += vima.o adpcm_data.o
OBJS-$(CONFIG_ADPCM_XA_DECODER)           += adpcm.o adpcm_data.o
OBJS-$(CONFIG_ADPCM_YAMAHA_DECODER)       += adpcm.o adpcm_data.o
OBJS-$(CONFIG_ADPCM_YAMAHA_ENCODER)       += adpcmenc.o adpcm_data.o

# hardware accelerators
OBJS-$(CONFIG_D3D11VA)                    += dxva2.o
OBJS-$(CONFIG_DXVA2)                      += dxva2.o
OBJS-$(CONFIG_VAAPI)                      += vaapi.o
OBJS-$(CONFIG_VDA)                        += vda.o videotoolbox.o
OBJS-$(CONFIG_VIDEOTOOLBOX)               += videotoolbox.o
OBJS-$(CONFIG_VDPAU)                      += vdpau.o

OBJS-$(CONFIG_H263_VAAPI_HWACCEL)         += vaapi_mpeg4.o
<<<<<<< HEAD
OBJS-$(CONFIG_H263_VDPAU_HWACCEL)         += vdpau_mpeg4.o
OBJS-$(CONFIG_H263_VIDEOTOOLBOX_HWACCEL)  += videotoolbox.o
=======
>>>>>>> d35d0c72
OBJS-$(CONFIG_H264_D3D11VA_HWACCEL)       += dxva2_h264.o
OBJS-$(CONFIG_H264_DXVA2_HWACCEL)         += dxva2_h264.o
OBJS-$(CONFIG_H264_VAAPI_HWACCEL)         += vaapi_h264.o
OBJS-$(CONFIG_H264_VDA_HWACCEL)           += vda_h264.o
OBJS-$(CONFIG_H264_VDPAU_HWACCEL)         += vdpau_h264.o
OBJS-$(CONFIG_H264_VIDEOTOOLBOX_HWACCEL)  += videotoolbox.o
OBJS-$(CONFIG_HEVC_D3D11VA_HWACCEL)       += dxva2_hevc.o
OBJS-$(CONFIG_HEVC_DXVA2_HWACCEL)         += dxva2_hevc.o
OBJS-$(CONFIG_HEVC_VAAPI_HWACCEL)         += vaapi_hevc.o
OBJS-$(CONFIG_HEVC_VDPAU_HWACCEL)         += vdpau_hevc.o
OBJS-$(CONFIG_MPEG1_VDPAU_HWACCEL)        += vdpau_mpeg12.o
OBJS-$(CONFIG_MPEG1_VIDEOTOOLBOX_HWACCEL) += videotoolbox.o
OBJS-$(CONFIG_MPEG1_XVMC_HWACCEL)         += mpegvideo_xvmc.o
OBJS-$(CONFIG_MPEG2_D3D11VA_HWACCEL)      += dxva2_mpeg2.o
OBJS-$(CONFIG_MPEG2_DXVA2_HWACCEL)        += dxva2_mpeg2.o
OBJS-$(CONFIG_MPEG2_VAAPI_HWACCEL)        += vaapi_mpeg2.o
OBJS-$(CONFIG_MPEG2_VDPAU_HWACCEL)        += vdpau_mpeg12.o
OBJS-$(CONFIG_MPEG2_VIDEOTOOLBOX_HWACCEL) += videotoolbox.o
OBJS-$(CONFIG_MPEG2_XVMC_HWACCEL)         += mpegvideo_xvmc.o
OBJS-$(CONFIG_MPEG4_VAAPI_HWACCEL)        += vaapi_mpeg4.o
OBJS-$(CONFIG_MPEG4_VDPAU_HWACCEL)        += vdpau_mpeg4.o
OBJS-$(CONFIG_MPEG4_VIDEOTOOLBOX_HWACCEL) += videotoolbox.o
OBJS-$(CONFIG_VC1_D3D11VA_HWACCEL)        += dxva2_vc1.o
OBJS-$(CONFIG_VC1_DXVA2_HWACCEL)          += dxva2_vc1.o
OBJS-$(CONFIG_VC1_VAAPI_HWACCEL)          += vaapi_vc1.o
OBJS-$(CONFIG_VC1_VDPAU_HWACCEL)          += vdpau_vc1.o

# libavformat dependencies
OBJS-$(CONFIG_ADTS_MUXER)              += mpeg4audio.o
OBJS-$(CONFIG_AVI_DEMUXER)             += mpeg4audio.o mpegaudiodata.o
OBJS-$(CONFIG_CAF_DEMUXER)             += mpeg4audio.o mpegaudiodata.o  \
                                          ac3tab.o
OBJS-$(CONFIG_FLAC_DEMUXER)            += flac.o flacdata.o vorbis_data.o
OBJS-$(CONFIG_FLAC_MUXER)              += flac.o flacdata.o vorbis_data.o
OBJS-$(CONFIG_FLV_DEMUXER)             += mpeg4audio.o
OBJS-$(CONFIG_GXF_DEMUXER)             += mpeg12data.o
OBJS-$(CONFIG_IFF_DEMUXER)             += iff.o
OBJS-$(CONFIG_ISMV_MUXER)              += mpeg4audio.o mpegaudiodata.o
OBJS-$(CONFIG_LATM_MUXER)              += mpeg4audio.o
OBJS-$(CONFIG_MATROSKA_AUDIO_MUXER)    += mpeg4audio.o vorbis_data.o    \
                                          flac.o flacdata.o
OBJS-$(CONFIG_MATROSKA_DEMUXER)        += mpeg4audio.o mpegaudiodata.o
OBJS-$(CONFIG_MATROSKA_MUXER)          += mpeg4audio.o mpegaudiodata.o  \
                                          flac.o flacdata.o vorbis_data.o
OBJS-$(CONFIG_MP2_MUXER)               += mpegaudiodata.o mpegaudiodecheader.o
OBJS-$(CONFIG_MP3_MUXER)               += mpegaudiodata.o mpegaudiodecheader.o
OBJS-$(CONFIG_MOV_DEMUXER)             += mpeg4audio.o mpegaudiodata.o ac3tab.o
OBJS-$(CONFIG_MOV_MUXER)               += mpeg4audio.o mpegaudiodata.o
OBJS-$(CONFIG_MPEGTS_MUXER)            += mpeg4audio.o
OBJS-$(CONFIG_MPEGTS_DEMUXER)          += mpeg4audio.o mpegaudiodata.o
OBJS-$(CONFIG_MXF_MUXER)               += dnxhddata.o
OBJS-$(CONFIG_NUT_MUXER)               += mpegaudiodata.o
OBJS-$(CONFIG_NUT_DEMUXER)             += mpegaudiodata.o mpeg4audio.o
OBJS-$(CONFIG_OGA_MUXER)               += flac.o flacdata.o
OBJS-$(CONFIG_OGG_DEMUXER)             += mpeg12data.o \
                                          dirac.o vorbis_data.o
OBJS-$(CONFIG_OGG_MUXER)               += flac.o flacdata.o \
                                          vorbis_data.o
OBJS-$(CONFIG_RTP_MUXER)               += mpeg4audio.o
OBJS-$(CONFIG_SPDIF_DEMUXER)           += aacadtsdec.o mpeg4audio.o
OBJS-$(CONFIG_SPDIF_MUXER)             += dca.o
OBJS-$(CONFIG_TAK_DEMUXER)             += tak.o
OBJS-$(CONFIG_WEBM_MUXER)              += mpeg4audio.o mpegaudiodata.o  \
                                          flac.o flacdata.o \
                                          vorbis_data.o
OBJS-$(CONFIG_WTV_DEMUXER)             += mpeg4audio.o mpegaudiodata.o

# libavfilter dependencies
OBJS-$(CONFIG_ELBG_FILTER)             += elbg.o

# external codec libraries
OBJS-$(CONFIG_LIBAACPLUS_ENCODER)         += libaacplus.o
OBJS-$(CONFIG_LIBCELT_DECODER)            += libcelt_dec.o
OBJS-$(CONFIG_LIBDCADEC_DECODER)          += libdcadec.o dca.o
OBJS-$(CONFIG_LIBFAAC_ENCODER)            += libfaac.o
OBJS-$(CONFIG_LIBFDK_AAC_DECODER)         += libfdk-aacdec.o
OBJS-$(CONFIG_LIBFDK_AAC_ENCODER)         += libfdk-aacenc.o
OBJS-$(CONFIG_LIBGSM_DECODER)             += libgsmdec.o
OBJS-$(CONFIG_LIBGSM_ENCODER)             += libgsmenc.o
OBJS-$(CONFIG_LIBGSM_MS_DECODER)          += libgsmdec.o
OBJS-$(CONFIG_LIBGSM_MS_ENCODER)          += libgsmenc.o
OBJS-$(CONFIG_LIBILBC_DECODER)            += libilbc.o
OBJS-$(CONFIG_LIBILBC_ENCODER)            += libilbc.o
OBJS-$(CONFIG_LIBKVAZAAR_ENCODER)         += libkvazaar.o
OBJS-$(CONFIG_LIBMP3LAME_ENCODER)         += libmp3lame.o mpegaudiodecheader.o
OBJS-$(CONFIG_LIBOPENCORE_AMRNB_DECODER)  += libopencore-amr.o
OBJS-$(CONFIG_LIBOPENCORE_AMRNB_ENCODER)  += libopencore-amr.o
OBJS-$(CONFIG_LIBOPENCORE_AMRWB_DECODER)  += libopencore-amr.o
OBJS-$(CONFIG_LIBOPENH264_ENCODER)        += libopenh264enc.o
OBJS-$(CONFIG_LIBOPENJPEG_DECODER)        += libopenjpegdec.o
OBJS-$(CONFIG_LIBOPENJPEG_ENCODER)        += libopenjpegenc.o
OBJS-$(CONFIG_LIBOPUS_DECODER)            += libopusdec.o libopus.o     \
                                             vorbis_data.o
OBJS-$(CONFIG_LIBOPUS_ENCODER)            += libopusenc.o libopus.o     \
                                             vorbis_data.o
OBJS-$(CONFIG_LIBSCHROEDINGER_DECODER)    += libschroedingerdec.o \
                                             libschroedinger.o
OBJS-$(CONFIG_LIBSCHROEDINGER_ENCODER)    += libschroedingerenc.o \
                                             libschroedinger.o
OBJS-$(CONFIG_LIBSHINE_ENCODER)           += libshine.o
OBJS-$(CONFIG_LIBSPEEX_DECODER)           += libspeexdec.o
OBJS-$(CONFIG_LIBSPEEX_ENCODER)           += libspeexenc.o
OBJS-$(CONFIG_LIBSTAGEFRIGHT_H264_DECODER)+= libstagefright.o
OBJS-$(CONFIG_LIBTHEORA_ENCODER)          += libtheoraenc.o
OBJS-$(CONFIG_LIBTWOLAME_ENCODER)         += libtwolame.o
OBJS-$(CONFIG_LIBUTVIDEO_DECODER)         += libutvideodec.o
OBJS-$(CONFIG_LIBUTVIDEO_ENCODER)         += libutvideoenc.o
OBJS-$(CONFIG_LIBVO_AACENC_ENCODER)       += libvo-aacenc.o mpeg4audio.o
OBJS-$(CONFIG_LIBVO_AMRWBENC_ENCODER)     += libvo-amrwbenc.o
OBJS-$(CONFIG_LIBVORBIS_DECODER)          += libvorbisdec.o
OBJS-$(CONFIG_LIBVORBIS_ENCODER)          += libvorbisenc.o \
                                             vorbis_data.o
OBJS-$(CONFIG_LIBVPX_VP8_DECODER)         += libvpxdec.o
OBJS-$(CONFIG_LIBVPX_VP8_ENCODER)         += libvpxenc.o
OBJS-$(CONFIG_LIBVPX_VP9_DECODER)         += libvpxdec.o libvpx.o
OBJS-$(CONFIG_LIBVPX_VP9_ENCODER)         += libvpxenc.o libvpx.o
OBJS-$(CONFIG_LIBWAVPACK_ENCODER)         += libwavpackenc.o
OBJS-$(CONFIG_LIBWEBP_ENCODER)            += libwebpenc_common.o libwebpenc.o
OBJS-$(CONFIG_LIBWEBP_ANIM_ENCODER)       += libwebpenc_common.o libwebpenc_animencoder.o
OBJS-$(CONFIG_LIBX262_ENCODER)            += libx264.o
OBJS-$(CONFIG_LIBX264_ENCODER)            += libx264.o
OBJS-$(CONFIG_LIBX265_ENCODER)            += libx265.o
OBJS-$(CONFIG_LIBXAVS_ENCODER)            += libxavs.o
OBJS-$(CONFIG_LIBXVID_ENCODER)            += libxvid.o
OBJS-$(CONFIG_LIBZVBI_TELETEXT_DECODER)   += libzvbi-teletextdec.o

# parsers
OBJS-$(CONFIG_AAC_PARSER)              += aac_parser.o aac_ac3_parser.o \
                                          aacadtsdec.o mpeg4audio.o
OBJS-$(CONFIG_AAC_LATM_PARSER)         += latm_parser.o
OBJS-$(CONFIG_AC3_PARSER)              += ac3_parser.o ac3tab.o \
                                          aac_ac3_parser.o
OBJS-$(CONFIG_ADX_PARSER)              += adx_parser.o adx.o
OBJS-$(CONFIG_BMP_PARSER)              += bmp_parser.o
OBJS-$(CONFIG_CAVSVIDEO_PARSER)        += cavs_parser.o
OBJS-$(CONFIG_COOK_PARSER)             += cook_parser.o
OBJS-$(CONFIG_DCA_PARSER)              += dca_parser.o dca.o
OBJS-$(CONFIG_DIRAC_PARSER)            += dirac_parser.o
OBJS-$(CONFIG_DNXHD_PARSER)            += dnxhd_parser.o
OBJS-$(CONFIG_DPX_PARSER)              += dpx_parser.o
OBJS-$(CONFIG_DVBSUB_PARSER)           += dvbsub_parser.o
OBJS-$(CONFIG_DVD_NAV_PARSER)          += dvd_nav_parser.o
OBJS-$(CONFIG_DVDSUB_PARSER)           += dvdsub_parser.o
OBJS-$(CONFIG_FLAC_PARSER)             += flac_parser.o flacdata.o flac.o \
                                          vorbis_data.o
OBJS-$(CONFIG_G729_PARSER)             += g729_parser.o
OBJS-$(CONFIG_GSM_PARSER)              += gsm_parser.o
OBJS-$(CONFIG_H261_PARSER)             += h261_parser.o
OBJS-$(CONFIG_H263_PARSER)             += h263_parser.o
OBJS-$(CONFIG_H264_PARSER)             += h264_parser.o
OBJS-$(CONFIG_HEVC_PARSER)             += hevc_parser.o hevc_parse.o hevc_ps.o hevc_data.o
OBJS-$(CONFIG_MJPEG_PARSER)            += mjpeg_parser.o
OBJS-$(CONFIG_MLP_PARSER)              += mlp_parser.o mlp.o
OBJS-$(CONFIG_MPEG4VIDEO_PARSER)       += mpeg4video_parser.o h263.o \
                                          mpeg4videodec.o mpeg4video.o \
                                          ituh263dec.o h263dec.o h263data.o
OBJS-$(CONFIG_PNG_PARSER)              += png_parser.o
OBJS-$(CONFIG_MPEGAUDIO_PARSER)        += mpegaudio_parser.o \
                                          mpegaudiodecheader.o mpegaudiodata.o
OBJS-$(CONFIG_MPEGVIDEO_PARSER)        += mpegvideo_parser.o    \
                                          mpeg12.o mpeg12data.o
OBJS-$(CONFIG_OPUS_PARSER)             += opus_parser.o opus.o vorbis_data.o
OBJS-$(CONFIG_PNG_PARSER)              += png_parser.o
OBJS-$(CONFIG_PNM_PARSER)              += pnm_parser.o pnm.o
OBJS-$(CONFIG_RV30_PARSER)             += rv34_parser.o
OBJS-$(CONFIG_RV40_PARSER)             += rv34_parser.o
OBJS-$(CONFIG_TAK_PARSER)              += tak_parser.o tak.o
OBJS-$(CONFIG_VC1_PARSER)              += vc1_parser.o
OBJS-$(CONFIG_VP3_PARSER)              += vp3_parser.o
OBJS-$(CONFIG_VP8_PARSER)              += vp8_parser.o
OBJS-$(CONFIG_VP9_PARSER)              += vp9_parser.o

# bitstream filters
OBJS-$(CONFIG_AAC_ADTSTOASC_BSF)          += aac_adtstoasc_bsf.o aacadtsdec.o \
                                             mpeg4audio.o
OBJS-$(CONFIG_CHOMP_BSF)                  += chomp_bsf.o
OBJS-$(CONFIG_DUMP_EXTRADATA_BSF)         += dump_extradata_bsf.o
OBJS-$(CONFIG_H264_MP4TOANNEXB_BSF)       += h264_mp4toannexb_bsf.o
OBJS-$(CONFIG_HEVC_MP4TOANNEXB_BSF)       += hevc_mp4toannexb_bsf.o
OBJS-$(CONFIG_IMX_DUMP_HEADER_BSF)        += imx_dump_header_bsf.o
OBJS-$(CONFIG_MJPEG2JPEG_BSF)             += mjpeg2jpeg_bsf.o
OBJS-$(CONFIG_MJPEGA_DUMP_HEADER_BSF)     += mjpega_dump_header_bsf.o
OBJS-$(CONFIG_MPEG4_UNPACK_BFRAMES_BSF)   += mpeg4_unpack_bframes_bsf.o
OBJS-$(CONFIG_MOV2TEXTSUB_BSF)            += movsub_bsf.o
OBJS-$(CONFIG_MP3_HEADER_DECOMPRESS_BSF)  += mp3_header_decompress_bsf.o \
                                             mpegaudiodata.o
OBJS-$(CONFIG_NOISE_BSF)                  += noise_bsf.o
OBJS-$(CONFIG_REMOVE_EXTRADATA_BSF)       += remove_extradata_bsf.o
OBJS-$(CONFIG_TEXT2MOVSUB_BSF)            += movsub_bsf.o

# thread libraries
OBJS-$(HAVE_LIBC_MSVCRT)               += file_open.o
OBJS-$(HAVE_THREADS)                   += pthread.o pthread_slice.o pthread_frame.o

OBJS-$(CONFIG_FRAME_THREAD_ENCODER)    += frame_thread_encoder.o

# Windows resource file
SLIBOBJS-$(HAVE_GNU_WINDRES)           += avcodecres.o

SKIPHEADERS                            += %_tablegen.h                  \
                                          %_tables.h                    \
                                          aac_tablegen_decl.h           \
                                          fft-internal.h                \
                                          tableprint.h                  \
                                          tableprint_vlc.h              \
                                          aaccoder_twoloop.h            \
                                          aaccoder_trellis.h            \
                                          aacenc_quantization.h         \
                                          aacenc_quantization_misc.h    \
                                          $(ARCH)/vp56_arith.h          \

SKIPHEADERS-$(CONFIG_D3D11VA)          += d3d11va.h dxva2_internal.h
SKIPHEADERS-$(CONFIG_DXVA2)            += dxva2.h dxva2_internal.h
SKIPHEADERS-$(CONFIG_LIBSCHROEDINGER)  += libschroedinger.h
SKIPHEADERS-$(CONFIG_LIBUTVIDEO)       += libutvideo.h
SKIPHEADERS-$(CONFIG_LIBVPX)           += libvpx.h
SKIPHEADERS-$(CONFIG_LIBWEBP_ENCODER)  += libwebpenc_common.h
SKIPHEADERS-$(CONFIG_QSV)              += qsv.h qsv_internal.h
SKIPHEADERS-$(CONFIG_QSVDEC)           += qsvdec.h
SKIPHEADERS-$(CONFIG_QSVENC)           += qsvenc.h
SKIPHEADERS-$(CONFIG_XVMC)             += xvmc.h
SKIPHEADERS-$(CONFIG_VAAPI)            += vaapi_internal.h
SKIPHEADERS-$(CONFIG_VDA)              += vda.h vda_vt_internal.h
SKIPHEADERS-$(CONFIG_VDPAU)            += vdpau.h vdpau_internal.h
SKIPHEADERS-$(CONFIG_VIDEOTOOLBOX)     += videotoolbox.h vda_vt_internal.h

TESTPROGS = imgconvert                                                  \
            jpeg2000dwt                                                 \
            mathops                                                    \
            options                                                     \
            avfft                                                       \

TESTPROGS-$(CONFIG_CABAC)                 += cabac
TESTPROGS-$(CONFIG_FFT)                   += fft fft-fixed fft-fixed32
TESTPROGS-$(CONFIG_IDCTDSP)               += dct
TESTPROGS-$(CONFIG_IIRFILTER)             += iirfilter
TESTPROGS-$(HAVE_MMX)                     += motion
TESTPROGS-$(CONFIG_GOLOMB)                += golomb
TESTPROGS-$(CONFIG_RANGECODER)            += rangecoder
TESTPROGS-$(CONFIG_SNOW_ENCODER)          += snowenc

TESTOBJS = dctref.o

TOOLS = fourcc2pixfmt

HOSTPROGS = aac_tablegen                                                \
            aacps_tablegen                                              \
            aacps_fixed_tablegen                                        \
            aacsbr_tablegen                                             \
            aacsbr_fixed_tablegen                                       \
            cbrt_tablegen                                               \
            cbrt_fixed_tablegen                                         \
            cos_tablegen                                                \
            dsd_tablegen                                                \
            dv_tablegen                                                 \
            motionpixels_tablegen                                       \
            mpegaudio_tablegen                                          \
            pcm_tablegen                                                \
            qdm2_tablegen                                               \
            sinewin_tablegen                                            \
            sinewin_fixed_tablegen                                      \

CLEANFILES = *_tables.c *_tables.h *_tablegen$(HOSTEXESUF)

$(SUBDIR)dct-test$(EXESUF): $(SUBDIR)dctref.o $(SUBDIR)aandcttab.o
$(SUBDIR)dv_tablegen$(HOSTEXESUF): $(SUBDIR)dvdata_host.o

TRIG_TABLES  = cos cos_fixed sin
TRIG_TABLES := $(TRIG_TABLES:%=$(SUBDIR)%_tables.c)

$(TRIG_TABLES): $(SUBDIR)%_tables.c: $(SUBDIR)cos_tablegen$(HOSTEXESUF)
	$(M)./$< $* > $@

ifdef CONFIG_SMALL
$(SUBDIR)%_tablegen$(HOSTEXESUF): HOSTCFLAGS += -DCONFIG_SMALL=1
else
$(SUBDIR)%_tablegen$(HOSTEXESUF): HOSTCFLAGS += -DCONFIG_SMALL=0
endif

GEN_HEADERS = cbrt_tables.h cbrt_fixed_tables.h aacps_tables.h aacps_fixed_tables.h aacsbr_tables.h \
              aacsbr_fixed_tables.h aac_tables.h dsd_tables.h dv_tables.h     \
              sinewin_tables.h sinewin_fixed_tables.h mpegaudio_tables.h motionpixels_tables.h \
              pcm_tables.h qdm2_tables.h
GEN_HEADERS := $(addprefix $(SUBDIR), $(GEN_HEADERS))

$(GEN_HEADERS): $(SUBDIR)%_tables.h: $(SUBDIR)%_tablegen$(HOSTEXESUF)
	$(M)./$< > $@

ifdef CONFIG_HARDCODED_TABLES
$(SUBDIR)aacdec.o: $(SUBDIR)cbrt_tables.h
$(SUBDIR)aacdec_fixed.o: $(SUBDIR)cbrt_fixed_tables.h
$(SUBDIR)aacps_float.o: $(SUBDIR)aacps_tables.h
$(SUBDIR)aacps_fixed.o: $(SUBDIR)aacps_fixed_tables.h
$(SUBDIR)aacsbr.o: $(SUBDIR)aacsbr_tables.h
$(SUBDIR)aacsbr_fixed.o: $(SUBDIR)aacsbr_fixed_tables.h
$(SUBDIR)aactab.o: $(SUBDIR)aac_tables.h
$(SUBDIR)aactab_fixed.o: $(SUBDIR)aac_fixed_tables.h
$(SUBDIR)dsddec.o: $(SUBDIR)dsd_tables.h
$(SUBDIR)dvenc.o: $(SUBDIR)dv_tables.h
$(SUBDIR)sinewin.o: $(SUBDIR)sinewin_tables.h
$(SUBDIR)sinewin_fixed.o: $(SUBDIR)sinewin_fixed_tables.h
$(SUBDIR)mpegaudiodec_fixed.o: $(SUBDIR)mpegaudio_tables.h
$(SUBDIR)mpegaudiodec_float.o: $(SUBDIR)mpegaudio_tables.h
$(SUBDIR)motionpixels.o: $(SUBDIR)motionpixels_tables.h
$(SUBDIR)pcm.o: $(SUBDIR)pcm_tables.h
$(SUBDIR)qdm2.o: $(SUBDIR)qdm2_tables.h
endif<|MERGE_RESOLUTION|>--- conflicted
+++ resolved
@@ -714,11 +714,7 @@
 OBJS-$(CONFIG_VDPAU)                      += vdpau.o
 
 OBJS-$(CONFIG_H263_VAAPI_HWACCEL)         += vaapi_mpeg4.o
-<<<<<<< HEAD
-OBJS-$(CONFIG_H263_VDPAU_HWACCEL)         += vdpau_mpeg4.o
 OBJS-$(CONFIG_H263_VIDEOTOOLBOX_HWACCEL)  += videotoolbox.o
-=======
->>>>>>> d35d0c72
 OBJS-$(CONFIG_H264_D3D11VA_HWACCEL)       += dxva2_h264.o
 OBJS-$(CONFIG_H264_DXVA2_HWACCEL)         += dxva2_h264.o
 OBJS-$(CONFIG_H264_VAAPI_HWACCEL)         += vaapi_h264.o
