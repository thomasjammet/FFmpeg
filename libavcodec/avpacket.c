/*
 * AVPacket functions for libavcodec
 * Copyright (c) 2000, 2001, 2002 Fabrice Bellard
 *
 * This file is part of FFmpeg.
 *
 * FFmpeg is free software; you can redistribute it and/or
 * modify it under the terms of the GNU Lesser General Public
 * License as published by the Free Software Foundation; either
 * version 2.1 of the License, or (at your option) any later version.
 *
 * FFmpeg is distributed in the hope that it will be useful,
 * but WITHOUT ANY WARRANTY; without even the implied warranty of
 * MERCHANTABILITY or FITNESS FOR A PARTICULAR PURPOSE.  See the GNU
 * Lesser General Public License for more details.
 *
 * You should have received a copy of the GNU Lesser General Public
 * License along with FFmpeg; if not, write to the Free Software
 * Foundation, Inc., 51 Franklin Street, Fifth Floor, Boston, MA 02110-1301 USA
 */

#include <string.h>

#include "libavutil/avassert.h"
#include "libavutil/common.h"
#include "libavutil/internal.h"
#include "libavutil/mathematics.h"
#include "libavutil/mem.h"
#include "avcodec.h"
#include "bytestream.h"
#include "internal.h"

void av_init_packet(AVPacket *pkt)
{
    pkt->pts                  = AV_NOPTS_VALUE;
    pkt->dts                  = AV_NOPTS_VALUE;
    pkt->pos                  = -1;
    pkt->duration             = 0;
#if FF_API_CONVERGENCE_DURATION
FF_DISABLE_DEPRECATION_WARNINGS
    pkt->convergence_duration = 0;
FF_ENABLE_DEPRECATION_WARNINGS
#endif
    pkt->flags                = 0;
    pkt->stream_index         = 0;
    pkt->buf                  = NULL;
    pkt->side_data            = NULL;
    pkt->side_data_elems      = 0;
}

AVPacket *av_packet_alloc(void)
{
    AVPacket *pkt = av_mallocz(sizeof(AVPacket));
    if (!pkt)
        return pkt;

    av_packet_unref(pkt);

    return pkt;
}

void av_packet_free(AVPacket **pkt)
{
    if (!pkt || !*pkt)
        return;

    av_packet_unref(*pkt);
    av_freep(pkt);
}

static int packet_alloc(AVBufferRef **buf, int size)
{
    int ret;
    if (size < 0 || size >= INT_MAX - AV_INPUT_BUFFER_PADDING_SIZE)
        return AVERROR(EINVAL);

    ret = av_buffer_realloc(buf, size + AV_INPUT_BUFFER_PADDING_SIZE);
    if (ret < 0)
        return ret;

    memset((*buf)->data + size, 0, AV_INPUT_BUFFER_PADDING_SIZE);

    return 0;
}

int av_new_packet(AVPacket *pkt, int size)
{
    AVBufferRef *buf = NULL;
    int ret = packet_alloc(&buf, size);
    if (ret < 0)
        return ret;

    av_init_packet(pkt);
    pkt->buf      = buf;
    pkt->data     = buf->data;
    pkt->size     = size;

    return 0;
}

void av_shrink_packet(AVPacket *pkt, int size)
{
    if (pkt->size <= size)
        return;
    pkt->size = size;
    memset(pkt->data + size, 0, AV_INPUT_BUFFER_PADDING_SIZE);
}

int av_grow_packet(AVPacket *pkt, int grow_by)
{
    int new_size;
    av_assert0((unsigned)pkt->size <= INT_MAX - AV_INPUT_BUFFER_PADDING_SIZE);
    if ((unsigned)grow_by >
        INT_MAX - (pkt->size + AV_INPUT_BUFFER_PADDING_SIZE))
        return -1;

    new_size = pkt->size + grow_by + AV_INPUT_BUFFER_PADDING_SIZE;
    if (pkt->buf) {
        size_t data_offset;
        uint8_t *old_data = pkt->data;
        if (pkt->data == NULL) {
            data_offset = 0;
            pkt->data = pkt->buf->data;
        } else {
            data_offset = pkt->data - pkt->buf->data;
            if (data_offset > INT_MAX - new_size)
                return -1;
        }

        if (new_size + data_offset > pkt->buf->size) {
            int ret = av_buffer_realloc(&pkt->buf, new_size + data_offset);
            if (ret < 0) {
                pkt->data = old_data;
                return ret;
            }
            pkt->data = pkt->buf->data + data_offset;
        }
    } else {
        pkt->buf = av_buffer_alloc(new_size);
        if (!pkt->buf)
            return AVERROR(ENOMEM);
        memcpy(pkt->buf->data, pkt->data, pkt->size);
        pkt->data = pkt->buf->data;
    }
    pkt->size += grow_by;
    memset(pkt->data + pkt->size, 0, AV_INPUT_BUFFER_PADDING_SIZE);

    return 0;
}

int av_packet_from_data(AVPacket *pkt, uint8_t *data, int size)
{
    if (size >= INT_MAX - AV_INPUT_BUFFER_PADDING_SIZE)
        return AVERROR(EINVAL);

    pkt->buf = av_buffer_create(data, size + AV_INPUT_BUFFER_PADDING_SIZE,
                                av_buffer_default_free, NULL, 0);
    if (!pkt->buf)
        return AVERROR(ENOMEM);

    pkt->data = data;
    pkt->size = size;

    return 0;
}

#if FF_API_AVPACKET_OLD_API
FF_DISABLE_DEPRECATION_WARNINGS
#define ALLOC_MALLOC(data, size) data = av_malloc(size)
#define ALLOC_BUF(data, size)                \
do {                                         \
    av_buffer_realloc(&pkt->buf, size);      \
    data = pkt->buf ? pkt->buf->data : NULL; \
} while (0)

#define DUP_DATA(dst, src, size, padding, ALLOC)                        \
    do {                                                                \
        void *data;                                                     \
        if (padding) {                                                  \
            if ((unsigned)(size) >                                      \
                (unsigned)(size) + AV_INPUT_BUFFER_PADDING_SIZE)        \
                goto failed_alloc;                                      \
            ALLOC(data, size + AV_INPUT_BUFFER_PADDING_SIZE);           \
        } else {                                                        \
            ALLOC(data, size);                                          \
        }                                                               \
        if (!data)                                                      \
            goto failed_alloc;                                          \
        memcpy(data, src, size);                                        \
        if (padding)                                                    \
            memset((uint8_t *)data + size, 0,                           \
                   AV_INPUT_BUFFER_PADDING_SIZE);                       \
        dst = data;                                                     \
    } while (0)

/* Makes duplicates of data, side_data, but does not copy any other fields */
static int copy_packet_data(AVPacket *pkt, const AVPacket *src, int dup)
{
    pkt->data      = NULL;
    pkt->side_data = NULL;
    if (pkt->buf) {
        AVBufferRef *ref = av_buffer_ref(src->buf);
        if (!ref)
            return AVERROR(ENOMEM);
        pkt->buf  = ref;
        pkt->data = ref->data;
    } else {
        DUP_DATA(pkt->data, src->data, pkt->size, 1, ALLOC_BUF);
    }
    if (pkt->side_data_elems && dup)
        pkt->side_data = src->side_data;
    if (pkt->side_data_elems && !dup) {
        return av_copy_packet_side_data(pkt, src);
    }
    return 0;

failed_alloc:
    av_packet_unref(pkt);
    return AVERROR(ENOMEM);
}

int av_copy_packet_side_data(AVPacket *pkt, const AVPacket *src)
{
    if (src->side_data_elems) {
        int i;
        DUP_DATA(pkt->side_data, src->side_data,
                src->side_data_elems * sizeof(*src->side_data), 0, ALLOC_MALLOC);
        if (src != pkt) {
            memset(pkt->side_data, 0,
                   src->side_data_elems * sizeof(*src->side_data));
        }
        for (i = 0; i < src->side_data_elems; i++) {
            DUP_DATA(pkt->side_data[i].data, src->side_data[i].data,
                    src->side_data[i].size, 1, ALLOC_MALLOC);
            pkt->side_data[i].size = src->side_data[i].size;
            pkt->side_data[i].type = src->side_data[i].type;
        }
    }
    pkt->side_data_elems = src->side_data_elems;
    return 0;

failed_alloc:
    av_packet_unref(pkt);
    return AVERROR(ENOMEM);
}
FF_ENABLE_DEPRECATION_WARNINGS
#endif

int av_dup_packet(AVPacket *pkt)
{
    AVPacket tmp_pkt;

    if (!pkt->buf && pkt->data) {
        tmp_pkt = *pkt;
        return copy_packet_data(pkt, &tmp_pkt, 1);
    }
    return 0;
}

int av_copy_packet(AVPacket *dst, const AVPacket *src)
{
    *dst = *src;
    return copy_packet_data(dst, src, 0);
}

void av_packet_free_side_data(AVPacket *pkt)
{
    int i;
    for (i = 0; i < pkt->side_data_elems; i++)
        av_freep(&pkt->side_data[i].data);
    av_freep(&pkt->side_data);
    pkt->side_data_elems = 0;
}

#if FF_API_AVPACKET_OLD_API
FF_DISABLE_DEPRECATION_WARNINGS
void av_free_packet(AVPacket *pkt)
{
    if (pkt) {
        if (pkt->buf)
            av_buffer_unref(&pkt->buf);
        pkt->data            = NULL;
        pkt->size            = 0;

        av_packet_free_side_data(pkt);
    }
}
FF_ENABLE_DEPRECATION_WARNINGS
#endif

int av_packet_add_side_data(AVPacket *pkt, enum AVPacketSideDataType type,
                            uint8_t *data, size_t size)
{
    int elems = pkt->side_data_elems;

    if ((unsigned)elems + 1 > INT_MAX / sizeof(*pkt->side_data))
        return AVERROR(ERANGE);

    pkt->side_data = av_realloc(pkt->side_data,
                                (elems + 1) * sizeof(*pkt->side_data));
    if (!pkt->side_data)
        return AVERROR(ENOMEM);

    pkt->side_data[elems].data = data;
    pkt->side_data[elems].size = size;
    pkt->side_data[elems].type = type;
    pkt->side_data_elems++;

    return 0;
}


uint8_t *av_packet_new_side_data(AVPacket *pkt, enum AVPacketSideDataType type,
                                 int size)
{
    int ret;
    uint8_t *data;

    if ((unsigned)size > INT_MAX - AV_INPUT_BUFFER_PADDING_SIZE)
        return NULL;
    data = av_mallocz(size + AV_INPUT_BUFFER_PADDING_SIZE);
    if (!data)
        return NULL;

    ret = av_packet_add_side_data(pkt, type, data, size);
    if (ret < 0) {
        av_freep(&data);
        return NULL;
    }

    return data;
}

uint8_t *av_packet_get_side_data(AVPacket *pkt, enum AVPacketSideDataType type,
                                 int *size)
{
    int i;

    for (i = 0; i < pkt->side_data_elems; i++) {
        if (pkt->side_data[i].type == type) {
            if (size)
                *size = pkt->side_data[i].size;
            return pkt->side_data[i].data;
        }
    }
    return NULL;
}

const char *av_packet_side_data_name(enum AVPacketSideDataType type)
{
    switch(type) {
    case AV_PKT_DATA_PALETTE:                    return "Palette";
    case AV_PKT_DATA_NEW_EXTRADATA:              return "New Extradata";
    case AV_PKT_DATA_PARAM_CHANGE:               return "Param Change";
    case AV_PKT_DATA_H263_MB_INFO:               return "H263 MB Info";
    case AV_PKT_DATA_REPLAYGAIN:                 return "Replay Gain";
    case AV_PKT_DATA_DISPLAYMATRIX:              return "Display Matrix";
    case AV_PKT_DATA_STEREO3D:                   return "Stereo 3D";
    case AV_PKT_DATA_AUDIO_SERVICE_TYPE:         return "Audio Service Type";
    case AV_PKT_DATA_SKIP_SAMPLES:               return "Skip Samples";
    case AV_PKT_DATA_JP_DUALMONO:                return "JP Dual Mono";
    case AV_PKT_DATA_STRINGS_METADATA:           return "Strings Metadata";
    case AV_PKT_DATA_SUBTITLE_POSITION:          return "Subtitle Position";
    case AV_PKT_DATA_MATROSKA_BLOCKADDITIONAL:   return "Matroska BlockAdditional";
    case AV_PKT_DATA_WEBVTT_IDENTIFIER:          return "WebVTT ID";
    case AV_PKT_DATA_WEBVTT_SETTINGS:            return "WebVTT Settings";
    case AV_PKT_DATA_METADATA_UPDATE:            return "Metadata Update";
    case AV_PKT_DATA_MPEGTS_STREAM_ID:           return "MPEGTS Stream ID";
    case AV_PKT_DATA_MASTERING_DISPLAY_METADATA: return "Mastering display metadata";
    }
    return NULL;
}

#define FF_MERGE_MARKER 0x8c4d9d108e25e9feULL

int av_packet_merge_side_data(AVPacket *pkt){
    if(pkt->side_data_elems){
        AVBufferRef *buf;
        int i;
        uint8_t *p;
        uint64_t size= pkt->size + 8LL + AV_INPUT_BUFFER_PADDING_SIZE;
        AVPacket old= *pkt;
        for (i=0; i<old.side_data_elems; i++) {
            size += old.side_data[i].size + 5LL;
        }
        if (size > INT_MAX)
            return AVERROR(EINVAL);
        buf = av_buffer_alloc(size);
        if (!buf)
            return AVERROR(ENOMEM);
        pkt->buf = buf;
        pkt->data = p = buf->data;
        pkt->size = size - AV_INPUT_BUFFER_PADDING_SIZE;
        bytestream_put_buffer(&p, old.data, old.size);
        for (i=old.side_data_elems-1; i>=0; i--) {
            bytestream_put_buffer(&p, old.side_data[i].data, old.side_data[i].size);
            bytestream_put_be32(&p, old.side_data[i].size);
            *p++ = old.side_data[i].type | ((i==old.side_data_elems-1)*128);
        }
        bytestream_put_be64(&p, FF_MERGE_MARKER);
        av_assert0(p-pkt->data == pkt->size);
        memset(p, 0, AV_INPUT_BUFFER_PADDING_SIZE);
        av_packet_unref(&old);
        pkt->side_data_elems = 0;
        pkt->side_data = NULL;
        return 1;
    }
    return 0;
}

int av_packet_split_side_data(AVPacket *pkt){
    if (!pkt->side_data_elems && pkt->size >12 && AV_RB64(pkt->data + pkt->size - 8) == FF_MERGE_MARKER){
        int i;
        unsigned int size;
        uint8_t *p;

        p = pkt->data + pkt->size - 8 - 5;
        for (i=1; ; i++){
            size = AV_RB32(p);
            if (size>INT_MAX - 5 || p - pkt->data < size)
                return 0;
            if (p[4]&128)
                break;
            if (p - pkt->data < size + 5)
                return 0;
            p-= size+5;
        }

        pkt->side_data = av_malloc_array(i, sizeof(*pkt->side_data));
        if (!pkt->side_data)
            return AVERROR(ENOMEM);

        p= pkt->data + pkt->size - 8 - 5;
        for (i=0; ; i++){
            size= AV_RB32(p);
            av_assert0(size<=INT_MAX - 5 && p - pkt->data >= size);
            pkt->side_data[i].data = av_mallocz(size + AV_INPUT_BUFFER_PADDING_SIZE);
            pkt->side_data[i].size = size;
            pkt->side_data[i].type = p[4]&127;
            if (!pkt->side_data[i].data)
                return AVERROR(ENOMEM);
            memcpy(pkt->side_data[i].data, p-size, size);
            pkt->size -= size + 5;
            if(p[4]&128)
                break;
            p-= size+5;
        }
        pkt->size -= 8;
        pkt->side_data_elems = i+1;
        return 1;
    }
    return 0;
}

uint8_t *av_packet_pack_dictionary(AVDictionary *dict, int *size)
{
    AVDictionaryEntry *t = NULL;
    uint8_t *data = NULL;
    *size = 0;

    if (!dict)
        return NULL;

    while ((t = av_dict_get(dict, "", t, AV_DICT_IGNORE_SUFFIX))) {
        const size_t keylen   = strlen(t->key);
        const size_t valuelen = strlen(t->value);
        const size_t new_size = *size + keylen + 1 + valuelen + 1;
        uint8_t *const new_data = av_realloc(data, new_size);

        if (!new_data)
            goto fail;
        data = new_data;
        if (new_size > INT_MAX)
            goto fail;

        memcpy(data + *size, t->key, keylen + 1);
        memcpy(data + *size + keylen + 1, t->value, valuelen + 1);

        *size = new_size;
    }

    return data;

fail:
    av_freep(&data);
    *size = 0;
    return NULL;
}

int av_packet_unpack_dictionary(const uint8_t *data, int size, AVDictionary **dict)
{
    const uint8_t *end = data + size;
    int ret = 0;

    if (!dict || !data || !size)
        return ret;
    if (size && end[-1])
        return AVERROR_INVALIDDATA;
    while (data < end) {
        const uint8_t *key = data;
        const uint8_t *val = data + strlen(key) + 1;

        if (val >= end)
            return AVERROR_INVALIDDATA;

        ret = av_dict_set(dict, key, val, 0);
        if (ret < 0)
            break;
        data = val + strlen(val) + 1;
    }

    return ret;
}

int av_packet_shrink_side_data(AVPacket *pkt, enum AVPacketSideDataType type,
                               int size)
{
    int i;

    for (i = 0; i < pkt->side_data_elems; i++) {
        if (pkt->side_data[i].type == type) {
            if (size > pkt->side_data[i].size)
                return AVERROR(ENOMEM);
            pkt->side_data[i].size = size;
            return 0;
        }
    }
    return AVERROR(ENOENT);
}

int av_packet_copy_props(AVPacket *dst, const AVPacket *src)
{
    int i;

    dst->pts                  = src->pts;
    dst->dts                  = src->dts;
    dst->pos                  = src->pos;
    dst->duration             = src->duration;
#if FF_API_CONVERGENCE_DURATION
FF_DISABLE_DEPRECATION_WARNINGS
    dst->convergence_duration = src->convergence_duration;
FF_ENABLE_DEPRECATION_WARNINGS
#endif
    dst->flags                = src->flags;
    dst->stream_index         = src->stream_index;

    for (i = 0; i < src->side_data_elems; i++) {
         enum AVPacketSideDataType type = src->side_data[i].type;
         int size          = src->side_data[i].size;
         uint8_t *src_data = src->side_data[i].data;
         uint8_t *dst_data = av_packet_new_side_data(dst, type, size);

        if (!dst_data) {
            av_packet_free_side_data(dst);
            return AVERROR(ENOMEM);
        }
        memcpy(dst_data, src_data, size);
    }

    return 0;
}

void av_packet_unref(AVPacket *pkt)
{
    av_packet_free_side_data(pkt);
    av_buffer_unref(&pkt->buf);
    av_init_packet(pkt);
    pkt->data = NULL;
    pkt->size = 0;
}

int av_packet_ref(AVPacket *dst, const AVPacket *src)
{
    int ret;

    ret = av_packet_copy_props(dst, src);
    if (ret < 0)
        return ret;

    if (!src->buf) {
        ret = packet_alloc(&dst->buf, src->size);
        if (ret < 0)
            goto fail;
        memcpy(dst->buf->data, src->data, src->size);
<<<<<<< HEAD
=======

>>>>>>> 8996515b
        dst->data = dst->buf->data;
    } else {
        dst->buf = av_buffer_ref(src->buf);
        if (!dst->buf) {
            ret = AVERROR(ENOMEM);
            goto fail;
        }
        dst->data = src->data;
    }

    dst->size = src->size;

    return 0;
fail:
    av_packet_free_side_data(dst);
    return ret;
}

AVPacket *av_packet_clone(AVPacket *src)
{
    AVPacket *ret = av_packet_alloc();

    if (!ret)
        return ret;

    if (av_packet_ref(ret, src))
        av_packet_free(&ret);

    return ret;
}

void av_packet_move_ref(AVPacket *dst, AVPacket *src)
{
    *dst = *src;
    av_init_packet(src);
    src->data = NULL;
    src->size = 0;
}

void av_packet_rescale_ts(AVPacket *pkt, AVRational src_tb, AVRational dst_tb)
{
    if (pkt->pts != AV_NOPTS_VALUE)
        pkt->pts = av_rescale_q(pkt->pts, src_tb, dst_tb);
    if (pkt->dts != AV_NOPTS_VALUE)
        pkt->dts = av_rescale_q(pkt->dts, src_tb, dst_tb);
    if (pkt->duration > 0)
        pkt->duration = av_rescale_q(pkt->duration, src_tb, dst_tb);
#if FF_API_CONVERGENCE_DURATION
FF_DISABLE_DEPRECATION_WARNINGS
    if (pkt->convergence_duration > 0)
        pkt->convergence_duration = av_rescale_q(pkt->convergence_duration, src_tb, dst_tb);
FF_ENABLE_DEPRECATION_WARNINGS
#endif
}

int ff_side_data_set_encoder_stats(AVPacket *pkt, int quality, int64_t *error, int error_count, int pict_type)
{
    uint8_t *side_data;
    int side_data_size;
    int i;

    side_data = av_packet_get_side_data(pkt, AV_PKT_DATA_QUALITY_STATS, &side_data_size);
    if (!side_data) {
        side_data_size = 4+4+8*error_count;
        side_data = av_packet_new_side_data(pkt, AV_PKT_DATA_QUALITY_STATS,
                                            side_data_size);
    }

    if (!side_data || side_data_size < 4+4+8*error_count)
        return AVERROR(ENOMEM);

    AV_WL32(side_data   , quality  );
    side_data[4] = pict_type;
    side_data[5] = error_count;
    for (i = 0; i<error_count; i++)
        AV_WL64(side_data+8 + 8*i , error[i]);

    return 0;
}<|MERGE_RESOLUTION|>--- conflicted
+++ resolved
@@ -582,10 +582,7 @@
         if (ret < 0)
             goto fail;
         memcpy(dst->buf->data, src->data, src->size);
-<<<<<<< HEAD
-=======
-
->>>>>>> 8996515b
+
         dst->data = dst->buf->data;
     } else {
         dst->buf = av_buffer_ref(src->buf);
