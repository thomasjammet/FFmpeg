--- conflicted
+++ resolved
@@ -129,13 +129,8 @@
     float buffer1[MAX_BACKWARD_FILTER_ORDER + 1];
     float buffer2[MAX_BACKWARD_FILTER_ORDER + 1];
     LOCAL_ALIGNED_16(float, work, [FFALIGN(MAX_BACKWARD_FILTER_ORDER +
-<<<<<<< HEAD
-                                          MAX_BACKWARD_FILTER_LEN   +
-                                          MAX_BACKWARD_FILTER_NONREC, 8)]);
-=======
                                            MAX_BACKWARD_FILTER_LEN   +
                                            MAX_BACKWARD_FILTER_NONREC, 8)]);
->>>>>>> f1f6d361
 
     ractx->dsp.vector_fmul(work, window, hist, FFALIGN(order + n + non_rec, 8));
 
