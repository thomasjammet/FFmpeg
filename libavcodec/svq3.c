/*
 * Copyright (c) 2003 The FFmpeg Project
 *
 * This file is part of FFmpeg.
 *
 * FFmpeg is free software; you can redistribute it and/or
 * modify it under the terms of the GNU Lesser General Public
 * License as published by the Free Software Foundation; either
 * version 2.1 of the License, or (at your option) any later version.
 *
 * FFmpeg is distributed in the hope that it will be useful,
 * but WITHOUT ANY WARRANTY; without even the implied warranty of
 * MERCHANTABILITY or FITNESS FOR A PARTICULAR PURPOSE.  See the GNU
 * Lesser General Public License for more details.
 *
 * You should have received a copy of the GNU Lesser General Public
 * License along with FFmpeg; if not, write to the Free Software
 * Foundation, Inc., 51 Franklin Street, Fifth Floor, Boston, MA 02110-1301 USA
 */

/*
 * How to use this decoder:
 * SVQ3 data is transported within Apple Quicktime files. Quicktime files
 * have stsd atoms to describe media trak properties. A stsd atom for a
 * video trak contains 1 or more ImageDescription atoms. These atoms begin
 * with the 4-byte length of the atom followed by the codec fourcc. Some
 * decoders need information in this atom to operate correctly. Such
 * is the case with SVQ3. In order to get the best use out of this decoder,
 * the calling app must make the SVQ3 ImageDescription atom available
 * via the AVCodecContext's extradata[_size] field:
 *
 * AVCodecContext.extradata = pointer to ImageDescription, first characters
 * are expected to be 'S', 'V', 'Q', and '3', NOT the 4-byte atom length
 * AVCodecContext.extradata_size = size of ImageDescription atom memory
 * buffer (which will be the same as the ImageDescription atom size field
 * from the QT file, minus 4 bytes since the length is missing)
 *
 * You will know you have these parameters passed correctly when the decoder
 * correctly decodes this file:
 *  http://samples.mplayerhq.hu/V-codecs/SVQ3/Vertical400kbit.sorenson3.mov
 */

#include <inttypes.h>

#include "libavutil/attributes.h"
#include "internal.h"
#include "avcodec.h"
#include "mpegutils.h"
#include "h264.h"

#include "h264data.h" // FIXME FIXME FIXME

#include "h264_mvpred.h"
#include "golomb.h"
#include "hpeldsp.h"
#include "rectangle.h"
#include "tpeldsp.h"
#include "vdpau_internal.h"

#if CONFIG_ZLIB
#include <zlib.h>
#endif

#include "svq1.h"
#include "svq3.h"

/**
 * @file
 * svq3 decoder.
 */

typedef struct SVQ3Context {
    H264Context h;
    HpelDSPContext hdsp;
    TpelDSPContext tdsp;
    H264Picture *cur_pic;
    H264Picture *next_pic;
    H264Picture *last_pic;
    GetBitContext gb;
    uint8_t *slice_buf;
    int slice_size;
    int halfpel_flag;
    int thirdpel_flag;
<<<<<<< HEAD
    int has_watermark;
    int next_slice_index;
=======
    int unknown_flag;
>>>>>>> 1098f5c0
    uint32_t watermark_key;
    uint8_t *buf;
    int buf_size;
    int adaptive_quant;
    int next_p_frame_damaged;
    int h_edge_pos;
    int v_edge_pos;
    int last_frame_output;
} SVQ3Context;

#define FULLPEL_MODE  1
#define HALFPEL_MODE  2
#define THIRDPEL_MODE 3
#define PREDICT_MODE  4

/* dual scan (from some older h264 draft)
 * o-->o-->o   o
 *         |  /|
 * o   o   o / o
 * | / |   |/  |
 * o   o   o   o
 *   /
 * o-->o-->o-->o
 */
static const uint8_t svq3_scan[16] = {
    0 + 0 * 4, 1 + 0 * 4, 2 + 0 * 4, 2 + 1 * 4,
    2 + 2 * 4, 3 + 0 * 4, 3 + 1 * 4, 3 + 2 * 4,
    0 + 1 * 4, 0 + 2 * 4, 1 + 1 * 4, 1 + 2 * 4,
    0 + 3 * 4, 1 + 3 * 4, 2 + 3 * 4, 3 + 3 * 4,
};

static const uint8_t luma_dc_zigzag_scan[16] = {
    0 * 16 + 0 * 64, 1 * 16 + 0 * 64, 2 * 16 + 0 * 64, 0 * 16 + 2 * 64,
    3 * 16 + 0 * 64, 0 * 16 + 1 * 64, 1 * 16 + 1 * 64, 2 * 16 + 1 * 64,
    1 * 16 + 2 * 64, 2 * 16 + 2 * 64, 3 * 16 + 2 * 64, 0 * 16 + 3 * 64,
    3 * 16 + 1 * 64, 1 * 16 + 3 * 64, 2 * 16 + 3 * 64, 3 * 16 + 3 * 64,
};

static const uint8_t svq3_pred_0[25][2] = {
    { 0, 0 },
    { 1, 0 }, { 0, 1 },
    { 0, 2 }, { 1, 1 }, { 2, 0 },
    { 3, 0 }, { 2, 1 }, { 1, 2 }, { 0, 3 },
    { 0, 4 }, { 1, 3 }, { 2, 2 }, { 3, 1 }, { 4, 0 },
    { 4, 1 }, { 3, 2 }, { 2, 3 }, { 1, 4 },
    { 2, 4 }, { 3, 3 }, { 4, 2 },
    { 4, 3 }, { 3, 4 },
    { 4, 4 }
};

static const int8_t svq3_pred_1[6][6][5] = {
    { { 2, -1, -1, -1, -1 }, { 2, 1, -1, -1, -1 }, { 1, 2, -1, -1, -1 },
      { 2,  1, -1, -1, -1 }, { 1, 2, -1, -1, -1 }, { 1, 2, -1, -1, -1 } },
    { { 0,  2, -1, -1, -1 }, { 0, 2,  1,  4,  3 }, { 0, 1,  2,  4,  3 },
      { 0,  2,  1,  4,  3 }, { 2, 0,  1,  3,  4 }, { 0, 4,  2,  1,  3 } },
    { { 2,  0, -1, -1, -1 }, { 2, 1,  0,  4,  3 }, { 1, 2,  4,  0,  3 },
      { 2,  1,  0,  4,  3 }, { 2, 1,  4,  3,  0 }, { 1, 2,  4,  0,  3 } },
    { { 2,  0, -1, -1, -1 }, { 2, 0,  1,  4,  3 }, { 1, 2,  0,  4,  3 },
      { 2,  1,  0,  4,  3 }, { 2, 1,  3,  4,  0 }, { 2, 4,  1,  0,  3 } },
    { { 0,  2, -1, -1, -1 }, { 0, 2,  1,  3,  4 }, { 1, 2,  3,  0,  4 },
      { 2,  0,  1,  3,  4 }, { 2, 1,  3,  0,  4 }, { 2, 0,  4,  3,  1 } },
    { { 0,  2, -1, -1, -1 }, { 0, 2,  4,  1,  3 }, { 1, 4,  2,  0,  3 },
      { 4,  2,  0,  1,  3 }, { 2, 0,  1,  4,  3 }, { 4, 2,  1,  0,  3 } },
};

static const struct {
    uint8_t run;
    uint8_t level;
} svq3_dct_tables[2][16] = {
    { { 0, 0 }, { 0, 1 }, { 1, 1 }, { 2, 1 }, { 0, 2 }, { 3, 1 }, { 4, 1 }, { 5, 1 },
      { 0, 3 }, { 1, 2 }, { 2, 2 }, { 6, 1 }, { 7, 1 }, { 8, 1 }, { 9, 1 }, { 0, 4 } },
    { { 0, 0 }, { 0, 1 }, { 1, 1 }, { 0, 2 }, { 2, 1 }, { 0, 3 }, { 0, 4 }, { 0, 5 },
      { 3, 1 }, { 4, 1 }, { 1, 2 }, { 1, 3 }, { 0, 6 }, { 0, 7 }, { 0, 8 }, { 0, 9 } }
};

static const uint32_t svq3_dequant_coeff[32] = {
     3881,  4351,  4890,  5481,   6154,   6914,   7761,   8718,
     9781, 10987, 12339, 13828,  15523,  17435,  19561,  21873,
    24552, 27656, 30847, 34870,  38807,  43747,  49103,  54683,
    61694, 68745, 77615, 89113, 100253, 109366, 126635, 141533
};

static int svq3_decode_end(AVCodecContext *avctx);

void ff_svq3_luma_dc_dequant_idct_c(int16_t *output, int16_t *input, int qp)
{
    const int qmul = svq3_dequant_coeff[qp];
#define stride 16
    int i;
    int temp[16];
    static const uint8_t x_offset[4] = { 0, 1 * stride, 4 * stride, 5 * stride };

    for (i = 0; i < 4; i++) {
        const int z0 = 13 * (input[4 * i + 0] +      input[4 * i + 2]);
        const int z1 = 13 * (input[4 * i + 0] -      input[4 * i + 2]);
        const int z2 =  7 *  input[4 * i + 1] - 17 * input[4 * i + 3];
        const int z3 = 17 *  input[4 * i + 1] +  7 * input[4 * i + 3];

        temp[4 * i + 0] = z0 + z3;
        temp[4 * i + 1] = z1 + z2;
        temp[4 * i + 2] = z1 - z2;
        temp[4 * i + 3] = z0 - z3;
    }

    for (i = 0; i < 4; i++) {
        const int offset = x_offset[i];
        const int z0     = 13 * (temp[4 * 0 + i] +      temp[4 * 2 + i]);
        const int z1     = 13 * (temp[4 * 0 + i] -      temp[4 * 2 + i]);
        const int z2     =  7 *  temp[4 * 1 + i] - 17 * temp[4 * 3 + i];
        const int z3     = 17 *  temp[4 * 1 + i] +  7 * temp[4 * 3 + i];

        output[stride *  0 + offset] = (z0 + z3) * qmul + 0x80000 >> 20;
        output[stride *  2 + offset] = (z1 + z2) * qmul + 0x80000 >> 20;
        output[stride *  8 + offset] = (z1 - z2) * qmul + 0x80000 >> 20;
        output[stride * 10 + offset] = (z0 - z3) * qmul + 0x80000 >> 20;
    }
}
#undef stride

void ff_svq3_add_idct_c(uint8_t *dst, int16_t *block,
                        int stride, int qp, int dc)
{
    const int qmul = svq3_dequant_coeff[qp];
    int i;

    if (dc) {
        dc       = 13 * 13 * (dc == 1 ? 1538 * block[0]
                                      : qmul * (block[0] >> 3) / 2);
        block[0] = 0;
    }

    for (i = 0; i < 4; i++) {
        const int z0 = 13 * (block[0 + 4 * i] +      block[2 + 4 * i]);
        const int z1 = 13 * (block[0 + 4 * i] -      block[2 + 4 * i]);
        const int z2 =  7 *  block[1 + 4 * i] - 17 * block[3 + 4 * i];
        const int z3 = 17 *  block[1 + 4 * i] +  7 * block[3 + 4 * i];

        block[0 + 4 * i] = z0 + z3;
        block[1 + 4 * i] = z1 + z2;
        block[2 + 4 * i] = z1 - z2;
        block[3 + 4 * i] = z0 - z3;
    }

    for (i = 0; i < 4; i++) {
        const int z0 = 13 * (block[i + 4 * 0] +      block[i + 4 * 2]);
        const int z1 = 13 * (block[i + 4 * 0] -      block[i + 4 * 2]);
        const int z2 =  7 *  block[i + 4 * 1] - 17 * block[i + 4 * 3];
        const int z3 = 17 *  block[i + 4 * 1] +  7 * block[i + 4 * 3];
        const int rr = (dc + 0x80000);

        dst[i + stride * 0] = av_clip_uint8(dst[i + stride * 0] + ((z0 + z3) * qmul + rr >> 20));
        dst[i + stride * 1] = av_clip_uint8(dst[i + stride * 1] + ((z1 + z2) * qmul + rr >> 20));
        dst[i + stride * 2] = av_clip_uint8(dst[i + stride * 2] + ((z1 - z2) * qmul + rr >> 20));
        dst[i + stride * 3] = av_clip_uint8(dst[i + stride * 3] + ((z0 - z3) * qmul + rr >> 20));
    }

    memset(block, 0, 16 * sizeof(int16_t));
}

static inline int svq3_decode_block(GetBitContext *gb, int16_t *block,
                                    int index, const int type)
{
    static const uint8_t *const scan_patterns[4] =
    { luma_dc_zigzag_scan, zigzag_scan, svq3_scan, chroma_dc_scan };

    int run, level, sign, limit;
    unsigned vlc;
    const int intra           = 3 * type >> 2;
    const uint8_t *const scan = scan_patterns[type];

    for (limit = (16 >> intra); index < 16; index = limit, limit += 8) {
        for (; (vlc = svq3_get_ue_golomb(gb)) != 0; index++) {
            if ((int32_t)vlc < 0)
                return -1;

            sign     = (vlc & 1) ? 0 : -1;
            vlc      = vlc + 1 >> 1;

            if (type == 3) {
                if (vlc < 3) {
                    run   = 0;
                    level = vlc;
                } else if (vlc < 4) {
                    run   = 1;
                    level = 1;
                } else {
                    run   = vlc & 0x3;
                    level = (vlc + 9 >> 2) - run;
                }
            } else {
                if (vlc < 16U) {
                    run   = svq3_dct_tables[intra][vlc].run;
                    level = svq3_dct_tables[intra][vlc].level;
                } else if (intra) {
                    run   = vlc & 0x7;
                    level = (vlc >> 3) + ((run == 0) ? 8 : ((run < 2) ? 2 : ((run < 5) ? 0 : -1)));
                } else {
                    run   = vlc & 0xF;
                    level = (vlc >> 4) + ((run == 0) ? 4 : ((run < 3) ? 2 : ((run < 10) ? 1 : 0)));
                }
            }


            if ((index += run) >= limit)
                return -1;

            block[scan[index]] = (level ^ sign) - sign;
        }

        if (type != 2) {
            break;
        }
    }

    return 0;
}

static inline void svq3_mc_dir_part(SVQ3Context *s,
                                    int x, int y, int width, int height,
                                    int mx, int my, int dxy,
                                    int thirdpel, int dir, int avg)
{
    H264Context *h = &s->h;
    H264SliceContext *sl = &h->slice_ctx[0];
    const H264Picture *pic = (dir == 0) ? s->last_pic : s->next_pic;
    uint8_t *src, *dest;
    int i, emu = 0;
    int blocksize = 2 - (width >> 3); // 16->0, 8->1, 4->2

    mx += x;
    my += y;

    if (mx < 0 || mx >= s->h_edge_pos - width  - 1 ||
        my < 0 || my >= s->v_edge_pos - height - 1) {
        emu = 1;
        mx = av_clip(mx, -16, s->h_edge_pos - width  + 15);
        my = av_clip(my, -16, s->v_edge_pos - height + 15);
    }

    /* form component predictions */
    dest = h->cur_pic.f->data[0] + x + y * sl->linesize;
    src  = pic->f->data[0] + mx + my * sl->linesize;

    if (emu) {
        h->vdsp.emulated_edge_mc(sl->edge_emu_buffer, src,
                                 sl->linesize, sl->linesize,
                                 width + 1, height + 1,
                                 mx, my, s->h_edge_pos, s->v_edge_pos);
        src = sl->edge_emu_buffer;
    }
    if (thirdpel)
        (avg ? s->tdsp.avg_tpel_pixels_tab
             : s->tdsp.put_tpel_pixels_tab)[dxy](dest, src, sl->linesize,
                                                 width, height);
    else
        (avg ? s->hdsp.avg_pixels_tab
             : s->hdsp.put_pixels_tab)[blocksize][dxy](dest, src, sl->linesize,
                                                       height);

    if (!(h->flags & AV_CODEC_FLAG_GRAY)) {
        mx     = mx + (mx < (int) x) >> 1;
        my     = my + (my < (int) y) >> 1;
        width  = width  >> 1;
        height = height >> 1;
        blocksize++;

        for (i = 1; i < 3; i++) {
            dest = h->cur_pic.f->data[i] + (x >> 1) + (y >> 1) * sl->uvlinesize;
            src  = pic->f->data[i] + mx + my * sl->uvlinesize;

            if (emu) {
                h->vdsp.emulated_edge_mc(sl->edge_emu_buffer, src,
                                         sl->uvlinesize, sl->uvlinesize,
                                         width + 1, height + 1,
                                         mx, my, (s->h_edge_pos >> 1),
                                         s->v_edge_pos >> 1);
                src = sl->edge_emu_buffer;
            }
            if (thirdpel)
                (avg ? s->tdsp.avg_tpel_pixels_tab
                     : s->tdsp.put_tpel_pixels_tab)[dxy](dest, src,
                                                         sl->uvlinesize,
                                                         width, height);
            else
                (avg ? s->hdsp.avg_pixels_tab
                     : s->hdsp.put_pixels_tab)[blocksize][dxy](dest, src,
                                                               sl->uvlinesize,
                                                               height);
        }
    }
}

static inline int svq3_mc_dir(SVQ3Context *s, int size, int mode,
                              int dir, int avg)
{
    int i, j, k, mx, my, dx, dy, x, y;
    H264Context *h          = &s->h;
    H264SliceContext *sl    = &h->slice_ctx[0];
    const int part_width    = ((size & 5) == 4) ? 4 : 16 >> (size & 1);
    const int part_height   = 16 >> ((unsigned)(size + 1) / 3);
    const int extra_width   = (mode == PREDICT_MODE) ? -16 * 6 : 0;
    const int h_edge_pos    = 6 * (s->h_edge_pos - part_width)  - extra_width;
    const int v_edge_pos    = 6 * (s->v_edge_pos - part_height) - extra_width;

    for (i = 0; i < 16; i += part_height)
        for (j = 0; j < 16; j += part_width) {
            const int b_xy = (4 * sl->mb_x + (j >> 2)) +
                             (4 * sl->mb_y + (i >> 2)) * h->b_stride;
            int dxy;
            x = 16 * sl->mb_x + j;
            y = 16 * sl->mb_y + i;
            k = (j >> 2 & 1) + (i >> 1 & 2) +
                (j >> 1 & 4) + (i      & 8);

            if (mode != PREDICT_MODE) {
                pred_motion(h, sl, k, part_width >> 2, dir, 1, &mx, &my);
            } else {
                mx = s->next_pic->motion_val[0][b_xy][0] << 1;
                my = s->next_pic->motion_val[0][b_xy][1] << 1;

                if (dir == 0) {
                    mx = mx * h->frame_num_offset /
                         h->prev_frame_num_offset + 1 >> 1;
                    my = my * h->frame_num_offset /
                         h->prev_frame_num_offset + 1 >> 1;
                } else {
                    mx = mx * (h->frame_num_offset - h->prev_frame_num_offset) /
                         h->prev_frame_num_offset + 1 >> 1;
                    my = my * (h->frame_num_offset - h->prev_frame_num_offset) /
                         h->prev_frame_num_offset + 1 >> 1;
                }
            }

            /* clip motion vector prediction to frame border */
            mx = av_clip(mx, extra_width - 6 * x, h_edge_pos - 6 * x);
            my = av_clip(my, extra_width - 6 * y, v_edge_pos - 6 * y);

            /* get (optional) motion vector differential */
            if (mode == PREDICT_MODE) {
                dx = dy = 0;
            } else {
                dy = svq3_get_se_golomb(&h->gb);
                dx = svq3_get_se_golomb(&h->gb);

                if (dx == INVALID_VLC || dy == INVALID_VLC) {
                    av_log(h->avctx, AV_LOG_ERROR, "invalid MV vlc\n");
                    return -1;
                }
            }

            /* compute motion vector */
            if (mode == THIRDPEL_MODE) {
                int fx, fy;
                mx  = (mx + 1 >> 1) + dx;
                my  = (my + 1 >> 1) + dy;
                fx  = (unsigned)(mx + 0x3000) / 3 - 0x1000;
                fy  = (unsigned)(my + 0x3000) / 3 - 0x1000;
                dxy = (mx - 3 * fx) + 4 * (my - 3 * fy);

                svq3_mc_dir_part(s, x, y, part_width, part_height,
                                 fx, fy, dxy, 1, dir, avg);
                mx += mx;
                my += my;
            } else if (mode == HALFPEL_MODE || mode == PREDICT_MODE) {
                mx  = (unsigned)(mx + 1 + 0x3000) / 3 + dx - 0x1000;
                my  = (unsigned)(my + 1 + 0x3000) / 3 + dy - 0x1000;
                dxy = (mx & 1) + 2 * (my & 1);

                svq3_mc_dir_part(s, x, y, part_width, part_height,
                                 mx >> 1, my >> 1, dxy, 0, dir, avg);
                mx *= 3;
                my *= 3;
            } else {
                mx = (unsigned)(mx + 3 + 0x6000) / 6 + dx - 0x1000;
                my = (unsigned)(my + 3 + 0x6000) / 6 + dy - 0x1000;

                svq3_mc_dir_part(s, x, y, part_width, part_height,
                                 mx, my, 0, 0, dir, avg);
                mx *= 6;
                my *= 6;
            }

            /* update mv_cache */
            if (mode != PREDICT_MODE) {
                int32_t mv = pack16to32(mx, my);

                if (part_height == 8 && i < 8) {
                    AV_WN32A(sl->mv_cache[dir][scan8[k] + 1 * 8], mv);

                    if (part_width == 8 && j < 8)
                        AV_WN32A(sl->mv_cache[dir][scan8[k] + 1 + 1 * 8], mv);
                }
                if (part_width == 8 && j < 8)
                    AV_WN32A(sl->mv_cache[dir][scan8[k] + 1], mv);
                if (part_width == 4 || part_height == 4)
                    AV_WN32A(sl->mv_cache[dir][scan8[k]], mv);
            }

            /* write back motion vectors */
            fill_rectangle(h->cur_pic.motion_val[dir][b_xy],
                           part_width >> 2, part_height >> 2, h->b_stride,
                           pack16to32(mx, my), 4);
        }

    return 0;
}

static int svq3_decode_mb(SVQ3Context *s, unsigned int mb_type)
{
    H264Context *h = &s->h;
    H264SliceContext *sl = &h->slice_ctx[0];
    int i, j, k, m, dir, mode;
    int cbp = 0;
    uint32_t vlc;
    int8_t *top, *left;
    const int mb_xy         = sl->mb_xy;
    const int b_xy          = 4 * sl->mb_x + 4 * sl->mb_y * h->b_stride;

    sl->top_samples_available      = (sl->mb_y == 0) ? 0x33FF : 0xFFFF;
    sl->left_samples_available     = (sl->mb_x == 0) ? 0x5F5F : 0xFFFF;
    sl->topright_samples_available = 0xFFFF;

    if (mb_type == 0) {           /* SKIP */
        if (h->pict_type == AV_PICTURE_TYPE_P ||
            s->next_pic->mb_type[mb_xy] == -1) {
            svq3_mc_dir_part(s, 16 * sl->mb_x, 16 * sl->mb_y, 16, 16,
                             0, 0, 0, 0, 0, 0);

            if (h->pict_type == AV_PICTURE_TYPE_B)
                svq3_mc_dir_part(s, 16 * sl->mb_x, 16 * sl->mb_y, 16, 16,
                                 0, 0, 0, 0, 1, 1);

            mb_type = MB_TYPE_SKIP;
        } else {
            mb_type = FFMIN(s->next_pic->mb_type[mb_xy], 6);
            if (svq3_mc_dir(s, mb_type, PREDICT_MODE, 0, 0) < 0)
                return -1;
            if (svq3_mc_dir(s, mb_type, PREDICT_MODE, 1, 1) < 0)
                return -1;

            mb_type = MB_TYPE_16x16;
        }
    } else if (mb_type < 8) {     /* INTER */
        if (s->thirdpel_flag && s->halfpel_flag == !get_bits1(&h->gb))
            mode = THIRDPEL_MODE;
        else if (s->halfpel_flag &&
                 s->thirdpel_flag == !get_bits1(&h->gb))
            mode = HALFPEL_MODE;
        else
            mode = FULLPEL_MODE;

        /* fill caches */
        /* note ref_cache should contain here:
         *  ????????
         *  ???11111
         *  N??11111
         *  N??11111
         *  N??11111
         */

        for (m = 0; m < 2; m++) {
            if (sl->mb_x > 0 && sl->intra4x4_pred_mode[h->mb2br_xy[mb_xy - 1] + 6] != -1) {
                for (i = 0; i < 4; i++)
                    AV_COPY32(sl->mv_cache[m][scan8[0] - 1 + i * 8],
                              h->cur_pic.motion_val[m][b_xy - 1 + i * h->b_stride]);
            } else {
                for (i = 0; i < 4; i++)
                    AV_ZERO32(sl->mv_cache[m][scan8[0] - 1 + i * 8]);
            }
            if (sl->mb_y > 0) {
                memcpy(sl->mv_cache[m][scan8[0] - 1 * 8],
                       h->cur_pic.motion_val[m][b_xy - h->b_stride],
                       4 * 2 * sizeof(int16_t));
                memset(&sl->ref_cache[m][scan8[0] - 1 * 8],
                       (sl->intra4x4_pred_mode[h->mb2br_xy[mb_xy - h->mb_stride]] == -1) ? PART_NOT_AVAILABLE : 1, 4);

                if (sl->mb_x < h->mb_width - 1) {
                    AV_COPY32(sl->mv_cache[m][scan8[0] + 4 - 1 * 8],
                              h->cur_pic.motion_val[m][b_xy - h->b_stride + 4]);
                    sl->ref_cache[m][scan8[0] + 4 - 1 * 8] =
                        (sl->intra4x4_pred_mode[h->mb2br_xy[mb_xy - h->mb_stride + 1] + 6] == -1 ||
                         sl->intra4x4_pred_mode[h->mb2br_xy[mb_xy - h->mb_stride]] == -1) ? PART_NOT_AVAILABLE : 1;
                } else
                    sl->ref_cache[m][scan8[0] + 4 - 1 * 8] = PART_NOT_AVAILABLE;
                if (sl->mb_x > 0) {
                    AV_COPY32(sl->mv_cache[m][scan8[0] - 1 - 1 * 8],
                              h->cur_pic.motion_val[m][b_xy - h->b_stride - 1]);
                    sl->ref_cache[m][scan8[0] - 1 - 1 * 8] =
                        (sl->intra4x4_pred_mode[h->mb2br_xy[mb_xy - h->mb_stride - 1] + 3] == -1) ? PART_NOT_AVAILABLE : 1;
                } else
                    sl->ref_cache[m][scan8[0] - 1 - 1 * 8] = PART_NOT_AVAILABLE;
            } else
                memset(&sl->ref_cache[m][scan8[0] - 1 * 8 - 1],
                       PART_NOT_AVAILABLE, 8);

            if (h->pict_type != AV_PICTURE_TYPE_B)
                break;
        }

        /* decode motion vector(s) and form prediction(s) */
        if (h->pict_type == AV_PICTURE_TYPE_P) {
            if (svq3_mc_dir(s, mb_type - 1, mode, 0, 0) < 0)
                return -1;
        } else {        /* AV_PICTURE_TYPE_B */
            if (mb_type != 2) {
                if (svq3_mc_dir(s, 0, mode, 0, 0) < 0)
                    return -1;
            } else {
                for (i = 0; i < 4; i++)
                    memset(h->cur_pic.motion_val[0][b_xy + i * h->b_stride],
                           0, 4 * 2 * sizeof(int16_t));
            }
            if (mb_type != 1) {
                if (svq3_mc_dir(s, 0, mode, 1, mb_type == 3) < 0)
                    return -1;
            } else {
                for (i = 0; i < 4; i++)
                    memset(h->cur_pic.motion_val[1][b_xy + i * h->b_stride],
                           0, 4 * 2 * sizeof(int16_t));
            }
        }

        mb_type = MB_TYPE_16x16;
    } else if (mb_type == 8 || mb_type == 33) {   /* INTRA4x4 */
        memset(sl->intra4x4_pred_mode_cache, -1, 8 * 5 * sizeof(int8_t));

        if (mb_type == 8) {
            if (sl->mb_x > 0) {
                for (i = 0; i < 4; i++)
                    sl->intra4x4_pred_mode_cache[scan8[0] - 1 + i * 8] = sl->intra4x4_pred_mode[h->mb2br_xy[mb_xy - 1] + 6 - i];
                if (sl->intra4x4_pred_mode_cache[scan8[0] - 1] == -1)
                    sl->left_samples_available = 0x5F5F;
            }
            if (sl->mb_y > 0) {
                sl->intra4x4_pred_mode_cache[4 + 8 * 0] = sl->intra4x4_pred_mode[h->mb2br_xy[mb_xy - h->mb_stride] + 0];
                sl->intra4x4_pred_mode_cache[5 + 8 * 0] = sl->intra4x4_pred_mode[h->mb2br_xy[mb_xy - h->mb_stride] + 1];
                sl->intra4x4_pred_mode_cache[6 + 8 * 0] = sl->intra4x4_pred_mode[h->mb2br_xy[mb_xy - h->mb_stride] + 2];
                sl->intra4x4_pred_mode_cache[7 + 8 * 0] = sl->intra4x4_pred_mode[h->mb2br_xy[mb_xy - h->mb_stride] + 3];

                if (sl->intra4x4_pred_mode_cache[4 + 8 * 0] == -1)
                    sl->top_samples_available = 0x33FF;
            }

            /* decode prediction codes for luma blocks */
            for (i = 0; i < 16; i += 2) {
                vlc = svq3_get_ue_golomb(&h->gb);

                if (vlc >= 25U) {
                    av_log(h->avctx, AV_LOG_ERROR,
                           "luma prediction:%"PRIu32"\n", vlc);
                    return -1;
                }

                left = &sl->intra4x4_pred_mode_cache[scan8[i] - 1];
                top  = &sl->intra4x4_pred_mode_cache[scan8[i] - 8];

                left[1] = svq3_pred_1[top[0] + 1][left[0] + 1][svq3_pred_0[vlc][0]];
                left[2] = svq3_pred_1[top[1] + 1][left[1] + 1][svq3_pred_0[vlc][1]];

                if (left[1] == -1 || left[2] == -1) {
                    av_log(h->avctx, AV_LOG_ERROR, "weird prediction\n");
                    return -1;
                }
            }
        } else {    /* mb_type == 33, DC_128_PRED block type */
            for (i = 0; i < 4; i++)
                memset(&sl->intra4x4_pred_mode_cache[scan8[0] + 8 * i], DC_PRED, 4);
        }

        write_back_intra_pred_mode(h, sl);

        if (mb_type == 8) {
            ff_h264_check_intra4x4_pred_mode(h, sl);

            sl->top_samples_available  = (sl->mb_y == 0) ? 0x33FF : 0xFFFF;
            sl->left_samples_available = (sl->mb_x == 0) ? 0x5F5F : 0xFFFF;
        } else {
            for (i = 0; i < 4; i++)
                memset(&sl->intra4x4_pred_mode_cache[scan8[0] + 8 * i], DC_128_PRED, 4);

            sl->top_samples_available  = 0x33FF;
            sl->left_samples_available = 0x5F5F;
        }

        mb_type = MB_TYPE_INTRA4x4;
    } else {                      /* INTRA16x16 */
        dir = i_mb_type_info[mb_type - 8].pred_mode;
        dir = (dir >> 1) ^ 3 * (dir & 1) ^ 1;

        if ((sl->intra16x16_pred_mode = ff_h264_check_intra_pred_mode(h, sl, dir, 0)) < 0) {
            av_log(h->avctx, AV_LOG_ERROR, "ff_h264_check_intra_pred_mode < 0\n");
            return sl->intra16x16_pred_mode;
        }

        cbp     = i_mb_type_info[mb_type - 8].cbp;
        mb_type = MB_TYPE_INTRA16x16;
    }

    if (!IS_INTER(mb_type) && h->pict_type != AV_PICTURE_TYPE_I) {
        for (i = 0; i < 4; i++)
            memset(h->cur_pic.motion_val[0][b_xy + i * h->b_stride],
                   0, 4 * 2 * sizeof(int16_t));
        if (h->pict_type == AV_PICTURE_TYPE_B) {
            for (i = 0; i < 4; i++)
                memset(h->cur_pic.motion_val[1][b_xy + i * h->b_stride],
                       0, 4 * 2 * sizeof(int16_t));
        }
    }
    if (!IS_INTRA4x4(mb_type)) {
        memset(sl->intra4x4_pred_mode + h->mb2br_xy[mb_xy], DC_PRED, 8);
    }
    if (!IS_SKIP(mb_type) || h->pict_type == AV_PICTURE_TYPE_B) {
        memset(sl->non_zero_count_cache + 8, 0, 14 * 8 * sizeof(uint8_t));
    }

    if (!IS_INTRA16x16(mb_type) &&
        (!IS_SKIP(mb_type) || h->pict_type == AV_PICTURE_TYPE_B)) {
        if ((vlc = svq3_get_ue_golomb(&h->gb)) >= 48U){
            av_log(h->avctx, AV_LOG_ERROR, "cbp_vlc=%"PRIu32"\n", vlc);
            return -1;
        }

        cbp = IS_INTRA(mb_type) ? golomb_to_intra4x4_cbp[vlc]
                                : golomb_to_inter_cbp[vlc];
    }
    if (IS_INTRA16x16(mb_type) ||
        (h->pict_type != AV_PICTURE_TYPE_I && s->adaptive_quant && cbp)) {
        sl->qscale += svq3_get_se_golomb(&h->gb);

        if (sl->qscale > 31u) {
            av_log(h->avctx, AV_LOG_ERROR, "qscale:%d\n", sl->qscale);
            return -1;
        }
    }
    if (IS_INTRA16x16(mb_type)) {
        AV_ZERO128(sl->mb_luma_dc[0] + 0);
        AV_ZERO128(sl->mb_luma_dc[0] + 8);
        if (svq3_decode_block(&h->gb, sl->mb_luma_dc[0], 0, 1)) {
            av_log(h->avctx, AV_LOG_ERROR,
                   "error while decoding intra luma dc\n");
            return -1;
        }
    }

    if (cbp) {
        const int index = IS_INTRA16x16(mb_type) ? 1 : 0;
        const int type  = ((sl->qscale < 24 && IS_INTRA4x4(mb_type)) ? 2 : 1);

        for (i = 0; i < 4; i++)
            if ((cbp & (1 << i))) {
                for (j = 0; j < 4; j++) {
                    k = index ? (1 * (j & 1) + 2 * (i & 1) +
                                 2 * (j & 2) + 4 * (i & 2))
                              : (4 * i + j);
                    sl->non_zero_count_cache[scan8[k]] = 1;

                    if (svq3_decode_block(&h->gb, &sl->mb[16 * k], index, type)) {
                        av_log(h->avctx, AV_LOG_ERROR,
                               "error while decoding block\n");
                        return -1;
                    }
                }
            }

        if ((cbp & 0x30)) {
            for (i = 1; i < 3; ++i)
                if (svq3_decode_block(&h->gb, &sl->mb[16 * 16 * i], 0, 3)) {
                    av_log(h->avctx, AV_LOG_ERROR,
                           "error while decoding chroma dc block\n");
                    return -1;
                }

            if ((cbp & 0x20)) {
                for (i = 1; i < 3; i++) {
                    for (j = 0; j < 4; j++) {
                        k                                 = 16 * i + j;
                        sl->non_zero_count_cache[scan8[k]] = 1;

                        if (svq3_decode_block(&h->gb, &sl->mb[16 * k], 1, 1)) {
                            av_log(h->avctx, AV_LOG_ERROR,
                                   "error while decoding chroma ac block\n");
                            return -1;
                        }
                    }
                }
            }
        }
    }

    sl->cbp                   = cbp;
    h->cur_pic.mb_type[mb_xy] = mb_type;

    if (IS_INTRA(mb_type))
        sl->chroma_pred_mode = ff_h264_check_intra_pred_mode(h, sl, DC_PRED8x8, 1);

    return 0;
}

static int svq3_decode_slice_header(AVCodecContext *avctx)
{
    SVQ3Context *s = avctx->priv_data;
    H264Context *h    = &s->h;
    H264SliceContext *sl = &h->slice_ctx[0];
    const int mb_xy   = sl->mb_xy;
    int i, header;
    unsigned slice_id;

    header = get_bits(&s->gb, 8);

    if (((header & 0x9F) != 1 && (header & 0x9F) != 2) || (header & 0x60) == 0) {
        /* TODO: what? */
        av_log(avctx, AV_LOG_ERROR, "unsupported slice header (%02X)\n", header);
        return -1;
    } else {
        int slice_bits, slice_bytes, slice_length;
        int length = header >> 5 & 3;

        slice_length = show_bits(&s->gb, 8 * length);
        slice_bits   = slice_length * 8;
        slice_bytes  = slice_length + length - 1;

        if (slice_bytes > get_bits_left(&s->gb)) {
            av_log(avctx, AV_LOG_ERROR, "slice after bitstream end\n");
            return -1;
        }

        skip_bits(&s->gb, 8);

        av_fast_malloc(&s->slice_buf, &s->slice_size, slice_bytes + AV_INPUT_BUFFER_PADDING_SIZE);
        if (!s->slice_buf)
            return AVERROR(ENOMEM);

        memcpy(s->slice_buf, s->gb.buffer + s->gb.index / 8, slice_bytes);

        init_get_bits(&h->gb, s->slice_buf, slice_bits);

        if (s->watermark_key) {
            uint32_t header = AV_RL32(&h->gb.buffer[1]);
            AV_WL32(&h->gb.buffer[1], header ^ s->watermark_key);
        }
        if (length > 0) {
<<<<<<< HEAD
            memmove((uint8_t *) &h->gb.buffer[get_bits_count(&h->gb) >> 3],
                    &h->gb.buffer[h->gb.size_in_bits >> 3], length - 1);
=======
            memcpy(s->slice_buf, &s->slice_buf[slice_length], length - 1);
>>>>>>> 1098f5c0
        }
        skip_bits_long(&s->gb, slice_bytes * 8);
    }

    if ((slice_id = svq3_get_ue_golomb(&h->gb)) >= 3) {
        av_log(h->avctx, AV_LOG_ERROR, "illegal slice type %u \n", slice_id);
        return -1;
    }

    sl->slice_type = golomb_to_pict_type[slice_id];

    if ((header & 0x9F) == 2) {
        i              = (h->mb_num < 64) ? 6 : (1 + av_log2(h->mb_num - 1));
        sl->mb_skip_run = get_bits(&h->gb, i) -
                         (sl->mb_y * h->mb_width + sl->mb_x);
    } else {
        skip_bits1(&h->gb);
        sl->mb_skip_run = 0;
    }

    sl->slice_num     = get_bits(&h->gb, 8);
    sl->qscale        = get_bits(&h->gb, 5);
    s->adaptive_quant = get_bits1(&h->gb);

    /* unknown fields */
    skip_bits1(&h->gb);

    if (s->has_watermark)
        skip_bits1(&h->gb);

    skip_bits1(&h->gb);
    skip_bits(&h->gb, 2);

    if (skip_1stop_8data_bits(&h->gb) < 0)
        return AVERROR_INVALIDDATA;

    /* reset intra predictors and invalidate motion vector references */
    if (sl->mb_x > 0) {
        memset(sl->intra4x4_pred_mode + h->mb2br_xy[mb_xy - 1] + 3,
               -1, 4 * sizeof(int8_t));
        memset(sl->intra4x4_pred_mode + h->mb2br_xy[mb_xy - sl->mb_x],
               -1, 8 * sizeof(int8_t) * sl->mb_x);
    }
    if (sl->mb_y > 0) {
        memset(sl->intra4x4_pred_mode + h->mb2br_xy[mb_xy - h->mb_stride],
               -1, 8 * sizeof(int8_t) * (h->mb_width - sl->mb_x));

        if (sl->mb_x > 0)
            sl->intra4x4_pred_mode[h->mb2br_xy[mb_xy - h->mb_stride - 1] + 3] = -1;
    }

    return 0;
}

static av_cold int svq3_decode_init(AVCodecContext *avctx)
{
    SVQ3Context *s = avctx->priv_data;
    H264Context *h = &s->h;
    H264SliceContext *sl;
    int m;
    unsigned char *extradata;
    unsigned char *extradata_end;
    unsigned int size;
    int marker_found = 0;
    int ret;

    s->cur_pic  = av_mallocz(sizeof(*s->cur_pic));
    s->last_pic = av_mallocz(sizeof(*s->last_pic));
    s->next_pic = av_mallocz(sizeof(*s->next_pic));
    if (!s->next_pic || !s->last_pic || !s->cur_pic) {
        ret = AVERROR(ENOMEM);
        goto fail;
    }

    s->cur_pic->f  = av_frame_alloc();
    s->last_pic->f = av_frame_alloc();
    s->next_pic->f = av_frame_alloc();
    if (!s->cur_pic->f || !s->last_pic->f || !s->next_pic->f)
        return AVERROR(ENOMEM);

    if ((ret = ff_h264_decode_init(avctx)) < 0)
        goto fail;

    // we will overwrite it later during decoding
    av_frame_free(&h->cur_pic.f);

    av_frame_free(&h->last_pic_for_ec.f);

    ff_h264dsp_init(&h->h264dsp, 8, 1);
    av_assert0(h->sps.bit_depth_chroma == 0);
    ff_h264_pred_init(&h->hpc, AV_CODEC_ID_SVQ3, 8, 1);
    ff_videodsp_init(&h->vdsp, 8);

    memset(h->pps.scaling_matrix4, 16, 6 * 16 * sizeof(uint8_t));
    memset(h->pps.scaling_matrix8, 16, 2 * 64 * sizeof(uint8_t));

    avctx->bits_per_raw_sample = 8;
    h->sps.bit_depth_luma = 8;
    h->chroma_format_idc = 1;

    ff_hpeldsp_init(&s->hdsp, avctx->flags);
    ff_tpeldsp_init(&s->tdsp);

    sl = h->slice_ctx;

    h->flags           = avctx->flags;
    sl->is_complex     = 1;
    h->sps.chroma_format_idc = 1;
    h->picture_structure = PICT_FRAME;
    avctx->pix_fmt     = AV_PIX_FMT_YUVJ420P;
    avctx->color_range = AVCOL_RANGE_JPEG;

    h->slice_ctx[0].chroma_qp[0] = h->slice_ctx[0].chroma_qp[1] = 4;
    h->chroma_x_shift = h->chroma_y_shift = 1;

    s->halfpel_flag  = 1;
    s->thirdpel_flag = 1;
    s->has_watermark = 0;

    /* prowl for the "SEQH" marker in the extradata */
    extradata     = (unsigned char *)avctx->extradata;
    extradata_end = avctx->extradata + avctx->extradata_size;
    if (extradata) {
        for (m = 0; m + 8 < avctx->extradata_size; m++) {
            if (!memcmp(extradata, "SEQH", 4)) {
                marker_found = 1;
                break;
            }
            extradata++;
        }
    }

    /* if a match was found, parse the extra data */
    if (marker_found) {
        GetBitContext gb;
        int frame_size_code;
        int unk0, unk1, unk2, unk3, unk4;

        size = AV_RB32(&extradata[4]);
        if (size > extradata_end - extradata - 8) {
            ret = AVERROR_INVALIDDATA;
            goto fail;
        }
        init_get_bits(&gb, extradata + 8, size * 8);

        /* 'frame size code' and optional 'width, height' */
        frame_size_code = get_bits(&gb, 3);
        switch (frame_size_code) {
        case 0:
            avctx->width  = 160;
            avctx->height = 120;
            break;
        case 1:
            avctx->width  = 128;
            avctx->height =  96;
            break;
        case 2:
            avctx->width  = 176;
            avctx->height = 144;
            break;
        case 3:
            avctx->width  = 352;
            avctx->height = 288;
            break;
        case 4:
            avctx->width  = 704;
            avctx->height = 576;
            break;
        case 5:
            avctx->width  = 240;
            avctx->height = 180;
            break;
        case 6:
            avctx->width  = 320;
            avctx->height = 240;
            break;
        case 7:
            avctx->width  = get_bits(&gb, 12);
            avctx->height = get_bits(&gb, 12);
            break;
        }

        s->halfpel_flag  = get_bits1(&gb);
        s->thirdpel_flag = get_bits1(&gb);

        /* unknown fields */
        unk0 = get_bits1(&gb);
        unk1 = get_bits1(&gb);
        unk2 = get_bits1(&gb);
        unk3 = get_bits1(&gb);

        h->low_delay = get_bits1(&gb);

        /* unknown field */
        unk4 = get_bits1(&gb);

        av_log(avctx, AV_LOG_DEBUG, "Unknown fields %d %d %d %d %d\n",
               unk0, unk1, unk2, unk3, unk4);

        if (skip_1stop_8data_bits(&gb) < 0) {
            ret = AVERROR_INVALIDDATA;
            goto fail;
        }

        s->has_watermark  = get_bits1(&gb);
        avctx->has_b_frames = !h->low_delay;
        if (s->has_watermark) {
#if CONFIG_ZLIB
            unsigned watermark_width  = svq3_get_ue_golomb(&gb);
            unsigned watermark_height = svq3_get_ue_golomb(&gb);
            int u1                    = svq3_get_ue_golomb(&gb);
            int u2                    = get_bits(&gb, 8);
            int u3                    = get_bits(&gb, 2);
            int u4                    = svq3_get_ue_golomb(&gb);
            unsigned long buf_len     = watermark_width *
                                        watermark_height * 4;
            int offset                = get_bits_count(&gb) + 7 >> 3;
            uint8_t *buf;

            if (watermark_height <= 0 ||
                (uint64_t)watermark_width * 4 > UINT_MAX / watermark_height) {
                ret = -1;
                goto fail;
            }

            buf = av_malloc(buf_len);
            if (!buf) {
                ret = AVERROR(ENOMEM);
                goto fail;
            }
            av_log(avctx, AV_LOG_DEBUG, "watermark size: %ux%u\n",
                   watermark_width, watermark_height);
            av_log(avctx, AV_LOG_DEBUG,
                   "u1: %x u2: %x u3: %x compressed data size: %d offset: %d\n",
                   u1, u2, u3, u4, offset);
            if (uncompress(buf, &buf_len, extradata + 8 + offset,
                           size - offset) != Z_OK) {
                av_log(avctx, AV_LOG_ERROR,
                       "could not uncompress watermark logo\n");
                av_free(buf);
                ret = -1;
                goto fail;
            }
            s->watermark_key = ff_svq1_packet_checksum(buf, buf_len, 0);
            s->watermark_key = s->watermark_key << 16 | s->watermark_key;
            av_log(avctx, AV_LOG_DEBUG,
                   "watermark key %#"PRIx32"\n", s->watermark_key);
            av_free(buf);
#else
            av_log(avctx, AV_LOG_ERROR,
                   "this svq3 file contains watermark which need zlib support compiled in\n");
            ret = -1;
            goto fail;
#endif
        }
    }

    h->width  = avctx->width;
    h->height = avctx->height;
    h->mb_width  = (h->width + 15) / 16;
    h->mb_height = (h->height + 15) / 16;
    h->mb_stride = h->mb_width + 1;
    h->mb_num    = h->mb_width * h->mb_height;
    h->b_stride = 4 * h->mb_width;
    s->h_edge_pos = h->mb_width * 16;
    s->v_edge_pos = h->mb_height * 16;

    if ((ret = ff_h264_alloc_tables(h)) < 0) {
        av_log(avctx, AV_LOG_ERROR, "svq3 memory allocation failed\n");
        goto fail;
    }

    return 0;
fail:
    svq3_decode_end(avctx);
    return ret;
}

static void free_picture(AVCodecContext *avctx, H264Picture *pic)
{
    int i;
    for (i = 0; i < 2; i++) {
        av_buffer_unref(&pic->motion_val_buf[i]);
        av_buffer_unref(&pic->ref_index_buf[i]);
    }
    av_buffer_unref(&pic->mb_type_buf);

    av_frame_unref(pic->f);
}

static int get_buffer(AVCodecContext *avctx, H264Picture *pic)
{
    SVQ3Context *s = avctx->priv_data;
    H264Context *h = &s->h;
    H264SliceContext *sl = &h->slice_ctx[0];
    const int big_mb_num    = h->mb_stride * (h->mb_height + 1) + 1;
    const int mb_array_size = h->mb_stride * h->mb_height;
    const int b4_stride     = h->mb_width * 4 + 1;
    const int b4_array_size = b4_stride * h->mb_height * 4;
    int ret;

    if (!pic->motion_val_buf[0]) {
        int i;

        pic->mb_type_buf = av_buffer_allocz((big_mb_num + h->mb_stride) * sizeof(uint32_t));
        if (!pic->mb_type_buf)
            return AVERROR(ENOMEM);
        pic->mb_type = (uint32_t*)pic->mb_type_buf->data + 2 * h->mb_stride + 1;

        for (i = 0; i < 2; i++) {
            pic->motion_val_buf[i] = av_buffer_allocz(2 * (b4_array_size + 4) * sizeof(int16_t));
            pic->ref_index_buf[i]  = av_buffer_allocz(4 * mb_array_size);
            if (!pic->motion_val_buf[i] || !pic->ref_index_buf[i]) {
                ret = AVERROR(ENOMEM);
                goto fail;
            }

            pic->motion_val[i] = (int16_t (*)[2])pic->motion_val_buf[i]->data + 4;
            pic->ref_index[i]  = pic->ref_index_buf[i]->data;
        }
    }
    pic->reference = !(h->pict_type == AV_PICTURE_TYPE_B);

    ret = ff_get_buffer(avctx, pic->f,
                        pic->reference ? AV_GET_BUFFER_FLAG_REF : 0);
    if (ret < 0)
        goto fail;

    if (!sl->edge_emu_buffer) {
        sl->edge_emu_buffer = av_mallocz_array(pic->f->linesize[0], 17);
        if (!sl->edge_emu_buffer)
            return AVERROR(ENOMEM);
    }

    sl->linesize   = pic->f->linesize[0];
    sl->uvlinesize = pic->f->linesize[1];

    return 0;
fail:
    free_picture(avctx, pic);
    return ret;
}

static int svq3_decode_frame(AVCodecContext *avctx, void *data,
                             int *got_frame, AVPacket *avpkt)
{
    SVQ3Context *s     = avctx->priv_data;
    H264Context *h     = &s->h;
    H264SliceContext *sl = &h->slice_ctx[0];
    int buf_size       = avpkt->size;
    int left;
    uint8_t *buf;
    int ret, m, i;

    /* special case for last picture */
    if (buf_size == 0) {
        if (s->next_pic->f->data[0] && !h->low_delay && !s->last_frame_output) {
            ret = av_frame_ref(data, s->next_pic->f);
            if (ret < 0)
                return ret;
            s->last_frame_output = 1;
            *got_frame          = 1;
        }
        return 0;
    }

<<<<<<< HEAD
=======
    ret = init_get_bits(&s->gb, buf, 8 * buf_size);
    if (ret < 0)
        return ret;

>>>>>>> 1098f5c0
    sl->mb_x = sl->mb_y = sl->mb_xy = 0;

    if (s->watermark_key) {
        av_fast_padded_malloc(&s->buf, &s->buf_size, buf_size);
        if (!s->buf)
            return AVERROR(ENOMEM);
        memcpy(s->buf, avpkt->data, buf_size);
        buf = s->buf;
    } else {
        buf = avpkt->data;
    }

    init_get_bits(&h->gb, buf, 8 * buf_size);

    if (svq3_decode_slice_header(avctx))
        return -1;

    h->pict_type = sl->slice_type;

    if (h->pict_type != AV_PICTURE_TYPE_B)
        FFSWAP(H264Picture*, s->next_pic, s->last_pic);

    av_frame_unref(s->cur_pic->f);

    /* for skipping the frame */
    s->cur_pic->f->pict_type = h->pict_type;
    s->cur_pic->f->key_frame = (h->pict_type == AV_PICTURE_TYPE_I);

    ret = get_buffer(avctx, s->cur_pic);
    if (ret < 0)
        return ret;

    h->cur_pic_ptr = s->cur_pic;
    h->cur_pic     = *s->cur_pic;

    for (i = 0; i < 16; i++) {
        h->block_offset[i]           = (4 * ((scan8[i] - scan8[0]) & 7)) + 4 * sl->linesize * ((scan8[i] - scan8[0]) >> 3);
        h->block_offset[48 + i]      = (4 * ((scan8[i] - scan8[0]) & 7)) + 8 * sl->linesize * ((scan8[i] - scan8[0]) >> 3);
    }
    for (i = 0; i < 16; i++) {
        h->block_offset[16 + i]      =
        h->block_offset[32 + i]      = (4 * ((scan8[i] - scan8[0]) & 7)) + 4 * sl->uvlinesize * ((scan8[i] - scan8[0]) >> 3);
        h->block_offset[48 + 16 + i] =
        h->block_offset[48 + 32 + i] = (4 * ((scan8[i] - scan8[0]) & 7)) + 8 * sl->uvlinesize * ((scan8[i] - scan8[0]) >> 3);
    }

    if (h->pict_type != AV_PICTURE_TYPE_I) {
        if (!s->last_pic->f->data[0]) {
            av_log(avctx, AV_LOG_ERROR, "Missing reference frame.\n");
            av_frame_unref(s->last_pic->f);
            ret = get_buffer(avctx, s->last_pic);
            if (ret < 0)
                return ret;
            memset(s->last_pic->f->data[0], 0, avctx->height * s->last_pic->f->linesize[0]);
            memset(s->last_pic->f->data[1], 0x80, (avctx->height / 2) *
                   s->last_pic->f->linesize[1]);
            memset(s->last_pic->f->data[2], 0x80, (avctx->height / 2) *
                   s->last_pic->f->linesize[2]);
        }

        if (h->pict_type == AV_PICTURE_TYPE_B && !s->next_pic->f->data[0]) {
            av_log(avctx, AV_LOG_ERROR, "Missing reference frame.\n");
            av_frame_unref(s->next_pic->f);
            ret = get_buffer(avctx, s->next_pic);
            if (ret < 0)
                return ret;
            memset(s->next_pic->f->data[0], 0, avctx->height * s->next_pic->f->linesize[0]);
            memset(s->next_pic->f->data[1], 0x80, (avctx->height / 2) *
                   s->next_pic->f->linesize[1]);
            memset(s->next_pic->f->data[2], 0x80, (avctx->height / 2) *
                   s->next_pic->f->linesize[2]);
        }
    }

    if (avctx->debug & FF_DEBUG_PICT_INFO)
        av_log(h->avctx, AV_LOG_DEBUG,
               "%c hpel:%d, tpel:%d aqp:%d qp:%d, slice_num:%02X\n",
               av_get_picture_type_char(h->pict_type),
               s->halfpel_flag, s->thirdpel_flag,
               s->adaptive_quant, h->slice_ctx[0].qscale, sl->slice_num);

    if (avctx->skip_frame >= AVDISCARD_NONREF && h->pict_type == AV_PICTURE_TYPE_B ||
        avctx->skip_frame >= AVDISCARD_NONKEY && h->pict_type != AV_PICTURE_TYPE_I ||
        avctx->skip_frame >= AVDISCARD_ALL)
        return 0;

    if (s->next_p_frame_damaged) {
        if (h->pict_type == AV_PICTURE_TYPE_B)
            return 0;
        else
            s->next_p_frame_damaged = 0;
    }

    if (h->pict_type == AV_PICTURE_TYPE_B) {
        h->frame_num_offset = sl->slice_num - h->prev_frame_num;

        if (h->frame_num_offset < 0)
            h->frame_num_offset += 256;
        if (h->frame_num_offset == 0 ||
            h->frame_num_offset >= h->prev_frame_num_offset) {
            av_log(h->avctx, AV_LOG_ERROR, "error in B-frame picture id\n");
            return -1;
        }
    } else {
        h->prev_frame_num        = h->frame_num;
        h->frame_num             = sl->slice_num;
        h->prev_frame_num_offset = h->frame_num - h->prev_frame_num;

        if (h->prev_frame_num_offset < 0)
            h->prev_frame_num_offset += 256;
    }

    for (m = 0; m < 2; m++) {
        int i;
        for (i = 0; i < 4; i++) {
            int j;
            for (j = -1; j < 4; j++)
                sl->ref_cache[m][scan8[0] + 8 * i + j] = 1;
            if (i < 3)
                sl->ref_cache[m][scan8[0] + 8 * i + j] = PART_NOT_AVAILABLE;
        }
    }

    for (sl->mb_y = 0; sl->mb_y < h->mb_height; sl->mb_y++) {
        for (sl->mb_x = 0; sl->mb_x < h->mb_width; sl->mb_x++) {
            unsigned mb_type;
            sl->mb_xy = sl->mb_x + sl->mb_y * h->mb_stride;

            if ((get_bits_left(&h->gb)) <= 7) {
                if (((get_bits_count(&h->gb) & 7) == 0 ||
                    show_bits(&h->gb, get_bits_left(&h->gb) & 7) == 0)) {

                    if (svq3_decode_slice_header(avctx))
                        return -1;
                }
                /* TODO: support s->mb_skip_run */
            }

            mb_type = svq3_get_ue_golomb(&h->gb);

            if (h->pict_type == AV_PICTURE_TYPE_I)
                mb_type += 8;
            else if (h->pict_type == AV_PICTURE_TYPE_B && mb_type >= 4)
                mb_type += 4;
            if (mb_type > 33 || svq3_decode_mb(s, mb_type)) {
                av_log(h->avctx, AV_LOG_ERROR,
                       "error while decoding MB %d %d\n", sl->mb_x, sl->mb_y);
                return -1;
            }

            if (mb_type != 0 || sl->cbp)
                ff_h264_hl_decode_mb(h, &h->slice_ctx[0]);

            if (h->pict_type != AV_PICTURE_TYPE_B && !h->low_delay)
                h->cur_pic.mb_type[sl->mb_x + sl->mb_y * h->mb_stride] =
                    (h->pict_type == AV_PICTURE_TYPE_P && mb_type < 8) ? (mb_type - 1) : -1;
        }

        ff_draw_horiz_band(avctx, s->cur_pic->f,
                           s->last_pic->f->data[0] ? s->last_pic->f : NULL,
                           16 * sl->mb_y, 16, h->picture_structure, 0,
                           h->low_delay);
    }

    left = buf_size*8 - get_bits_count(&h->gb);

    if (sl->mb_y != h->mb_height || sl->mb_x != h->mb_width) {
        av_log(avctx, AV_LOG_INFO, "frame num %d incomplete pic x %d y %d left %d\n", avctx->frame_number, sl->mb_y, sl->mb_x, left);
        //av_hex_dump(stderr, buf+buf_size-8, 8);
    }

    if (left < 0) {
        av_log(avctx, AV_LOG_ERROR, "frame num %d left %d\n", avctx->frame_number, left);
        return -1;
    }

    if (h->pict_type == AV_PICTURE_TYPE_B || h->low_delay)
        ret = av_frame_ref(data, s->cur_pic->f);
    else if (s->last_pic->f->data[0])
        ret = av_frame_ref(data, s->last_pic->f);
    if (ret < 0)
        return ret;

    /* Do not output the last pic after seeking. */
    if (s->last_pic->f->data[0] || h->low_delay)
        *got_frame = 1;

    if (h->pict_type != AV_PICTURE_TYPE_B) {
        FFSWAP(H264Picture*, s->cur_pic, s->next_pic);
    } else {
        av_frame_unref(s->cur_pic->f);
    }

    return buf_size;
}

static av_cold int svq3_decode_end(AVCodecContext *avctx)
{
    SVQ3Context *s = avctx->priv_data;
    H264Context *h = &s->h;

    free_picture(avctx, s->cur_pic);
    free_picture(avctx, s->next_pic);
    free_picture(avctx, s->last_pic);
    av_frame_free(&s->cur_pic->f);
    av_frame_free(&s->next_pic->f);
    av_frame_free(&s->last_pic->f);
    av_freep(&s->cur_pic);
    av_freep(&s->next_pic);
    av_freep(&s->last_pic);
    av_freep(&s->slice_buf);

    memset(&h->cur_pic, 0, sizeof(h->cur_pic));

    ff_h264_free_context(h);

    av_freep(&s->buf);
    s->buf_size = 0;

    return 0;
}

AVCodec ff_svq3_decoder = {
    .name           = "svq3",
    .long_name      = NULL_IF_CONFIG_SMALL("Sorenson Vector Quantizer 3 / Sorenson Video 3 / SVQ3"),
    .type           = AVMEDIA_TYPE_VIDEO,
    .id             = AV_CODEC_ID_SVQ3,
    .priv_data_size = sizeof(SVQ3Context),
    .init           = svq3_decode_init,
    .close          = svq3_decode_end,
    .decode         = svq3_decode_frame,
    .capabilities   = AV_CODEC_CAP_DRAW_HORIZ_BAND |
                      AV_CODEC_CAP_DR1             |
                      AV_CODEC_CAP_DELAY,
    .pix_fmts       = (const enum AVPixelFormat[]) { AV_PIX_FMT_YUVJ420P,
                                                     AV_PIX_FMT_NONE},
};<|MERGE_RESOLUTION|>--- conflicted
+++ resolved
@@ -81,12 +81,7 @@
     int slice_size;
     int halfpel_flag;
     int thirdpel_flag;
-<<<<<<< HEAD
     int has_watermark;
-    int next_slice_index;
-=======
-    int unknown_flag;
->>>>>>> 1098f5c0
     uint32_t watermark_key;
     uint8_t *buf;
     int buf_size;
@@ -828,12 +823,7 @@
             AV_WL32(&h->gb.buffer[1], header ^ s->watermark_key);
         }
         if (length > 0) {
-<<<<<<< HEAD
-            memmove((uint8_t *) &h->gb.buffer[get_bits_count(&h->gb) >> 3],
-                    &h->gb.buffer[h->gb.size_in_bits >> 3], length - 1);
-=======
-            memcpy(s->slice_buf, &s->slice_buf[slice_length], length - 1);
->>>>>>> 1098f5c0
+            memmove(s->slice_buf, &s->slice_buf[slice_length], length - 1);
         }
         skip_bits_long(&s->gb, slice_bytes * 8);
     }
@@ -1200,13 +1190,6 @@
         return 0;
     }
 
-<<<<<<< HEAD
-=======
-    ret = init_get_bits(&s->gb, buf, 8 * buf_size);
-    if (ret < 0)
-        return ret;
-
->>>>>>> 1098f5c0
     sl->mb_x = sl->mb_y = sl->mb_xy = 0;
 
     if (s->watermark_key) {
@@ -1219,7 +1202,9 @@
         buf = avpkt->data;
     }
 
-    init_get_bits(&h->gb, buf, 8 * buf_size);
+    ret = init_get_bits(&s->gb, buf, 8 * buf_size);
+    if (ret < 0)
+        return ret;
 
     if (svq3_decode_slice_header(avctx))
         return -1;
