--- conflicted
+++ resolved
@@ -21,7 +21,6 @@
 - uniform options syntax across all filters
 - telecine filter
 - new interlace filter
-<<<<<<< HEAD
 - smptehdbars source
 - inverse telecine filters (fieldmatch and decimate)
 - colorbalance filter
@@ -36,18 +35,11 @@
   the vid.stab library
 - astats filter
 - trim and atrim filters
-- ffmpeg -t option is now sample-accurate when transcoding audio
+- ffmpeg -t and -ss (output-only) options are now sample-accurate when
+  transcoding audio
 
 
 version 1.2:
-=======
-- JPEG 2000 decoder
-- new asetpts filter (same as setpts, but for audio)
-- new trim and atrim filters
-- avconv -t and -ss (output-only) options are now sample-accurate when
-  transcoding audio
-
->>>>>>> 8cd472d3
 
 - VDPAU hardware acceleration through normal hwaccel
 - SRTP support
