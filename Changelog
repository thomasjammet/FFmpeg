Entries are sorted chronologically from oldest to youngest within each release,
releases are sorted from youngest to oldest.

<<<<<<< HEAD
version next:

version 0.10:
- Fixes: CVE-2011-3929, CVE-2011-3934, CVE-2011-3935, CVE-2011-3936,
         CVE-2011-3937, CVE-2011-3940, CVE-2011-3941, CVE-2011-3944,
         CVE-2011-3945, CVE-2011-3946, CVE-2011-3947, CVE-2011-3949,
         CVE-2011-3950, CVE-2011-3951, CVE-2011-3952
- v410 Quicktime Uncompressed 4:4:4 10-bit encoder and decoder
- SBaGen (SBG) binaural beats script demuxer
- OpenMG Audio muxer
- Timecode extraction in DV and MOV
- thumbnail video filter
- XML output in ffprobe
- asplit audio filter
- tinterlace video filter
- astreamsync audio filter
- amerge audio filter
- ISMV (Smooth Streaming) muxer
=======
version 0.8.1:

- Several bugs and crashes have been fixed in the following codecs: AAC,
  AC-3, ADPCM, AMR (both NB and WB), ATRAC3, CAVC, Cook, camstudio, DCA,
  DPCM, DSI CIN, DV, EA TGQ, FLAC, fraps, G.722 (both encoder and
  decoder), H.264, huvffyuv, BB JV decoder, Indeo 3, KGV1, LCL, the
  libx264 wrapper, MJPEG, mp3on4, Musepack, MPEG1/2, PNG, QDM2, Qt RLE,
  ROQ, RV10, RV30/RV34/RV40, shorten, smacker, subrip, SVQ3, TIFF,
  Truemotion2, TTA, VC1, VMware Screen codec, Vorbis, VP5, VP6, WMA,
  Westwood SNDx, XXAN.

- This release additionally updates the following codecs to the
  bytestream2 API, and therefore benefit from additional overflow
  checks: XXAN, ALG MM, TQG, SMC, Qt SMC, ROQ, PNG

- Several bugs and crashes have been fixed in the following formats:
  AIFF, ASF, DV, Matroska, NSV, MOV, MPEG-TS, Smacker, Sony OpenMG, RM,
  SWF.

- Libswscale has an potential overflow for large image size fixed.

- The following APIs have been added:

  avcodec_is_open()
  avformat_get_riff_video_tags()
  avformat_get_riff_audio_tags()

  Please see the file doc/APIchanges and the Doxygen documentation for
  further information.


version 0.8:

>>>>>>> 5effcfa7
- GSM audio parser
- SMJPEG muxer
- XWD encoder and decoder
- Automatic thread count based on detection number of (available) CPU cores
- y41p Brooktree Uncompressed 4:1:1 12-bit encoder and decoder
- ffprobe -show_error option
- Avid 1:1 10-bit RGB Packer codec
- v308 Quicktime Uncompressed 4:4:4 encoder and decoder
- yuv4 libquicktime packed 4:2:0 encoder and decoder
- ffprobe -show_frames option
- silencedetect audio filter
- ffprobe -show_program_version, -show_library_versions, -show_versions options
- rv34: frame-level multi-threading
- optimized iMDCT transform on x86 using SSE for for mpegaudiodec
- Improved PGS subtitle decoder
- dumpgraph option to lavfi device
- r210 and r10k encoders
- ffwavesynth decoder
- aviocat tool
- ffeval tool


version 0.9:

- openal input device added
- boxblur filter added
- BWF muxer
- Flash Screen Video 2 decoder
- lavfi input device added
- added avconv, which is almost the same for now, except
for a few incompatible changes in the options, which will hopefully make them
easier to use. The changes are:
    * The options placement is now strictly enforced! While in theory the
      options for ffmpeg should be given in [input options] -i INPUT [output
      options] OUTPUT order, in practice it was possible to give output options
      before the -i and it mostly worked. Except when it didn't - the behavior was
      a bit inconsistent. In avconv, it is not possible to mix input and output
      options. All non-global options are reset after an input or output filename.
    * All per-file options are now truly per-file - they apply only to the next
      input or output file and specifying different values for different files
      will now work properly (notably -ss and -t options).
    * All per-stream options are now truly per-stream - it is possible to
      specify which stream(s) should a given option apply to. See the Stream
      specifiers section in the avconv manual for details.
    * In ffmpeg some options (like -newvideo/-newaudio/...) are irregular in the
      sense that they're specified after the output filename instead of before,
      like all other options. In avconv this irregularity is removed, all options
      apply to the next input or output file.
    * -newvideo/-newaudio/-newsubtitle options were removed. Not only were they
      irregular and highly confusing, they were also redundant. In avconv the -map
      option will create new streams in the output file and map input streams to
      them. E.g. avconv -i INPUT -map 0 OUTPUT will create an output stream for
      each stream in the first input file.
    * The -map option now has slightly different and more powerful syntax:
        + Colons (':') are used to separate file index/stream type/stream index
          instead of dots. Comma (',') is used to separate the sync stream instead
          of colon.. This is done for consistency with other options.
        + It's possible to specify stream type. E.g. -map 0:a:2 creates an
          output stream from the third input audio stream.
        + Omitting the stream index now maps all the streams of the given type,
          not just the first. E.g. -map 0:s creates output streams for all the
          subtitle streams in the first input file.
        + Since -map can now match multiple streams, negative mappings were
          introduced. Negative mappings disable some streams from an already
          defined map. E.g. '-map 0 -map -0:a:1' means 'create output streams for
          all the stream in the first input file, except for the second audio
          stream'.
    * There is a new option -c (or -codec) for choosing the decoder/encoder to
      use, which allows to precisely specify target stream(s) consistently with
      other options. E.g. -c:v lib264 sets the codec for all video streams, -c:a:0
      libvorbis sets the codec for the first audio stream and -c copy copies all
      the streams without reencoding. Old -vcodec/-acodec/-scodec options are now
      aliases to -c:v/a/s
    * It is now possible to precisely specify which stream should an AVOption
      apply to. E.g. -b:v:0 2M sets the bitrate for the first video stream, while
      -b:a 128k sets the bitrate for all audio streams. Note that the old -ab 128k
      syntax is deprecated and will stop working soon.
    * -map_chapters now takes only an input file index and applies to the next
      output file. This is consistent with how all the other options work.
    * -map_metadata now takes only an input metadata specifier and applies to
      the next output file. Output metadata specifier is now part of the option
      name, similarly to the AVOptions/map/codec feature above.
    * -metadata can now be used to set metadata on streams and chapters, e.g.
      -metadata:s:1 language=eng sets the language of the first stream to 'eng'.
      This made -vlang/-alang/-slang options redundant, so they were removed.
    * -qscale option now uses stream specifiers and applies to all streams, not
      just video. I.e. plain -qscale number would now apply to all streams. To get
      the old behavior, use -qscale:v. Also there is now a shortcut -q for -qscale
      and -aq is now an alias for -q:a.
    * -vbsf/-absf/-sbsf options were removed and replaced by a -bsf option which
      uses stream specifiers. Use -bsf:v/a/s instead of the old options.
    * -itsscale option now uses stream specifiers, so its argument is only the
      scale parameter.
    * -intra option was removed, use -g 0 for the same effect.
    * -psnr option was removed, use -flags +psnr for the same effect.
    * -vf option is now an alias to the new -filter option, which uses stream specifiers.
    * -vframes/-aframes/-dframes options are now aliases to the new -frames option.
    * -vtag/-atag/-stag options are now aliases to the new -tag option.
- XMV demuxer
- LOAS demuxer
- ashowinfo filter added
- Windows Media Image decoder
- amovie source added
- LATM muxer/demuxer
- Speex encoder via libspeex
- JSON output in ffprobe
- WTV muxer
- Optional C++ Support (needed for libstagefright)
- H.264 Decoding on Android via Stagefright
- Prores decoder
- BIN/XBIN/ADF/IDF text file decoder
- aconvert audio filter added
- audio support to lavfi input device added
- libcdio-paranoia input device for audio CD grabbing
- Apple ProRes decoder
- CELT in Ogg demuxing
- G.723.1 demuxer and decoder
- libmodplug support (--enable-libmodplug)
- VC-1 interlaced decoding
- libutvideo wrapper (--enable-libutvideo)
- aevalsrc audio source added
- Ut Video decoder
- Speex encoding via libspeex
- 4:2:2 H.264 decoding support
- 4:2:2 and 4:4:4 H.264 encoding with libx264
- Pulseaudio input device
- Prores encoder
- Video Decoder Acceleration (VDA) HWAccel module.
- replacement Indeo 3 decoder
- new ffmpeg option: -map_channel
- volume audio filter added
- earwax audio filter added
- libv4l2 support (--enable-libv4l2)
- TLS/SSL and HTTPS protocol support
- AVOptions API rewritten and documented
- most of CODEC_FLAG2_*, some CODEC_FLAG_* and many codec-specific fields in
  AVCodecContext deprecated. Codec private options should be used instead.
- Properly working defaults in libx264 wrapper, support for native presets.
- Encrypted OMA files support
- Discworld II BMV decoding support
- VBLE Decoder
- OS X Video Decoder Acceleration (VDA) support
- compact and csv output in ffprobe
- pan audio filter
- IFF Amiga Continuous Bitmap (ACBM) decoder
- ass filter
- CRI ADX audio format muxer and demuxer
- Playstation Portable PMP format demuxer
- Microsoft Windows ICO demuxer
- life source
- PCM format support in OMA demuxer
- CLJR encoder
- new option: -report
- Dxtory capture format decoder
- cellauto source
- Simple segmenting muxer
- Indeo 4 decoder
- SMJPEG demuxer


version 0.8:

- many many things we forgot because we rather write code than changelogs
- WebM support in Matroska de/muxer
- low overhead Ogg muxing
- MMS-TCP support
- VP8 de/encoding via libvpx
- Demuxer for On2's IVF format
- Pictor/PC Paint decoder
- HE-AAC v2 decoder
- HE-AAC v2 encoding with libaacplus
- libfaad2 wrapper removed
- DTS-ES extension (XCh) decoding support
- native VP8 decoder
- RTSP tunneling over HTTP
- RTP depacketization of SVQ3
- -strict inofficial replaced by -strict unofficial
- ffplay -exitonkeydown and -exitonmousedown options added
- native GSM / GSM MS decoder
- RTP depacketization of QDM2
- ANSI/ASCII art playback system
- Lego Mindstorms RSO de/muxer
- libavcore added (and subsequently removed)
- SubRip subtitle file muxer and demuxer
- Chinese AVS encoding via libxavs
- ffprobe -show_packets option added
- RTP packetization of Theora and Vorbis
- RTP depacketization of MP4A-LATM
- RTP packetization and depacketization of VP8
- hflip filter
- Apple HTTP Live Streaming demuxer
- a64 codec
- MMS-HTTP support
- G.722 ADPCM audio encoder/decoder
- R10k video decoder
- ocv_smooth filter
- frei0r wrapper filter
- change crop filter syntax to width:height:x:y
- make the crop filter accept parametric expressions
- make ffprobe accept AVFormatContext options
- yadif filter
- blackframe filter
- Demuxer for Leitch/Harris' VR native stream format (LXF)
- RTP depacketization of the X-QT QuickTime format
- SAP (Session Announcement Protocol, RFC 2974) muxer and demuxer
- cropdetect filter
- ffmpeg -crop* options removed
- transpose filter added
- ffmpeg -force_key_frames option added
- demuxer for receiving raw rtp:// URLs without an SDP description
- single stream LATM/LOAS decoder
- setpts filter added
- Win64 support for optimized x86 assembly functions
- MJPEG/AVI1 to JPEG/JFIF bitstream filter
- ASS subtitle encoder and decoder
- IEC 61937 encapsulation for E-AC-3, TrueHD, DTS-HD (for HDMI passthrough)
- overlay filter added
- rename aspect filter to setdar, and pixelaspect to setsar
- IEC 61937 demuxer
- Mobotix .mxg demuxer
- frei0r source added
- hqdn3d filter added
- RTP depacketization of QCELP
- FLAC parser added
- gradfun filter added
- AMR-WB decoder
- replace the ocv_smooth filter with a more generic ocv filter
- Windows Televison (WTV) demuxer
- FFmpeg metadata format muxer and demuxer
- SubRip (srt) subtitle encoder and decoder
- floating-point AC-3 encoder added
- Lagarith decoder
- ffmpeg -copytb option added
- IVF muxer added
- Wing Commander IV movies decoder added
- movie source added
- Bink version 'b' audio and video decoder
- Bitmap Brothers JV playback system
- Apple HTTP Live Streaming protocol handler
- sndio support for playback and record
- Linux framebuffer input device added
- Chronomaster DFA decoder
- DPX image encoder
- MicroDVD subtitle file muxer and demuxer
- Playstation Portable PMP format demuxer
- fieldorder video filter added
- AAC encoding via libvo-aacenc
- AMR-WB encoding via libvo-amrwbenc
- xWMA demuxer
- Mobotix MxPEG decoder
- VP8 frame-multithreading
- NEON optimizations for VP8
- Lots of deprecated API cruft removed
- fft and imdct optimizations for AVX (Sandy Bridge) processors
- showinfo filter added
- SMPTE 302M AES3 audio decoder
- Apple Core Audio Format muxer
- 9bit and 10bit per sample support in the H.264 decoder
- 9bit and 10bit FFV1 encoding / decoding
- split filter added
- select filter added
- sdl output device added
- libmpcodecs video filter support (3 times as many filters than before)
- mpeg2 aspect ratio dection fixed
- libxvid aspect pickiness fixed
- Frame multithreaded decoding
- E-AC-3 audio encoder
- ac3enc: add channel coupling support
- floating-point sample format support to the ac3, eac3, dca, aac, and vorbis decoders.
- H264/MPEG frame-level multi-threading
- All av_metadata_* functions renamed to av_dict_* and moved to libavutil
- 4:4:4 H.264 decoding support
- 10-bit H.264 optimizations for x86
- lut, lutrgb, and lutyuv filters added
- buffersink libavfilter sink added
- Bump libswscale for recently reported ABI break
- New J2K encoder (via OpenJPEG)


version 0.7:

- all the changes for 0.8, but keeping API/ABI compatibility with the 0.6 release


version 0.6:

- PB-frame decoding for H.263
- deprecated vhook subsystem removed
- deprecated old scaler removed
- VQF demuxer
- Alpha channel scaler
- PCX encoder
- RTP packetization of H.263
- RTP packetization of AMR
- RTP depacketization of Vorbis
- CorePNG decoding support
- Cook multichannel decoding support
- introduced avlanguage helpers in libavformat
- 8088flex TMV demuxer and decoder
- per-stream language-tags extraction in asfdec
- V210 decoder and encoder
- remaining GPL parts in AC-3 decoder converted to LGPL
- QCP demuxer
- SoX native format muxer and demuxer
- AMR-NB decoding/encoding, AMR-WB decoding via OpenCORE libraries
- DPX image decoder
- Electronic Arts Madcow decoder
- DivX (XSUB) subtitle encoder
- nonfree libamr support for AMR-NB/WB decoding/encoding removed
- experimental AAC encoder
- RTP depacketization of ASF and RTSP from WMS servers
- RTMP support in libavformat
- noX handling for OPT_BOOL X options
- Wave64 demuxer
- IEC-61937 compatible Muxer
- TwinVQ decoder
- Bluray (PGS) subtitle decoder
- LPCM support in MPEG-TS (HDMV RID as found on Blu-ray disks)
- WMA Pro decoder
- Core Audio Format demuxer
- Atrac1 decoder
- MD STUDIO audio demuxer
- RF64 support in WAV demuxer
- MPEG-4 Audio Lossless Coding (ALS) decoder
- -formats option split into -formats, -codecs, -bsfs, and -protocols
- IV8 demuxer
- CDG demuxer and decoder
- R210 decoder
- Auravision Aura 1 and 2 decoders
- Deluxe Paint Animation playback system
- SIPR decoder
- Adobe Filmstrip muxer and demuxer
- RTP depacketization of H.263
- Bink demuxer and audio/video decoders
- enable symbol versioning by default for linkers that support it
- IFF PBM/ILBM bitmap decoder
- concat protocol
- Indeo 5 decoder
- RTP depacketization of AMR
- WMA Voice decoder
- ffprobe tool
- AMR-NB decoder
- RTSP muxer
- HE-AAC v1 decoder
- Kega Game Video (KGV1) decoder
- VorbisComment writing for FLAC, Ogg FLAC and Ogg Speex files
- RTP depacketization of Theora
- HTTP Digest authentication
- RTMP/RTMPT/RTMPS/RTMPE/RTMPTE protocol support via librtmp
- Psygnosis YOP demuxer and video decoder
- spectral extension support in the E-AC-3 decoder
- unsharp video filter
- RTP hinting in the mov/3gp/mp4 muxer
- Dirac in Ogg demuxing
- seek to keyframes in Ogg
- 4:2:2 and 4:4:4 Theora decoding
- 35% faster VP3/Theora decoding
- faster AAC decoding
- faster H.264 decoding
- RealAudio 1.0 (14.4K) encoder


version 0.5:

- DV50 AKA DVCPRO50 encoder, decoder, muxer and demuxer
- TechSmith Camtasia (TSCC) video decoder
- IBM Ultimotion (ULTI) video decoder
- Sierra Online audio file demuxer and decoder
- Apple QuickDraw (qdrw) video decoder
- Creative ADPCM audio decoder (16 bits as well as 8 bits schemes)
- Electronic Arts Multimedia (WVE/UV2/etc.) file demuxer
- Miro VideoXL (VIXL) video decoder
- H.261 video encoder
- QPEG video decoder
- Nullsoft Video (NSV) file demuxer
- Shorten audio decoder
- LOCO video decoder
- Apple Lossless Audio Codec (ALAC) decoder
- Winnov WNV1 video decoder
- Autodesk Animator Studio Codec (AASC) decoder
- Indeo 2 video decoder
- Fraps FPS1 video decoder
- Snow video encoder/decoder
- Sonic audio encoder/decoder
- Vorbis audio decoder
- Macromedia ADPCM decoder
- Duck TrueMotion 2 video decoder
- support for decoding FLX and DTA extensions in FLIC files
- H.264 custom quantization matrices support
- ffserver fixed, it should now be usable again
- QDM2 audio decoder
- Real Cooker audio decoder
- TrueSpeech audio decoder
- WMA2 audio decoder fixed, now all files should play correctly
- RealAudio 14.4 and 28.8 decoders fixed
- JPEG-LS decoder
- build system improvements
- tabs and trailing whitespace removed from the codebase
- CamStudio video decoder
- AIFF/AIFF-C audio format, encoding and decoding
- ADTS AAC file reading and writing
- Creative VOC file reading and writing
- American Laser Games multimedia (*.mm) playback system
- Zip Motion Blocks Video decoder
- improved Theora/VP3 decoder
- True Audio (TTA) decoder
- AVS demuxer and video decoder
- JPEG-LS encoder
- Smacker demuxer and decoder
- NuppelVideo/MythTV demuxer and RTjpeg decoder
- KMVC decoder
- MPEG-2 intra VLC support
- MPEG-2 4:2:2 encoder
- Flash Screen Video decoder
- GXF demuxer
- Chinese AVS decoder
- GXF muxer
- MXF demuxer
- VC-1/WMV3/WMV9 video decoder
- MacIntel support
- AVISynth support
- VMware video decoder
- VP5 video decoder
- VP6 video decoder
- WavPack lossless audio decoder
- Targa (.TGA) picture decoder
- Vorbis audio encoder
- Delphine Software .cin demuxer/audio and video decoder
- Tiertex .seq demuxer/video decoder
- MTV demuxer
- TIFF picture encoder and decoder
- GIF picture decoder
- Intel Music Coder decoder
- Zip Motion Blocks Video encoder
- Musepack decoder
- Flash Screen Video encoder
- Theora encoding via libtheora
- BMP encoder
- WMA encoder
- GSM-MS encoder and decoder
- DCA decoder
- DXA demuxer and decoder
- DNxHD decoder
- Gamecube movie (.THP) playback system
- Blackfin optimizations
- Interplay C93 demuxer and video decoder
- Bethsoft VID demuxer and video decoder
- CRYO APC demuxer
- Atrac3 decoder
- V.Flash PTX decoder
- RoQ muxer, RoQ audio encoder
- Renderware TXD demuxer and decoder
- extern C declarations for C++ removed from headers
- sws_flags command line option
- codebook generator
- RoQ video encoder
- QTRLE encoder
- OS/2 support removed and restored again
- AC-3 decoder
- NUT muxer
- additional SPARC (VIS) optimizations
- Matroska muxer
- slice-based parallel H.264 decoding
- Monkey's Audio demuxer and decoder
- AMV audio and video decoder
- DNxHD encoder
- H.264 PAFF decoding
- Nellymoser ASAO decoder
- Beam Software SIFF demuxer and decoder
- libvorbis Vorbis decoding removed in favor of native decoder
- IntraX8 (J-Frame) subdecoder for WMV2 and VC-1
- Ogg (Theora, Vorbis and FLAC) muxer
- The "device" muxers and demuxers are now in a new libavdevice library
- PC Paintbrush PCX decoder
- Sun Rasterfile decoder
- TechnoTrend PVA demuxer
- Linux Media Labs MPEG-4 (LMLM4) demuxer
- AVM2 (Flash 9) SWF muxer
- QT variant of IMA ADPCM encoder
- VFW grabber
- iPod/iPhone compatible mp4 muxer
- Mimic decoder
- MSN TCP Webcam stream demuxer
- RL2 demuxer / decoder
- IFF demuxer
- 8SVX audio decoder
- non-recursive Makefiles
- BFI demuxer
- MAXIS EA XA (.xa) demuxer / decoder
- BFI video decoder
- OMA demuxer
- MLP/TrueHD decoder
- Electronic Arts CMV decoder
- Motion Pixels Video decoder
- Motion Pixels MVI demuxer
- removed animated GIF decoder/demuxer
- D-Cinema audio muxer
- Electronic Arts TGV decoder
- Apple Lossless Audio Codec (ALAC) encoder
- AAC decoder
- floating point PCM encoder/decoder
- MXF muxer
- DV100 AKA DVCPRO HD decoder and demuxer
- E-AC-3 support added to AC-3 decoder
- Nellymoser ASAO encoder
- ASS and SSA demuxer and muxer
- liba52 wrapper removed
- SVQ3 watermark decoding support
- Speex decoding via libspeex
- Electronic Arts TGQ decoder
- RV40 decoder
- QCELP / PureVoice decoder
- RV30 decoder
- hybrid WavPack support
- R3D REDCODE demuxer
- ALSA support for playback and record
- Electronic Arts TQI decoder
- OpenJPEG based JPEG 2000 decoder
- NC (NC4600) camera file demuxer
- Gopher client support
- MXF D-10 muxer
- generic metadata API
- flash ScreenVideo2 encoder


version 0.4.9-pre1:

- DV encoder, DV muxer
- Microsoft RLE video decoder
- Microsoft Video-1 decoder
- Apple Animation (RLE) decoder
- Apple Graphics (SMC) decoder
- Apple Video (RPZA) decoder
- Cinepak decoder
- Sega FILM (CPK) file demuxer
- Westwood multimedia support (VQA & AUD files)
- Id Quake II CIN playback support
- 8BPS video decoder
- FLIC playback support
- RealVideo 2.0 (RV20) decoder
- Duck TrueMotion v1 (DUCK) video decoder
- Sierra VMD demuxer and video decoder
- MSZH and ZLIB decoder support
- SVQ1 video encoder
- AMR-WB support
- PPC optimizations
- rate distortion optimal cbp support
- rate distorted optimal ac prediction for MPEG-4
- rate distorted optimal lambda->qp support
- AAC encoding with libfaac
- Sunplus JPEG codec (SP5X) support
- use Lagrange multipler instead of QP for ratecontrol
- Theora/VP3 decoding support
- XA and ADX ADPCM codecs
- export MPEG-2 active display area / pan scan
- Add support for configuring with IBM XLC
- floating point AAN DCT
- initial support for zygo video (not complete)
- RGB ffv1 support
- new audio/video parser API
- av_log() system
- av_read_frame() and av_seek_frame() support
- missing last frame fixes
- seek by mouse in ffplay
- noise reduction of DCT coefficients
- H.263 OBMC & 4MV support
- H.263 alternative inter vlc support
- H.263 loop filter
- H.263 slice structured mode
- interlaced DCT support for MPEG-2 encoding
- stuffing to stay above min_bitrate
- MB type & QP visualization
- frame stepping for ffplay
- interlaced motion estimation
- alternate scantable support
- SVCD scan offset support
- closed GOP support
- SSE2 FDCT
- quantizer noise shaping
- G.726 ADPCM audio codec
- MS ADPCM encoding
- multithreaded/SMP motion estimation
- multithreaded/SMP encoding for MPEG-1/MPEG-2/MPEG-4/H.263
- multithreaded/SMP decoding for MPEG-2
- FLAC decoder
- Metrowerks CodeWarrior suppport
- H.263+ custom pcf support
- nicer output for 'ffmpeg -formats'
- Matroska demuxer
- SGI image format, encoding and decoding
- H.264 loop filter support
- H.264 CABAC support
- nicer looking arrows for the motion vector visualization
- improved VCD support
- audio timestamp drift compensation
- MPEG-2 YUV 422/444 support
- polyphase kaiser windowed sinc and blackman nuttall windowed sinc audio resample
- better image scaling
- H.261 support
- correctly interleave packets during encoding
- VIS optimized motion compensation
- intra_dc_precision>0 encoding support
- support reuse of motion vectors/MB types/field select values of the source video
- more accurate deblock filter
- padding support
- many optimizations and bugfixes
- FunCom ISS audio file demuxer and according ADPCM decoding


version 0.4.8:

- MPEG-2 video encoding (Michael)
- Id RoQ playback subsystem (Mike Melanson and Tim Ferguson)
- Wing Commander III Movie (.mve) file playback subsystem (Mike Melanson
  and Mario Brito)
- Xan DPCM audio decoder (Mario Brito)
- Interplay MVE playback subsystem (Mike Melanson)
- Duck DK3 and DK4 ADPCM audio decoders (Mike Melanson)


version 0.4.7:

- RealAudio 1.0 (14_4) and 2.0 (28_8) native decoders. Author unknown, code from mplayerhq
  (originally from public domain player for Amiga at http://www.honeypot.net/audio)
- current version now also compiles with older GCC (Fabrice)
- 4X multimedia playback system including 4xm file demuxer (Mike
  Melanson), and 4X video and audio codecs (Michael)
- Creative YUV (CYUV) decoder (Mike Melanson)
- FFV1 codec (our very simple lossless intra only codec, compresses much better
  than HuffYUV) (Michael)
- ASV1 (Asus), H.264, Intel indeo3 codecs have been added (various)
- tiny PNG encoder and decoder, tiny GIF decoder, PAM decoder (PPM with
  alpha support), JPEG YUV colorspace support. (Fabrice Bellard)
- ffplay has been replaced with a newer version which uses SDL (optionally)
  for multiplatform support (Fabrice)
- Sorenson Version 3 codec (SVQ3) support has been added (decoding only) - donated
  by anonymous
- AMR format has been added (Johannes Carlsson)
- 3GP support has been added (Johannes Carlsson)
- VP3 codec has been added (Mike Melanson)
- more MPEG-1/2 fixes
- better multiplatform support, MS Visual Studio fixes (various)
- AltiVec optimizations (Magnus Damn and others)
- SH4 processor support has been added (BERO)
- new public interfaces (avcodec_get_pix_fmt) (Roman Shaposhnick)
- VOB streaming support (Brian Foley)
- better MP3 autodetection (Andriy Rysin)
- qpel encoding (Michael)
- 4mv+b frames encoding finally fixed (Michael)
- chroma ME (Michael)
- 5 comparison functions for ME (Michael)
- B-frame encoding speedup (Michael)
- WMV2 codec (unfinished - Michael)
- user specified diamond size for EPZS (Michael)
- Playstation STR playback subsystem, still experimental (Mike and Michael)
- ASV2 codec (Michael)
- CLJR decoder (Alex)

.. And lots more new enhancements and fixes.


version 0.4.6:

- completely new integer only MPEG audio layer 1/2/3 decoder rewritten
  from scratch
- Recoded DCT and motion vector search with gcc (no longer depends on nasm)
- fix quantization bug in AC3 encoder
- added PCM codecs and format. Corrected WAV/AVI/ASF PCM issues
- added prototype ffplay program
- added GOB header parsing on H.263/H.263+ decoder (Juanjo)
- bug fix on MCBPC tables of H.263 (Juanjo)
- bug fix on DC coefficients of H.263 (Juanjo)
- added Advanced Prediction Mode on H.263/H.263+ decoder (Juanjo)
- now we can decode H.263 streams found in QuickTime files (Juanjo)
- now we can decode H.263 streams found in VIVO v1 files(Juanjo)
- preliminary RTP "friendly" mode for H.263/H.263+ coding. (Juanjo)
- added GOB header for H.263/H.263+ coding on RTP mode (Juanjo)
- now H.263 picture size is returned on the first decoded frame (Juanjo)
- added first regression tests
- added MPEG-2 TS demuxer
- new demux API for libav
- more accurate and faster IDCT (Michael)
- faster and entropy-controlled motion search (Michael)
- two pass video encoding (Michael)
- new video rate control (Michael)
- added MSMPEG4V1, MSMPEGV2 and WMV1 support (Michael)
- great performance improvement of video encoders and decoders (Michael)
- new and faster bit readers and vlc parsers (Michael)
- high quality encoding mode: tries all macroblock/VLC types (Michael)
- added DV video decoder
- preliminary RTP/RTSP support in ffserver and libavformat
- H.263+ AIC decoding/encoding support (Juanjo)
- VCD MPEG-PS mode (Juanjo)
- PSNR stuff (Juanjo)
- simple stats output (Juanjo)
- 16-bit and 15-bit RGB/BGR/GBR support (Bisqwit)


version 0.4.5:

- some header fixes (Zdenek Kabelac <kabi at informatics.muni.cz>)
- many MMX optimizations (Nick Kurshev <nickols_k at mail.ru>)
- added configure system (actually a small shell script)
- added MPEG audio layer 1/2/3 decoding using LGPL'ed mpglib by
  Michael Hipp (temporary solution - waiting for integer only
  decoder)
- fixed VIDIOCSYNC interrupt
- added Intel H.263 decoding support ('I263' AVI fourCC)
- added Real Video 1.0 decoding (needs further testing)
- simplified image formats again. Added PGM format (=grey
  pgm). Renamed old PGM to PGMYUV.
- fixed msmpeg4 slice issues (tell me if you still find problems)
- fixed OpenDivX bugs with newer versions (added VOL header decoding)
- added support for MPlayer interface
- added macroblock skip optimization
- added MJPEG decoder
- added mmx/mmxext IDCT from libmpeg2
- added pgmyuvpipe, ppm, and ppm_pipe formats (original patch by Celer
  <celer at shell.scrypt.net>)
- added pixel format conversion layer (e.g. for MJPEG or PPM)
- added deinterlacing option
- MPEG-1/2 fixes
- MPEG-4 vol header fixes (Jonathan Marsden <snmjbm at pacbell.net>)
- ARM optimizations (Lionel Ulmer <lionel.ulmer at free.fr>).
- Windows porting of file converter
- added MJPEG raw format (input/ouput)
- added JPEG image format support (input/output)


version 0.4.4:

- fixed some std header definitions (Bjorn Lindgren
  <bjorn.e.lindgren at telia.com>).
- added MPEG demuxer (MPEG-1 and 2 compatible).
- added ASF demuxer
- added prototype RM demuxer
- added AC3 decoding (done with libac3 by Aaron Holtzman)
- added decoding codec parameter guessing (.e.g. for MPEG, because the
  header does not include them)
- fixed header generation in MPEG-1, AVI and ASF muxer: wmplayer can now
  play them (only tested video)
- fixed H.263 white bug
- fixed phase rounding in img resample filter
- add MMX code for polyphase img resample filter
- added CPU autodetection
- added generic title/author/copyright/comment string handling (ASF and RM
  use them)
- added SWF demux to extract MP3 track (not usable yet because no MP3
  decoder)
- added fractional frame rate support
- codecs are no longer searched by read_header() (should fix ffserver
  segfault)


version 0.4.3:

- BGR24 patch (initial patch by Jeroen Vreeken <pe1rxq at amsat.org>)
- fixed raw yuv output
- added motion rounding support in MPEG-4
- fixed motion bug rounding in MSMPEG4
- added B-frame handling in video core
- added full MPEG-1 decoding support
- added partial (frame only) MPEG-2 support
- changed the FOURCC code for H.263 to "U263" to be able to see the
  +AVI/H.263 file with the UB Video H.263+ decoder. MPlayer works with
  this +codec ;) (JuanJo).
- Halfpel motion estimation after MB type selection (JuanJo)
- added pgm and .Y.U.V output format
- suppressed 'img:' protocol. Simply use: /tmp/test%d.[pgm|Y] as input or
  output.
- added pgmpipe I/O format (original patch from Martin Aumueller
  <lists at reserv.at>, but changed completely since we use a format
  instead of a protocol)


version 0.4.2:

- added H.263/MPEG-4/MSMPEG4 decoding support. MPEG-4 decoding support
  (for OpenDivX) is almost complete: 8x8 MVs and rounding are
  missing. MSMPEG4 support is complete.
- added prototype MPEG-1 decoder. Only I- and P-frames handled yet (it
  can decode ffmpeg MPEGs :-)).
- added libavcodec API documentation (see apiexample.c).
- fixed image polyphase bug (the bottom of some images could be
  greenish)
- added support for non clipped motion vectors (decoding only)
  and image sizes non-multiple of 16
- added support for AC prediction (decoding only)
- added file overwrite confirmation (can be disabled with -y)
- added custom size picture to H.263 using H.263+ (Juanjo)


version 0.4.1:

- added MSMPEG4 (aka DivX) compatible encoder. Changed default codec
  of AVI and ASF to DIV3.
- added -me option to set motion estimation method
  (default=log). suppressed redundant -hq option.
- added options -acodec and -vcodec to force a given codec (useful for
  AVI for example)
- fixed -an option
- improved dct_quantize speed
- factorized some motion estimation code


version 0.4.0:

- removing grab code from ffserver and moved it to ffmpeg. Added
  multistream support to ffmpeg.
- added timeshifting support for live feeds (option ?date=xxx in the
  URL)
- added high quality image resize code with polyphase filter (need
  mmx/see optimization). Enable multiple image size support in ffserver.
- added multi live feed support in ffserver
- suppressed master feature from ffserver (it should be done with an
  external program which opens the .ffm url and writes it to another
  ffserver)
- added preliminary support for video stream parsing (WAV and AVI half
  done). Added proper support for audio/video file conversion in
  ffmpeg.
- added preliminary support for video file sending from ffserver
- redesigning I/O subsystem: now using URL based input and output
  (see avio.h)
- added WAV format support
- added "tty user interface" to ffmpeg to stop grabbing gracefully
- added MMX/SSE optimizations to SAD (Sums of Absolutes Differences)
  (Juan J. Sierralta P. a.k.a. "Juanjo" <juanjo at atmlab.utfsm.cl>)
- added MMX DCT from mpeg2_movie 1.5 (Juanjo)
- added new motion estimation algorithms, log and phods (Juanjo)
- changed directories: libav for format handling, libavcodec for
  codecs


version 0.3.4:

- added stereo in MPEG audio encoder


version 0.3.3:

- added 'high quality' mode which use motion vectors. It can be used in
  real time at low resolution.
- fixed rounding problems which caused quality problems at high
  bitrates and large GOP size


version 0.3.2: small fixes

- ASF fixes
- put_seek bug fix


version 0.3.1: added avi/divx support

- added AVI support
- added MPEG-4 codec compatible with OpenDivX. It is based on the H.263 codec
- added sound for flash format (not tested)


version 0.3: initial public release<|MERGE_RESOLUTION|>--- conflicted
+++ resolved
@@ -1,8 +1,38 @@
 Entries are sorted chronologically from oldest to youngest within each release,
 releases are sorted from youngest to oldest.
 
-<<<<<<< HEAD
 version next:
+
+version 0.10.1
+
+- Several bugs and crashes have been fixed in the following codecs: AAC,
+  AC-3, ADPCM, AMR (both NB and WB), ATRAC3, CAVC, Cook, camstudio, DCA,
+  DPCM, DSI CIN, DV, EA TGQ, FLAC, fraps, G.722 (both encoder and
+  decoder), H.264, huvffyuv, BB JV decoder, Indeo 3, KGV1, LCL, the
+  libx264 wrapper, MJPEG, mp3on4, Musepack, MPEG1/2, PNG, QDM2, Qt RLE,
+  ROQ, RV10, RV30/RV34/RV40, shorten, smacker, subrip, SVQ3, TIFF,
+  Truemotion2, TTA, VC1, VMware Screen codec, Vorbis, VP5, VP6, WMA,
+  Westwood SNDx, XXAN.
+
+- This release additionally updates the following codecs to the
+  bytestream2 API, and therefore benefit from additional overflow
+  checks: XXAN, ALG MM, TQG, SMC, Qt SMC, ROQ, PNG
+
+- Several bugs and crashes have been fixed in the following formats:
+  AIFF, ASF, DV, Matroska, NSV, MOV, MPEG-TS, Smacker, Sony OpenMG, RM,
+  SWF.
+
+- Libswscale has an potential overflow for large image size fixed.
+
+- The following APIs have been added:
+
+  avcodec_is_open()
+  avformat_get_riff_video_tags()
+  avformat_get_riff_audio_tags()
+
+  Please see the file doc/APIchanges and the Doxygen documentation for
+  further information.
+
 
 version 0.10:
 - Fixes: CVE-2011-3929, CVE-2011-3934, CVE-2011-3935, CVE-2011-3936,
@@ -20,41 +50,6 @@
 - astreamsync audio filter
 - amerge audio filter
 - ISMV (Smooth Streaming) muxer
-=======
-version 0.8.1:
-
-- Several bugs and crashes have been fixed in the following codecs: AAC,
-  AC-3, ADPCM, AMR (both NB and WB), ATRAC3, CAVC, Cook, camstudio, DCA,
-  DPCM, DSI CIN, DV, EA TGQ, FLAC, fraps, G.722 (both encoder and
-  decoder), H.264, huvffyuv, BB JV decoder, Indeo 3, KGV1, LCL, the
-  libx264 wrapper, MJPEG, mp3on4, Musepack, MPEG1/2, PNG, QDM2, Qt RLE,
-  ROQ, RV10, RV30/RV34/RV40, shorten, smacker, subrip, SVQ3, TIFF,
-  Truemotion2, TTA, VC1, VMware Screen codec, Vorbis, VP5, VP6, WMA,
-  Westwood SNDx, XXAN.
-
-- This release additionally updates the following codecs to the
-  bytestream2 API, and therefore benefit from additional overflow
-  checks: XXAN, ALG MM, TQG, SMC, Qt SMC, ROQ, PNG
-
-- Several bugs and crashes have been fixed in the following formats:
-  AIFF, ASF, DV, Matroska, NSV, MOV, MPEG-TS, Smacker, Sony OpenMG, RM,
-  SWF.
-
-- Libswscale has an potential overflow for large image size fixed.
-
-- The following APIs have been added:
-
-  avcodec_is_open()
-  avformat_get_riff_video_tags()
-  avformat_get_riff_audio_tags()
-
-  Please see the file doc/APIchanges and the Doxygen documentation for
-  further information.
-
-
-version 0.8:
-
->>>>>>> 5effcfa7
 - GSM audio parser
 - SMJPEG muxer
 - XWD encoder and decoder
