--- conflicted
+++ resolved
@@ -108,7 +108,7 @@
     struct video_data *s = ctx->priv_data;
     struct v4l2_capability cap;
     int fd;
-    int ret;
+    int err;
     int flags = O_RDWR;
 
 #define SET_WRAPPERS(prefix) do {       \
@@ -146,23 +146,16 @@
 
     fd = v4l2_open(ctx->filename, flags, 0);
     if (fd < 0) {
-        ret = AVERROR(errno);
+        err = AVERROR(errno);
         av_log(ctx, AV_LOG_ERROR, "Cannot open video device %s: %s\n",
-               ctx->filename, av_err2str(ret));
-        return ret;
-    }
-
-<<<<<<< HEAD
+               ctx->filename, av_err2str(err));
+        return err;
+    }
+
     if (v4l2_ioctl(fd, VIDIOC_QUERYCAP, &cap) < 0) {
-        ret = AVERROR(errno);
-=======
-    res = ioctl(fd, VIDIOC_QUERYCAP, &cap);
-    if (res < 0) {
         err = AVERROR(errno);
-        av_strerror(err, errbuf, sizeof(errbuf));
->>>>>>> 09f25533
         av_log(ctx, AV_LOG_ERROR, "ioctl(VIDIOC_QUERYCAP): %s\n",
-               av_err2str(ret));
+               av_err2str(err));
         goto fail;
     }
 
@@ -171,37 +164,22 @@
 
     if (!(cap.capabilities & V4L2_CAP_VIDEO_CAPTURE)) {
         av_log(ctx, AV_LOG_ERROR, "Not a video capture device.\n");
-<<<<<<< HEAD
-        ret = AVERROR(ENODEV);
-=======
         err = AVERROR(ENODEV);
-
->>>>>>> 09f25533
         goto fail;
     }
 
     if (!(cap.capabilities & V4L2_CAP_STREAMING)) {
         av_log(ctx, AV_LOG_ERROR,
                "The device does not support the streaming I/O method.\n");
-<<<<<<< HEAD
-        ret = AVERROR(ENOSYS);
-=======
         err = AVERROR(ENOSYS);
-
->>>>>>> 09f25533
         goto fail;
     }
 
     return fd;
 
 fail:
-<<<<<<< HEAD
     v4l2_close(fd);
-    return ret;
-=======
-    close(fd);
     return err;
->>>>>>> 09f25533
 }
 
 static int device_init(AVFormatContext *ctx, int *width, int *height,
@@ -359,23 +337,10 @@
         .memory = V4L2_MEMORY_MMAP
     };
 
-<<<<<<< HEAD
     if (v4l2_ioctl(s->fd, VIDIOC_REQBUFS, &req) < 0) {
         res = AVERROR(errno);
         av_log(ctx, AV_LOG_ERROR, "ioctl(VIDIOC_REQBUFS): %s\n", av_err2str(res));
         return res;
-=======
-    res = ioctl(s->fd, VIDIOC_REQBUFS, &req);
-    if (res < 0) {
-        res = errno;
-        if (errno == EINVAL) {
-            av_log(ctx, AV_LOG_ERROR, "Device does not support mmap\n");
-        } else {
-            av_log(ctx, AV_LOG_ERROR, "ioctl(VIDIOC_REQBUFS)\n");
-        }
-
-        return AVERROR(res);
->>>>>>> 09f25533
     }
 
     if (req.count < 2) {
@@ -401,18 +366,9 @@
             .index  = i,
             .memory = V4L2_MEMORY_MMAP
         };
-<<<<<<< HEAD
         if (v4l2_ioctl(s->fd, VIDIOC_QUERYBUF, &buf) < 0) {
             res = AVERROR(errno);
             av_log(ctx, AV_LOG_ERROR, "ioctl(VIDIOC_QUERYBUF): %s\n", av_err2str(res));
-=======
-
-        res = ioctl(s->fd, VIDIOC_QUERYBUF, &buf);
-        if (res < 0) {
-            res = AVERROR(errno);
-            av_log(ctx, AV_LOG_ERROR, "ioctl(VIDIOC_QUERYBUF)\n");
-
->>>>>>> 09f25533
             return res;
         }
 
@@ -428,16 +384,8 @@
                                s->fd, buf.m.offset);
 
         if (s->buf_start[i] == MAP_FAILED) {
-<<<<<<< HEAD
             res = AVERROR(errno);
             av_log(ctx, AV_LOG_ERROR, "mmap: %s\n", av_err2str(res));
-=======
-            char errbuf[128];
-            res = AVERROR(errno);
-            av_strerror(res, errbuf, sizeof(errbuf));
-            av_log(ctx, AV_LOG_ERROR, "mmap: %s\n", errbuf);
-
->>>>>>> 09f25533
             return res;
         }
     }
@@ -558,15 +506,8 @@
             return AVERROR(EAGAIN);
         }
         res = AVERROR(errno);
-<<<<<<< HEAD
         av_log(ctx, AV_LOG_ERROR, "ioctl(VIDIOC_DQBUF): %s\n",
                av_err2str(res));
-=======
-        av_strerror(res, errbuf, sizeof(errbuf));
-        av_log(ctx, AV_LOG_ERROR, "ioctl(VIDIOC_DQBUF): %s\n",
-               errbuf);
-
->>>>>>> 09f25533
         return res;
     }
 
@@ -603,15 +544,8 @@
         }
         memcpy(pkt->data, s->buf_start[buf.index], buf.bytesused);
 
-<<<<<<< HEAD
         res = enqueue_buffer(s, &buf);
         if (res) {
-=======
-        res = ioctl(s->fd, VIDIOC_QBUF, &buf);
-        if (res < 0) {
-            res = AVERROR(errno);
-            av_log(ctx, AV_LOG_ERROR, "ioctl(VIDIOC_QBUF)\n");
->>>>>>> 09f25533
             av_free_packet(pkt);
             return res;
         }
@@ -802,7 +736,6 @@
                 return ret;
             }
 
-<<<<<<< HEAD
             if (framerate_q.num != tpf->denominator ||
                 framerate_q.den != tpf->numerator) {
                 av_log(ctx, AV_LOG_INFO,
@@ -814,24 +747,6 @@
         } else {
             av_log(ctx, AV_LOG_WARNING,
                    "The driver does not allow to change time per frame\n");
-=======
-        if (framerate_q.num != tpf->denominator ||
-            framerate_q.den != tpf->numerator) {
-            av_log(s1, AV_LOG_INFO,
-                   "The driver changed the time per frame from "
-                   "%d/%d to %d/%d\n",
-                   framerate_q.den, framerate_q.num,
-                   tpf->numerator, tpf->denominator);
-        }
-    } else {
-        if (ioctl(s->fd, VIDIOC_G_PARM, &streamparm) != 0) {
-            char errbuf[128];
-            ret = AVERROR(errno);
-            av_strerror(ret, errbuf, sizeof(errbuf));
-            av_log(s1, AV_LOG_ERROR, "ioctl(VIDIOC_G_PARM): %s\n",
-                   errbuf);
-            return ret;
->>>>>>> 09f25533
         }
     }
     if (tpf->denominator > 0 && tpf->numerator > 0) {
@@ -992,21 +907,11 @@
 
         av_log(ctx, AV_LOG_VERBOSE,
                "Querying the device for the current frame size\n");
-<<<<<<< HEAD
         if (v4l2_ioctl(s->fd, VIDIOC_G_FMT, &fmt) < 0) {
             res = AVERROR(errno);
-            av_log(ctx, AV_LOG_ERROR, "ioctl(VIDIOC_G_FMT): %s\n", av_err2str(res));
+            av_log(ctx, AV_LOG_ERROR, "ioctl(VIDIOC_G_FMT): %s\n",
+                   av_err2str(res));
             goto fail;
-=======
-        fmt.type = V4L2_BUF_TYPE_VIDEO_CAPTURE;
-        if (ioctl(s->fd, VIDIOC_G_FMT, &fmt) < 0) {
-            char errbuf[128];
-            res = AVERROR(errno);
-            av_strerror(res, errbuf, sizeof(errbuf));
-            av_log(s1, AV_LOG_ERROR, "ioctl(VIDIOC_G_FMT): %s\n",
-                   errbuf);
-            return res;
->>>>>>> 09f25533
         }
 
         s->width  = fmt.fmt.pix.width;
